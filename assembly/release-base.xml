<?xml version="1.0" encoding="UTF-8"?>

<!--

 Copyright (C) GridGain Systems. All Rights Reserved.

 Licensed under the Apache License, Version 2.0 (the "License");
 you may not use this file except in compliance with the License.
 You may obtain a copy of the License at

     http://www.apache.org/licenses/LICENSE-2.0

 Unless required by applicable law or agreed to in writing, software
 distributed under the License is distributed on an "AS IS" BASIS,
 WITHOUT WARRANTIES OR CONDITIONS OF ANY KIND, either express or implied.
 See the License for the specific language governing permissions and
 limitations under the License.

    _________        _____ __________________        _____
    __  ____/___________(_)______  /__  ____/______ ____(_)_______
    _  / __  __  ___/__  / _  __  / _  / __  _  __ `/__  / __  __ \
    / /_/ /  _  /    _  /  / /_/ /  / /_/ /  / /_/ / _  /  _  / / /
    \____/   /_/     /_/   \_,__/   \____/   \__,_/  /_/   /_/ /_/
-->

<component xmlns="http://maven.apache.org/plugins/maven-assembly-plugin/component/1.1.2"
           xmlns:xsi="http://www.w3.org/2001/XMLSchema-instance"
           xsi:schemaLocation="http://maven.apache.org/plugins/maven-assembly-plugin/component/1.1.2
           http://maven.apache.org/xsd/component-1.1.2.xsd">
    <files>
        <file>
            <source>apache-2.0.txt</source>
            <outputDirectory>/</outputDirectory>
        </file>

        <file>
            <source>config/gridgain-log4j.xml</source>
            <outputDirectory>/config</outputDirectory>
        </file>

        <file>
            <source>modules/clients/dotnet/readme.pdf</source>
            <outputDirectory>/clients/dotnet</outputDirectory>
        </file>

        <file>
            <source>examples/pom-standalone-${gridgain.edition}.xml</source>
            <outputDirectory>/examples</outputDirectory>
            <destName>pom.xml</destName>
        </file>

        <file>
<<<<<<< HEAD
            <source>examples/clients/dotnet/GridClientApiExample.csprojrel</source>
            <outputDirectory>/examples/clients/dotnet</outputDirectory>
            <destName>GridClientApiExample.csproj</destName>
=======
            <source>examples/pom-standalone.xml</source>
            <outputDirectory>/examples</outputDirectory>
            <destName>pom.xml</destName>
        </file>

        <file>
            <source>examples/pom-standalone-java8.xml</source>
            <outputDirectory>/examples</outputDirectory>
            <destName>pom-java8.xml</destName>
>>>>>>> 559f5b67
        </file>
    </files>

    <fileSets>
        <fileSet>
            <directory>bin</directory>
            <outputDirectory>/bin</outputDirectory>
            <includes>
                <include>**/*.bat</include>
                <include>**/*.exe</include>
                <include>**/*.jar</include>
            </includes>
        </fileSet>

        <fileSet>
            <directory>bin</directory>
            <outputDirectory>/bin</outputDirectory>
            <fileMode>0755</fileMode>
            <includes>
                <include>**/*.sh</include>
            </includes>
        </fileSet>

        <fileSet>
            <directory>config/${gridgain.edition}</directory>
            <outputDirectory>/config</outputDirectory>
        </fileSet>

        <fileSet>
            <directory>modules/clients/src/main/java</directory>
            <outputDirectory>/clients/java</outputDirectory>
            <includes>
                <include>config/**</include>
                <include>readme.pdf</include>
                <include>readme.txt</include>
            </includes>
        </fileSet>

        <fileSet>
            <directory>modules/clients/cpp</directory>
            <outputDirectory>/clients/cpp</outputDirectory>
            <excludes>
                <exclude>main/tests/**</exclude>
                <exclude>vsproject/gridgain-tests/**</exclude>
                <exclude>vsproject/gridgain-router-tests/**</exclude>
                <exclude>vsproject/gridgain-client-dev.sln</exclude>
                <exclude>**/*.md</exclude>
                <exclude>**/*.dxg</exclude>
            </excludes>
        </fileSet>

        <fileSet>
            <directory>modules/clients/dotnet/client-lib/libs</directory>
            <outputDirectory>/clients/dotnet</outputDirectory>
        </fileSet>

        <fileSet>
            <directory>docs</directory>
            <outputDirectory>/docs</outputDirectory>
            <includes>
                <include>gridgain_readme.pdf</include>
                <include>release_notes.pdf</include>
            </includes>
        </fileSet>

        <fileSet>
            <directory>target/javadoc/core</directory>
            <outputDirectory>/docs/javadoc</outputDirectory>
        </fileSet>

        <fileSet>
            <directory>modules/scalar/target/site/scaladocs</directory>
            <outputDirectory>/docs/scaladoc/scalar</outputDirectory>
        </fileSet>

        <fileSet>
            <directory>target/javadoc/client</directory>
            <outputDirectory>/clients/java/javadoc</outputDirectory>
        </fileSet>

        <fileSet>
            <directory>modules/clients/target/dotnetdoc</directory>
            <outputDirectory>/clients/dotnet/doc</outputDirectory>
        </fileSet>

        <fileSet>
            <directory>modules/clients/target/cppdoc</directory>
            <outputDirectory>/clients/cpp/doc</outputDirectory>
        </fileSet>

        <fileSet>
            <directory>libs</directory>
            <outputDirectory>/libs</outputDirectory>
        </fileSet>
    </fileSets>
</component><|MERGE_RESOLUTION|>--- conflicted
+++ resolved
@@ -47,24 +47,6 @@
             <source>examples/pom-standalone-${gridgain.edition}.xml</source>
             <outputDirectory>/examples</outputDirectory>
             <destName>pom.xml</destName>
-        </file>
-
-        <file>
-<<<<<<< HEAD
-            <source>examples/clients/dotnet/GridClientApiExample.csprojrel</source>
-            <outputDirectory>/examples/clients/dotnet</outputDirectory>
-            <destName>GridClientApiExample.csproj</destName>
-=======
-            <source>examples/pom-standalone.xml</source>
-            <outputDirectory>/examples</outputDirectory>
-            <destName>pom.xml</destName>
-        </file>
-
-        <file>
-            <source>examples/pom-standalone-java8.xml</source>
-            <outputDirectory>/examples</outputDirectory>
-            <destName>pom-java8.xml</destName>
->>>>>>> 559f5b67
         </file>
     </files>
 

--- conflicted
+++ resolved
@@ -49,7 +49,7 @@
         <module>modules/visor-console</module>
         <module>modules/jdbc-driver</module>
         <module>modules/jdk8-backport</module>
-<<<<<<< HEAD
+        <module>modules/tools</module>
         <module>modules/spring</module>
         <module>modules/hibernate</module>
         <module>modules/websession</module>
@@ -57,9 +57,6 @@
         <module>modules/urideploy</module>
         <module>modules/indexing</module>
         <module>modules/ssh</module>
-=======
-        <module>modules/tools</module>
->>>>>>> bda03883
     </modules>
 
     <build>

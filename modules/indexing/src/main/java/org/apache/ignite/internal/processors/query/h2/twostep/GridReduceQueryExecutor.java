--- conflicted
+++ resolved
@@ -65,11 +65,8 @@
 import org.apache.ignite.internal.processors.query.GridRunningQueryInfo;
 import org.apache.ignite.internal.processors.query.GridQueryCacheObjectsIterator;
 import org.apache.ignite.internal.processors.query.GridQueryCancel;
-<<<<<<< HEAD
 import org.apache.ignite.internal.processors.query.h2.GridH2ResultSetIterator;
-=======
 import org.apache.ignite.internal.processors.query.GridRunningQueryInfo;
->>>>>>> 0b996e62
 import org.apache.ignite.internal.processors.query.h2.IgniteH2Indexing;
 import org.apache.ignite.internal.processors.query.h2.opt.GridH2QueryContext;
 import org.apache.ignite.internal.processors.query.h2.sql.GridSqlSortColumn;
@@ -120,18 +117,12 @@
     public static final byte QUERY_POOL = GridIoPolicy.SYSTEM_POOL;
 
     /** */
-<<<<<<< HEAD
-=======
-    private static final IgniteProductVersion DISTRIBUTED_JOIN_SINCE = IgniteProductVersion.fromString("1.7.0");
-
-    /** */
     private static final String MERGE_INDEX_UNSORTED = "merge_scan";
 
     /** */
     private static final String MERGE_INDEX_SORTED = "merge_sorted";
 
     /** */
->>>>>>> 0b996e62
     private GridKernalContext ctx;
 
     /** */
@@ -645,7 +636,18 @@
 
                 boolean retry = false;
 
-<<<<<<< HEAD
+                // Always enforce join order on map side to have consistent behavior.
+                int flags = GridH2QueryRequest.FLAG_ENFORCE_JOIN_ORDER;
+
+                if (distributedJoins)
+                    flags |= GridH2QueryRequest.FLAG_DISTRIBUTED_JOINS;
+
+                if (qry.isLocal())
+                    flags |= GridH2QueryRequest.FLAG_IS_LOCAL;
+
+                if (qry.explain())
+                    flags |= GridH2QueryRequest.FLAG_EXPLAIN;
+
                 if (send(nodes,
                     new GridH2QueryRequest()
                         .requestId(qryReqId)
@@ -655,51 +657,10 @@
                         .tables(distributedJoins ? qry.tables() : null)
                         .partitions(convert(partsMap))
                         .queries(mapQrys)
-                        .flags(distributedJoins ? GridH2QueryRequest.FLAG_DISTRIBUTED_JOINS : 0)
+                        .flags(flags)
                         .timeout(timeoutMillis),
                     null,
-                    distributedJoins)
-                    ) {
-                    awaitAllReplies(r, nodes);
-=======
-                if (oldStyle && distributedJoins)
-                    throw new CacheException("Failed to enable distributed joins. Topology contains older data nodes.");
-
-                // Always enforce join order on map side to have consistent behavior.
-                int flags = GridH2QueryRequest.FLAG_ENFORCE_JOIN_ORDER;
-
-                if (distributedJoins)
-                    flags |= GridH2QueryRequest.FLAG_DISTRIBUTED_JOINS;
-
-                if (qry.isLocal())
-                    flags |= GridH2QueryRequest.FLAG_IS_LOCAL;
-
-                if (qry.explain())
-                    flags |= GridH2QueryRequest.FLAG_EXPLAIN;
-
-                if (send(nodes,
-                    oldStyle ?
-                        new GridQueryRequest(qryReqId,
-                            r.pageSize,
-                            space,
-                            mapQrys,
-                            topVer,
-                            extraSpaces(space, qry.spaces()),
-                            null,
-                            timeoutMillis) :
-                        new GridH2QueryRequest()
-                            .requestId(qryReqId)
-                            .topologyVersion(topVer)
-                            .pageSize(r.pageSize)
-                            .caches(qry.caches())
-                            .tables(distributedJoins ? qry.tables() : null)
-                            .partitions(convert(partsMap))
-                            .queries(mapQrys)
-                            .flags(flags)
-                            .timeout(timeoutMillis),
-                    oldStyle && partsMap != null ? new ExplicitPartitionsSpecializer(partsMap) : null,
                     false)) {
->>>>>>> 0b996e62
 
                     awaitAllReplies(r, nodes, cancel);
 

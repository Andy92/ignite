/*
 * Licensed to the Apache Software Foundation (ASF) under one or more
 * contributor license agreements.  See the NOTICE file distributed with
 * this work for additional information regarding copyright ownership.
 * The ASF licenses this file to You under the Apache License, Version 2.0
 * (the "License"); you may not use this file except in compliance with
 * the License.  You may obtain a copy of the License at
 *
 *      http://www.apache.org/licenses/LICENSE-2.0
 *
 * Unless required by applicable law or agreed to in writing, software
 * distributed under the License is distributed on an "AS IS" BASIS,
 * WITHOUT WARRANTIES OR CONDITIONS OF ANY KIND, either express or implied.
 * See the License for the specific language governing permissions and
 * limitations under the License.
 */

package org.apache.ignite.visor.commands.cache

import org.apache.ignite._
import org.apache.ignite.cluster.ClusterNode
import org.apache.ignite.internal.util.typedef._
<<<<<<< HEAD
import org.apache.ignite.lang.IgniteBiTuple
=======

import org.apache.ignite.internal.visor.cache._
import org.apache.ignite.internal.visor.util.VisorTaskUtils._
import org.apache.ignite.lang.{IgniteUuid, IgniteBiTuple}
import org.jetbrains.annotations._

import java.lang.{Boolean => JavaBoolean}
import java.util.{Collection => JavaCollection, Collections, UUID}

>>>>>>> e144a68f
import org.apache.ignite.visor.VisorTag
import org.apache.ignite.visor.commands.cache.VisorCacheCommand._
import org.apache.ignite.visor.commands.{VisorConsoleCommand, VisorTextTable}
import org.apache.ignite.visor.visor._

import org.jetbrains.annotations._

import java.lang.{Boolean => JavaBoolean}
import java.util.{ArrayList => JavaList, Collection => JavaCollection, UUID}

import org.apache.ignite.internal.visor.cache._
import org.apache.ignite.internal.visor.node.{VisorGridConfiguration, VisorNodeConfigurationCollectorTask}
import org.apache.ignite.internal.visor.util.VisorTaskUtils._

import scala.collection.JavaConversions._
import scala.language.{implicitConversions, reflectiveCalls}

/**
 * ==Overview==
 * Visor 'cache' command implementation.
 *
 * ==Help==
 * {{{
 * +-----------------------------------------------------------------------------------------+
 * | cache          | Prints statistics about caches from specified node on the entire grid. |
 * |                | Output sorting can be specified in arguments.                          |
 * |                |                                                                        |
 * |                | Output abbreviations:                                                  |
 * |                |     #   Number of nodes.                                               |
 * |                |     H/h Number of cache hits.                                          |
 * |                |     M/m Number of cache misses.                                        |
 * |                |     R/r Number of cache reads.                                         |
 * |                |     W/w Number of cache writes.                                        |
 * +-----------------------------------------------------------------------------------------+
 * | cache -clear   | Clears all entries from cache on all nodes.                            |
 * +-----------------------------------------------------------------------------------------+
 * | cache -scan    | List all entries in cache with specified name.                         |
 * +-----------------------------------------------------------------------------------------+
 * | cache -stop    | Stop cache with specified name.                                        |
 * +-----------------------------------------------------------------------------------------+
 * }}}
 *
 * ====Specification====
 * {{{
 *     cache {-system}
 *     cache -i {-system}
 *     cache {-c=<cache-name>} {-id=<node-id>|id8=<node-id8>} {-s=hi|mi|rd|wr|cn} {-a} {-r} {-system}
 *     cache -clear {-c=<cache-name>}
 *     cache -scan -c=<cache-name> {-id=<node-id>|id8=<node-id8>} {-p=<page size>} {-system}
 *     cache -swap {-c=<cache-name>} {-id=<node-id>|id8=<node-id8>}
 *     cache -stop -c=<cache-name>
 * }}}
 *
 * ====Arguments====
 * {{{
 *     -id=<node-id>
 *         Full ID of the node to get cache statistics from.
 *         Either '-id8' or '-id' can be specified.
 *         If neither is specified statistics will be gathered from all nodes.
 *     -id8=<node-id>
 *         ID8 of the node to get cache statistics from.
 *         Either '-id8' or '-id' can be specified.
 *         If neither is specified statistics will be gathered from all nodes.
 *     -c=<cache-name>
 *         Name of the cache.
 *     -s=hi|mi|rd|wr|cn
 *         Defines sorting type. Sorted by:
 *            hi Hits.
 *            mi Misses.
 *            rd Reads.
 *            wr Writes.
 *            cn Cache name.
 *         If not specified - default sorting is 'cn'.
 *     -i
 *         Interactive mode.
 *         User can interactively select node for cache statistics.
 *     -r
 *         Defines if sorting should be reversed.
 *         Can be specified only with '-s' argument.
 *     -a
 *         Prints details statistics about each cache.
 *         By default only aggregated summary is printed.
 *     -system
 *         Enable showing of information about system caches.
 *     -clear
 *          Clears cache.
 *     -scan
 *          Prints list of all entries from cache.
 *     -swap
 *          Swaps backup entries in cache.
 *     -stop
 *          Stop cache with specified name.
 *     -p=<page size>
 *         Number of object to fetch from cache at once.
 *         Valid range from 1 to 100.
 *         By default page size is 25.
 * }}}
 *
 * ====Examples====
 * {{{
 *     cache
 *         Prints summary statistics about all no system caches.
 *     cache -system
 *         Prints summary statistics about all caches.
 *     cache -id8=12345678 -s=hi -r
 *         Prints summary statistics about caches from node with specified id8
 *         sorted by number of hits in reverse order.
 *     cache -i
 *         Prints cache statistics for interactively selected node.
 *     cache -s=hi -r -a
 *         Prints detailed statistics about all caches sorted by number of hits in reverse order.
 *     cache -clear
 *         Clears interactively selected cache.
 *     cache -clear -c=cache
 *         Clears cache with name 'cache'.
 *     cache -scan
 *         Prints list entries from interactively selected cache.
 *     cache -scan -c=cache
 *         Prints list entries from cache with name 'cache' from all nodes with this cache.
 *     cache -scan -c=@c0 -p=50
 *         Prints list entries from cache with name taken from 'c0' memory variable
 *         with page of 50 items from all nodes with this cache.
 *     cache -scan -c=cache -id8=12345678
 *         Prints list entries from cache with name 'cache' and node '12345678' ID8.
 *     cache -swap
 *         Swaps entries in interactively selected cache.
 *     cache -swap -c=cache
 *         Swaps entries in cache with name 'cache'.
 *     cache -swap -c=@c0
 *         Swaps entries in cache with name taken from 'c0' memory variable.
 *     cache -stop -c=cache
 *         Stops cache with name 'cache'.
 * }}}
 */
class VisorCacheCommand {
    /**
     * Prints error message and advise.
     *
     * @param errMsgs Error messages.
     */
    private def scold(errMsgs: Any*) {
        assert(errMsgs != null)

        warn(errMsgs: _*)
        warn("Type 'help cache' to see how to use this command.")
    }

    /**
     * ===Command===
     * Prints statistics about caches from nodes that pass mnemonic predicate.
     * Sorting can be specified in arguments.
     *
     * ===Examples===
     * <ex>cache -id8=12345678 -s=no -r</ex>
     *     Prints statistics about caches from node with specified id8 sorted by number of nodes in reverse order.
     * <br>
     * <ex>cache -s=no -r</ex>
     *     Prints statistics about all caches sorted by number of nodes in reverse order.
     * <br>
     * <ex>cache -clear</ex>
     *      Clears interactively selected cache.
     * <br>
     * <ex>cache -clear -c=cache</ex>
     *      Clears cache with name 'cache'.
     * <br>
     * <ex>cache -scan</ex>
     *     Prints list entries from interactively selected cache.
     * <br>
     * <ex>cache -scan -c=cache</ex>
     *     Prints list entries from cache with name 'cache' from all nodes with this cache.
     * <br>
     * <ex>cache -scan -c=@c0 -p=50</ex>
     *     Prints list entries from cache with name taken from 'c0' memory variable with page of 50 items
     *     from all nodes with this cache.
     * <br>
     * <ex>cache -scan -c=cache -id8=12345678</ex>
     *     Prints list entries from cache with name 'cache' and node '12345678' ID8.
     * <br>
     * <ex>cache -swap</ex>
     *     Swaps entries in interactively selected cache.
     * <br>
     * <ex>cache -swap -c=cache</ex>
     *     Swaps entries in cache with name 'cache'.
     * <br>
     * <ex>cache -swap -c=@c0</ex>
     *     Swaps entries in cache with name taken from 'c0' memory variable.
     * <br>
     * <ex>cache -stop -c=@c0</ex>
     *     Stop cache with name taken from 'c0' memory variable.
     *
     * @param args Command arguments.
     */
    def cache(args: String) {
        if (!isConnected)
            adviseToConnect()
        else {
            var argLst = parseArgs(args)

            if (hasArgFlag("i", argLst)) {
                askForNode("Select node from:") match {
                    case Some(nid) => ask("Detailed statistics (y/n) [n]: ", "n") match {
                        case "n" | "N" => nl(); cache("-id=" + nid).^^
                        case "y" | "Y" => nl(); cache("-a -id=" + nid).^^
                        case x => nl(); warn("Invalid answer: " + x).^^
                    }
                    case None => return
                }

                return
            }

            val node = parseNode(argLst) match {
                case Left(msg) =>
                    scold(msg)

                    return

                case Right(n) => n
            }

            val showSystem = hasArgFlag("system", argLst)

            var cacheName = argValue("c", argLst) match {
                case Some(dfltName) if dfltName == DFLT_CACHE_KEY || dfltName == DFLT_CACHE_NAME =>
                    argLst = argLst.filter(_._1 != "c") ++ Seq("c" -> null)

                    Some(null)

                case cn => cn
            }

            /** Check that argument list has flag from list. */
            def hasArgFlagIn(flags: String *) = {
                flags.exists(hasArgFlag(_, argLst))
            }

            // Get cache stats data from all nodes.
            val aggrData = cacheData(node, cacheName, showSystem)

            if (hasArgFlagIn("clear", "swap", "scan", "stop")) {
                if (cacheName.isEmpty)
                    askForCache("Select cache from:", node, showSystem && !hasArgFlagIn("clear", "swap", "stop"),
                        aggrData) match {
                        case Some(name) =>
                            argLst = argLst ++ Seq("c" -> name)

                            cacheName = Some(name)

                        case None => return
                    }

                cacheName.foreach(name => {
                    if (hasArgFlag("scan", argLst))
                        VisorCacheScanCommand().scan(argLst, node)
                    else {
                        if (!aggrData.exists(cache => safeEquals(cache.name(), name) && cache.system())) {
                            if (hasArgFlag("clear", argLst))
                                VisorCacheClearCommand().clear(argLst, node)
                            else if (hasArgFlag("swap", argLst))
                                VisorCacheSwapCommand().swap(argLst, node)
                            else if (hasArgFlag("stop", argLst))
                                VisorCacheStopCommand().scan(argLst, node)
                        }
                        else {
                            if (hasArgFlag("clear", argLst))
                                warn("Clearing of system cache is not allowed: " + name)
                            else if (hasArgFlag("swap", argLst))
                                warn("Backup swapping of system cache is not allowed: " + name)
                            else if (hasArgFlag("stop", argLst))
                                warn("Stopping of system cache is not allowed: " + name)
                        }
                    }
                })

                return
            }

            val all = hasArgFlag("a", argLst)

            val sortType = argValue("s", argLst)
            val reversed = hasArgName("r", argLst)

            if (sortType.isDefined && !isValidSortType(sortType.get))
                scold("Invalid '-s' argument in: " + args).^^

            if (aggrData.isEmpty)
                scold("No caches found.").^^

            println("Time of the snapshot: " + formatDateTime(System.currentTimeMillis))

            val sumT = VisorTextTable()

            sumT #= ("Name(@)", "Mode", "Nodes", "Entries", "Hits", "Misses", "Reads", "Writes")

            sortAggregatedData(aggrData, sortType.getOrElse("cn"), reversed).foreach(
                ad => {
                    // Add cache host as visor variable.
                    registerCacheName(ad.name())

                    sumT += (
                        mkCacheName(ad.name()),
                        ad.mode(),
                        ad.nodes,
                        (
                            "min: " + ad.minimumSize,
                            "avg: " + formatDouble(ad.averageSize),
                            "max: " + ad.maximumSize
                            ),
                        (
                            "min: " + ad.minimumHits,
                            "avg: " + formatDouble(ad.averageHits),
                            "max: " + ad.maximumHits
                            ),
                        (
                            "min: " + ad.minimumMisses,
                            "avg: " + formatDouble(ad.averageMisses),
                            "max: " + ad.maximumMisses
                            ),
                        (
                            "min: " + ad.minimumReads,
                            "avg: " + formatDouble(ad.averageReads),
                            "max: " + ad.maximumReads
                            ),
                        (
                            "min: " + ad.minimumWrites,
                            "avg: " + formatDouble(ad.averageWrites),
                            "max: " + ad.maximumWrites
                            )
                        )
                }
            )

            sumT.render()

            if (all) {
                val sorted = aggrData.sortWith((k1, k2) => {
                    if (k1.name() == null)
                        true
                    else if (k2.name() == null)
                        false
                    else k1.name().compareTo(k2.name()) < 0
                })

                val gCfg = node.map(config).collect {
                    case cfg if cfg != null => cfg
                }

                sorted.foreach(ad => {
                    val cacheNameVar = mkCacheName(ad.name())

                    println("\nCache '" + cacheNameVar + "':")

                    val m = ad.metrics()

                    val csT = VisorTextTable()

                    csT += ("Name(@)", cacheNameVar)
                    csT += ("Nodes", m.size())
                    csT += ("Size Min/Avg/Max", ad.minimumSize + " / " + formatDouble(ad.averageSize) + " / " + ad.maximumSize)

                    val ciT = VisorTextTable()

                    ciT #= ("Node ID8(@), IP", "CPUs", "Heap Used", "CPU Load", "Up Time", "Size", "Hi/Mi/Rd/Wr")

                    sortData(m.toMap, sortType.getOrElse("hi"), reversed).foreach { case (nid, cm) =>
                        val nm = ignite.cluster.node(nid).metrics()

                        ciT += (
                            nodeId8Addr(nid),
                            nm.getTotalCpus,
                            formatDouble(100d * nm.getHeapMemoryUsed / nm.getHeapMemoryMaximum) + " %",

                            formatDouble(nm.getCurrentCpuLoad * 100d) + " %",
                            X.timeSpan2HMSM(nm.getUpTime),
                            cm.keySize(),
                            (
                                "Hi: " + cm.hits(),
                                "Mi: " + cm.misses(),
                                "Rd: " + cm.reads(),
                                "Wr: " + cm.writes()
                            )
                        )
                    }

                    csT.render()

                    nl()
                    println("Nodes for: " + cacheNameVar)

                    ciT.render()

                    // Print footnote.
                    println("'Hi' - Number of cache hits.")
                    println("'Mi' - Number of cache misses.")
                    println("'Rd' - number of cache reads.")
                    println("'Wr' - Number of cache writes.")

                    // Print metrics.
                    nl()
                    println("Aggregated queries metrics:")
                    println("  Minimum execution time: " + X.timeSpan2HMSM(ad.minimumQueryTime()))
                    println("  Maximum execution time: " + X.timeSpan2HMSM(ad.maximumQueryTime))
                    println("  Average execution time: " + X.timeSpan2HMSM(ad.averageQueryTime.toLong))
                    println("  Total number of executions: " + ad.execsQuery)
                    println("  Total number of failures:   " + ad.failsQuery)

<<<<<<< HEAD
                    gCfg.foreach(_.caches().find(_.name() == ad.name()).foreach(cfg => {
                        nl()

                        showCacheConfiguration("Cache configuration:", cfg)
                    }))
                })

=======
                        gCfg.foreach(ccfgs => ccfgs.find(ccfg => safeEquals(ccfg.name(), ad.cacheName()))
                            .foreach(ccfg => {
                                nl()

                                showCacheConfiguration("Cache configuration:", ccfg)
                        }))
                    })
                }
                else
                    println("\nUse \"-a\" flag to see detailed statistics.")
>>>>>>> e144a68f
            }
            else
                println("\nUse \"-a\" flag to see detailed statistics.")
        }
    }

    /**
     * Makes extended cache host attaching optional visor variable host
     * associated with it.
     *
     * @param s Cache host.
     */
    private def mkCacheName(@Nullable s: String): String = {
        if (s == null) {
            val v = mfind(DFLT_CACHE_KEY)

            DFLT_CACHE_NAME + (if (v.isDefined) "(@" + v.get._1 + ')' else "")
        }
        else {
            val v = mfind(s)

            s + (if (v.isDefined) "(@" + v.get._1 + ')' else "")
        }
    }

    /**
     * Registers cache host as a visor variable if one wasn't already registered.
     *
     * @param s Cache host.
     */
    private def registerCacheName(@Nullable s: String) = setVarIfAbsent(if (s != null) s else DFLT_CACHE_KEY, "c")

    /**
     * ===Command===
     * Prints unsorted statistics about all caches.
     *
     * ===Examples===
     * <ex>cache</ex>
     * Prints unsorted statistics about all caches.
     */
    def cache() {
        this.cache("")
    }

    /**
     * Get metrics data for all caches from all node or from specified node.
     *
     * @param node Option of node for cache names extracting. All nodes if `None`.
     * @param systemCaches Allow selection of system caches.
     * @return Caches metrics data.
     */
    private def cacheData(node: Option[ClusterNode], name: Option[String], systemCaches: Boolean = false):
        List[VisorCacheAggregatedMetrics] = {
        assert(node != null)

        try {
            val prj = node.fold(ignite.cluster.forRemotes())(ignite.cluster.forNode(_))

            val nids = prj.nodes().map(_.id())

            val caches = new JavaList[String](1)
            name.foreach(caches.add)

            ignite.compute(prj).execute(classOf[VisorCacheMetricsCollectorTask], toTaskArgument(nids,
                new IgniteBiTuple(JavaBoolean.valueOf(systemCaches), caches.asInstanceOf[JavaCollection[String]]))).toList
        }
        catch {
            case e: IgniteException => Nil
        }
    }

    /**
     * Gets configuration of grid from specified node for collecting of node cache's configuration.
     *
     * @param node Specified node.
     * @return Cache configurations for specified node.
     */
    private def config(node: ClusterNode): JavaCollection[VisorCacheConfiguration] = {
        try {
            cacheConfigurations(node.id())
        }
        catch {
            case e: IgniteException =>
                scold(e.getMessage)

                Collections.emptyList()
        }
    }

    /**
     * Tests whether passed in parameter is a valid sorting type.
     *
     * @param arg Sorting type to test.
     */
    private def isValidSortType(arg: String): Boolean = {
        assert(arg != null)

        Set("hi", "mi", "rd", "wr", "cn").contains(arg.trim)
    }

    /**
     * Sort metrics data.
     *
     * @param data Unsorted list.
     * @param arg Sorting command argument.
     * @param reverse Whether to reverse sorting or not.
     * @return Sorted data.
     */
    private def sortData(data: Map[UUID, VisorCacheMetrics], arg: String, reverse: Boolean) = {
        assert(data != null)
        assert(arg != null)

        val sorted = arg.trim match {
            case "hi" => data.toSeq.sortBy(_._2.hits)
            case "mi" => data.toSeq.sortBy(_._2.misses)
            case "rd" => data.toSeq.sortBy(_._2.reads)
            case "wr" => data.toSeq.sortBy(_._2.writes)
            case "cn" => data.toSeq.sortBy(_._1)

            case _ =>
                assert(false, "Unknown sorting type: " + arg)

                Nil
        }

        if (reverse) sorted.reverse else sorted
    }

    /**
     * Sort aggregated metrics data.
     *
     * @param data Unsorted list.
     * @param arg Command argument.
     * @param reverse Whether to reverse sorting or not.
     * @return Sorted data.
     */
    private def sortAggregatedData(data: Iterable[VisorCacheAggregatedMetrics], arg: String, reverse: Boolean):
        List[VisorCacheAggregatedMetrics] = {

        val sorted = arg.trim match {
            case "hi" => data.toList.sortBy(_.averageHits)
            case "mi" => data.toList.sortBy(_.averageMisses)
            case "rd" => data.toList.sortBy(_.averageReads)
            case "wr" => data.toList.sortBy(_.averageWrites)
            case "cn" => data.toList.sortWith((x, y) =>
                x.name() == null || (y.name() != null && x.name().toLowerCase < y.name().toLowerCase))

            case _ =>
                assert(false, "Unknown sorting type: " + arg)

                Nil
        }

        if (reverse) sorted.reverse else sorted
    }

    /**
     * Asks user to select a cache from the list.
     *
     * @param title Title displayed before the list of caches.
     * @param node Option of node for cache names extracting. All nodes if `None`.
     * @param showSystem Allow selection of system caches.
     * @return `Option` for ID of selected cache.
     */
    def askForCache(title: String, node: Option[ClusterNode], showSystem: Boolean = false,
        aggrData: Seq[VisorCacheAggregatedMetrics]): Option[String] = {
        assert(title != null)
        assert(visor.visor.isConnected)

        if (aggrData.isEmpty)
            scold("No caches found.").^^

        val sortedAggrData = sortAggregatedData(aggrData, "cn", false)

        println("Time of the snapshot: " + formatDateTime(System.currentTimeMillis))

        val sumT = VisorTextTable()

        sumT #= ("#", "Name(@)", "Mode", "Nodes", "Size")

        (0 until sortedAggrData.size) foreach (i => {
            val ad = sortedAggrData(i)

            // Add cache host as visor variable.
            registerCacheName(ad.name())

            sumT += (
                i,
                mkCacheName(ad.name()),
                ad.mode(),
                ad.nodes,
                (
                    "min: " + ad.minimumSize,
                    "avg: " + formatDouble(ad.averageSize),
                    "max: " + ad.maximumSize
                ))
        })

        sumT.render()

        val a = ask("\nChoose cache number ('c' to cancel) [c]: ", "c")

        if (a.toLowerCase == "c")
            None
        else {
            try
                Some(sortedAggrData(a.toInt).name())
            catch {
                case e: Throwable =>
                    warn("Invalid selection: " + a)

                    None
            }
        }
    }
}

/**
 * Companion object that does initialization of the command.
 */
object VisorCacheCommand {
    addHelp(
        name = "cache",
        shortInfo = "Prints cache statistics, clears cache, prints list of all entries from cache.",
        longInfo = Seq(
            "Prints statistics about caches from specified node on the entire grid.",
            "Output sorting can be specified in arguments.",
            " ",
            "Output abbreviations:",
            "    #   Number of nodes.",
            "    H/h Number of cache hits.",
            "    M/m Number of cache misses.",
            "    R/r Number of cache reads.",
            "    W/w Number of cache writes.",
            " ",
            "Clears cache.",
            " ",
            "Prints list of all entries from cache.",
            " ",
            "Swaps backup entries in cache."
        ),
        spec = Seq(
            "cache",
            "cache -i",
            "cache {-c=<cache-name>} {-id=<node-id>|id8=<node-id8>} {-s=hi|mi|rd|wr} {-a} {-r}",
            "cache -clear {-c=<cache-name>} {-id=<node-id>|id8=<node-id8>}",
            "cache -scan -c=<cache-name> {-id=<node-id>|id8=<node-id8>} {-p=<page size>}",
            "cache -swap {-c=<cache-name>} {-id=<node-id>|id8=<node-id8>}",
            "cache -stop -c=<cache-name>"
    ),
        args = Seq(
            "-id=<node-id>" -> Seq(
                "Full ID of the node to get cache statistics from.",
                "Either '-id8' or '-id' can be specified.",
                "If neither is specified statistics will be gathered from all nodes."
            ),
            "-id8=<node-id>" -> Seq(
                "ID8 of the node to get cache statistics from.",
                "Either '-id8' or '-id' can be specified.",
                "If neither is specified statistics will be gathered from all nodes.",
                "Note you can also use '@n0' ... '@nn' variables as shortcut to <node-id>."
            ),
            "-c=<cache-name>" -> Seq(
                "Name of the cache.",
                "Note you can also use '@c0' ... '@cn' variables as shortcut to <cache-name>."
            ),
            "-clear" -> Seq(
                "Clears cache."
            ),
            "-scan" -> Seq(
                "Prints list of all entries from cache."
            ),
            "-swap" -> Seq(
                "Swaps backup entries in cache."
            ),
            "-stop" -> Seq(
                "Stop cache with specified name"
            ),
            "-s=hi|mi|rd|wr|cn" -> Seq(
                "Defines sorting type. Sorted by:",
                "   hi Hits.",
                "   mi Misses.",
                "   rd Reads.",
                "   wr Writes.",
                "   cn Cache name.",
                "If not specified - default sorting is 'cn'."
            ),
            "-i" -> Seq(
                "Interactive mode.",
                "User can interactively select node for cache statistics."
            ),
            "-r" -> Seq(
                "Defines if sorting should be reversed.",
                "Can be specified only with '-s' argument."
            ),
            "-a" -> Seq(
                "Prints details statistics about each cache.",
                "By default only aggregated summary is printed."
            ),
            "-p=<page size>" -> Seq(
                "Number of object to fetch from cache at once.",
                "Valid range from 1 to 100.",
                "By default page size is 25."
            )
        ),
        examples = Seq(
            "cache" ->
                "Prints summary statistics about all caches.",
            "cache -i" ->
                "Prints cache statistics for interactively selected node.",
            "cache -id8=12345678 -s=hi -r"  -> Seq(
                "Prints summary statistics about caches from node with specified id8",
                "sorted by number of hits in reverse order."
            ),
            "cache -id8=@n0 -s=hi -r"  -> Seq(
                "Prints summary statistics about caches from node with id8 taken from 'n0' memory variable.",
                "sorted by number of hits in reverse order."
            ),
            "cache -c=@c0 -a"  -> Seq(
                "Prints detailed statistics about cache with name taken from 'c0' memory variable."
            ),
            "cache -s=hi -r -a" ->
                "Prints detailed statistics about all caches sorted by number of hits in reverse order.",
            "cache -clear" -> "Clears interactively selected cache.",
            "cache -clear -c=cache" -> "Clears cache with name 'cache'.",
            "cache -clear -c=@c0" -> "Clears cache with name taken from 'c0' memory variable.",
            "cache -scan" -> "Prints list entries from interactively selected cache.",
            "cache -scan -c=cache" -> "List entries from cache with name 'cache' from all nodes with this cache.",
            "cache -scan -c=@c0 -p=50" -> ("Prints list entries from cache with name taken from 'c0' memory variable" +
                " with page of 50 items from all nodes with this cache."),
            "cache -scan -c=cache -id8=12345678" -> "Prints list entries from cache with name 'cache' and node '12345678' ID8.",
            "cache -swap" -> "Swaps entries in interactively selected cache.",
            "cache -swap -c=cache" -> "Swaps entries in cache with name 'cache'.",
            "cache -swap -c=@c0" -> "Swaps entries in cache with name taken from 'c0' memory variable.",
            "cache -stop -c=@c0" -> "Stop cache with name taken from 'c0' memory variable."
        ),
        ref = VisorConsoleCommand(cmd.cache, cmd.cache)
    )

    /** Default cache name to show on screen. */
    private final val DFLT_CACHE_NAME = escapeName(null)

    /** Default cache key. */
    protected val DFLT_CACHE_KEY = DFLT_CACHE_NAME + "-" + UUID.randomUUID().toString

    /** Singleton command */
    private val cmd = new VisorCacheCommand

    /**
     * Singleton.
     */
    def apply() = cmd

    /**
     * Implicit converter from visor to commands "pimp".
     *
     * @param vs Visor tagging trait.
     */
    implicit def fromCinfo2Visor(vs: VisorTag): VisorCacheCommand = cmd

    /**
     * Show table of cache configuration information.
     *
     * @param title Specified title for table.
     * @param cfg Config to show information.
     */
    private[commands] def showCacheConfiguration(title: String, cfg: VisorCacheConfiguration) {
        val affinityCfg = cfg.affinityConfiguration()
        val nearCfg = cfg.nearConfiguration()
        val rebalanceCfg = cfg.rebalanceConfiguration()
        val evictCfg = cfg.evictConfiguration()
        val defaultCfg = cfg.defaultConfiguration()
        val storeCfg = cfg.storeConfiguration()
        val queryCfg = cfg.queryConfiguration()

        val cacheT = VisorTextTable()

        cacheT #= ("Name", "Value")

        cacheT += ("Mode", cfg.mode)
        cacheT += ("Atomicity Mode", safe(cfg.atomicityMode))
        cacheT += ("Atomic Write Ordering Mode", safe(cfg.atomicWriteOrderMode))
        cacheT += ("Statistic Enabled", bool2Str(cfg.statisticsEnabled()))
        cacheT += ("Management Enabled", bool2Str(cfg.managementEnabled()))

        cacheT += ("Time To Live Eager Flag", cfg.eagerTtl)

        cacheT += ("Write Synchronization Mode", safe(cfg.writeSynchronizationMode))
        cacheT += ("Swap Enabled", bool2Str(cfg.swapEnabled()))
        cacheT += ("Invalidate", bool2Str(cfg.invalidate()))
        cacheT += ("Start Size", cfg.startSize())

        cacheT += ("Transaction Manager Lookup", safe(cfg.transactionManagerLookupClassName()))

        cacheT += ("Affinity Function", safe(affinityCfg.function()))
        cacheT += ("Affinity Backups", affinityCfg.partitionedBackups())
        cacheT += ("Affinity Partitions", safe(affinityCfg.partitions()))
        cacheT += ("Affinity Exclude Neighbors", safe(affinityCfg.excludeNeighbors()))
        cacheT += ("Affinity Mapper", safe(affinityCfg.mapper()))

        cacheT += ("Rebalance Mode", rebalanceCfg.mode())
        cacheT += ("Rebalance Batch Size", rebalanceCfg.batchSize())
        cacheT += ("Rebalance Thread Pool size", rebalanceCfg.threadPoolSize())
        cacheT += ("Rebalance Timeout", rebalanceCfg.timeout())
        cacheT += ("Rebalance Delay", rebalanceCfg.partitionedDelay())
        cacheT += ("Time Between Rebalance Messages", rebalanceCfg.throttle())

        cacheT += ("Eviction Policy Enabled", bool2Str(evictCfg.policy() != null))
        cacheT += ("Eviction Policy", safe(evictCfg.policy()))
        cacheT += ("Eviction Policy Max Size", safe(evictCfg.policyMaxSize()))
        cacheT += ("Eviction Filter", safe(evictCfg.filter()))
        cacheT += ("Eviction Key Buffer Size", evictCfg.synchronizedKeyBufferSize())
        cacheT += ("Eviction Synchronized", bool2Str(evictCfg.evictSynchronized()))
        cacheT += ("Eviction Overflow Ratio", evictCfg.maxOverflowRatio())
        cacheT += ("Synchronous Eviction Timeout", evictCfg.synchronizedTimeout())
        cacheT += ("Synchronous Eviction Concurrency Level", evictCfg.synchronizedConcurrencyLevel())

        cacheT += ("Near Start Size", nearCfg.nearStartSize())
        cacheT += ("Near Eviction Policy", safe(nearCfg.nearEvictPolicy()))
        cacheT += ("Near Eviction Enabled", bool2Str(nearCfg.nearEnabled()))
        cacheT += ("Near Eviction Policy Max Size", safe(nearCfg.nearEvictMaxSize()))

        cacheT += ("Default Lock Timeout", defaultCfg.txLockTimeout())
        cacheT += ("Metadata type count", cfg.typeMeta().size())
        cacheT += ("Cache Interceptor", safe(cfg.interceptor()))

        cacheT += ("Store Enabled", bool2Str(storeCfg.enabled()))
        cacheT += ("Store Class", safe(storeCfg.store()))
        cacheT += ("Store Factory Class", storeCfg.storeFactory())
        cacheT += ("Store Read Through", bool2Str(storeCfg.readThrough()))
        cacheT += ("Store Write Through", bool2Str(storeCfg.writeThrough()))

        cacheT += ("Write-Behind Enabled", bool2Str(storeCfg.enabled()))
        cacheT += ("Write-Behind Flush Size", storeCfg.flushSize())
        cacheT += ("Write-Behind Frequency", storeCfg.flushFrequency())
        cacheT += ("Write-Behind Flush Threads Count", storeCfg.flushThreadCount())
        cacheT += ("Write-Behind Batch Size", storeCfg.batchSize())

        cacheT += ("Concurrent Asynchronous Operations Number", cfg.maxConcurrentAsyncOperations())
        cacheT += ("Memory Mode", cfg.memoryMode())
        cacheT += ("Off-Heap Size", cfg.offsetHeapMaxMemory() match {
            case 0 => "UNLIMITED"
            case size if size < 0 => NA
            case size => size
        })

        cacheT += ("Loader Factory Class Name", safe(cfg.loaderFactory()))
        cacheT += ("Writer Factory Class Name", safe(cfg.writerFactory()))
        cacheT += ("Expiry Policy Factory Class Name", safe(cfg.expiryPolicyFactory()))

        cacheT +=("Query Execution Time Threshold", queryCfg.longQueryWarningTimeout())
        cacheT +=("Query Escaped Names", bool2Str(queryCfg.sqlEscapeAll()))
        cacheT +=("Query Onheap Cache Size", queryCfg.sqlOnheapRowCacheSize())

        val sqlFxs = queryCfg.sqlFunctionClasses()

        val hasSqlFxs = sqlFxs != null && sqlFxs.nonEmpty

        if (!hasSqlFxs)
            cacheT +=("Query SQL functions", NA)

        val indexedTypes = queryCfg.indexedTypes()

        val hasIndexedTypes = indexedTypes != null && indexedTypes.nonEmpty

        if (!hasIndexedTypes)
            cacheT +=("Query Indexed Types", NA)

        println(title)

        cacheT.render()

        if (hasSqlFxs) {
            println("\nQuery SQL functions:")

            val sqlFxsT = VisorTextTable()

            sqlFxsT #= "Function Class Name"

            sqlFxs.foreach(s => sqlFxsT += s)

            sqlFxsT.render()
        }

        if (hasIndexedTypes) {
            println("\nQuery Indexed Types:")

            val indexedTypesT = VisorTextTable()

            indexedTypesT #= ("Key Class Name", "Value Class Name")

            indexedTypes.grouped(2).foreach(types => indexedTypesT += (types(0), types(1)))

            indexedTypesT.render()
        }
    }
}<|MERGE_RESOLUTION|>--- conflicted
+++ resolved
@@ -20,19 +20,7 @@
 import org.apache.ignite._
 import org.apache.ignite.cluster.ClusterNode
 import org.apache.ignite.internal.util.typedef._
-<<<<<<< HEAD
 import org.apache.ignite.lang.IgniteBiTuple
-=======
-
-import org.apache.ignite.internal.visor.cache._
-import org.apache.ignite.internal.visor.util.VisorTaskUtils._
-import org.apache.ignite.lang.{IgniteUuid, IgniteBiTuple}
-import org.jetbrains.annotations._
-
-import java.lang.{Boolean => JavaBoolean}
-import java.util.{Collection => JavaCollection, Collections, UUID}
-
->>>>>>> e144a68f
 import org.apache.ignite.visor.VisorTag
 import org.apache.ignite.visor.commands.cache.VisorCacheCommand._
 import org.apache.ignite.visor.commands.{VisorConsoleCommand, VisorTextTable}
@@ -439,26 +427,13 @@
                     println("  Total number of executions: " + ad.execsQuery)
                     println("  Total number of failures:   " + ad.failsQuery)
 
-<<<<<<< HEAD
-                    gCfg.foreach(_.caches().find(_.name() == ad.name()).foreach(cfg => {
-                        nl()
-
-                        showCacheConfiguration("Cache configuration:", cfg)
+                    gCfg.foreach(ccfgs => ccfgs.find(ccfg => safeEquals(ccfg.name(), ad.name()))
+                        .foreach(ccfg => {
+                            nl()
+
+                            showCacheConfiguration("Cache configuration:", ccfg)
                     }))
                 })
-
-=======
-                        gCfg.foreach(ccfgs => ccfgs.find(ccfg => safeEquals(ccfg.name(), ad.cacheName()))
-                            .foreach(ccfg => {
-                                nl()
-
-                                showCacheConfiguration("Cache configuration:", ccfg)
-                        }))
-                    })
-                }
-                else
-                    println("\nUse \"-a\" flag to see detailed statistics.")
->>>>>>> e144a68f
             }
             else
                 println("\nUse \"-a\" flag to see detailed statistics.")

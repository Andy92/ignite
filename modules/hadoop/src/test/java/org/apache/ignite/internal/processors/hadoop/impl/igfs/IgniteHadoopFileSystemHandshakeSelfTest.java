/*
 * Licensed to the Apache Software Foundation (ASF) under one or more
 * contributor license agreements.  See the NOTICE file distributed with
 * this work for additional information regarding copyright ownership.
 * The ASF licenses this file to You under the Apache License, Version 2.0
 * (the "License"); you may not use this file except in compliance with
 * the License.  You may obtain a copy of the License at
 *
 *      http://www.apache.org/licenses/LICENSE-2.0
 *
 * Unless required by applicable law or agreed to in writing, software
 * distributed under the License is distributed on an "AS IS" BASIS,
 * WITHOUT WARRANTIES OR CONDITIONS OF ANY KIND, either express or implied.
 * See the License for the specific language governing permissions and
 * limitations under the License.
 */

package org.apache.ignite.internal.processors.hadoop.impl.igfs;

import java.io.IOException;
import java.net.URI;
import java.util.concurrent.Callable;
import org.apache.hadoop.conf.Configuration;
import org.apache.hadoop.fs.FileSystem;
import org.apache.hadoop.fs.Path;
import org.apache.ignite.Ignite;
import org.apache.ignite.IgniteFileSystem;
import org.apache.ignite.configuration.CacheConfiguration;
import org.apache.ignite.configuration.FileSystemConfiguration;
import org.apache.ignite.configuration.IgniteConfiguration;
import org.apache.ignite.hadoop.fs.v2.IgniteHadoopFileSystem;
import org.apache.ignite.igfs.IgfsGroupDataBlocksKeyMapper;
import org.apache.ignite.igfs.IgfsIpcEndpointConfiguration;
import org.apache.ignite.igfs.IgfsIpcEndpointType;
import org.apache.ignite.igfs.IgfsPath;
import org.apache.ignite.internal.processors.igfs.IgfsCommonAbstractTest;
import org.apache.ignite.internal.util.typedef.G;
import org.apache.ignite.spi.communication.tcp.TcpCommunicationSpi;
import org.apache.ignite.spi.discovery.tcp.TcpDiscoverySpi;
import org.apache.ignite.spi.discovery.tcp.ipfinder.TcpDiscoveryIpFinder;
import org.apache.ignite.spi.discovery.tcp.ipfinder.vm.TcpDiscoveryVmIpFinder;
import org.apache.ignite.testframework.GridTestUtils;

import static org.apache.ignite.cache.CacheAtomicityMode.TRANSACTIONAL;
import static org.apache.ignite.cache.CacheMode.PARTITIONED;
import static org.apache.ignite.cache.CacheMode.REPLICATED;
import static org.apache.ignite.cache.CacheWriteSynchronizationMode.FULL_SYNC;
import static org.apache.ignite.igfs.IgfsMode.PRIMARY;
import static org.apache.ignite.internal.processors.hadoop.impl.igfs.HadoopIgfsUtils.PARAM_IGFS_ENDPOINT_NO_EMBED;
import static org.apache.ignite.internal.processors.hadoop.impl.igfs.HadoopIgfsUtils.PARAM_IGFS_ENDPOINT_NO_LOCAL_SHMEM;
import static org.apache.ignite.internal.processors.hadoop.impl.igfs.HadoopIgfsUtils.PARAM_IGFS_ENDPOINT_NO_LOCAL_TCP;
import static org.apache.ignite.internal.util.ipc.shmem.IpcSharedMemoryServerEndpoint.DFLT_IPC_PORT;

/**
 * Tests for IGFS file system handshake.
 */
public class IgniteHadoopFileSystemHandshakeSelfTest extends IgfsCommonAbstractTest {
    /** IP finder. */
    private static final TcpDiscoveryIpFinder IP_FINDER = new TcpDiscoveryVmIpFinder(true);

    /** Ignite instance name. */
    private static final String IGNITE_INSTANCE_NAME = "grid";

    /** IGFS name. */
    private static final String IGFS_NAME = "igfs";

    /** IGFS path. */
    private static final IgfsPath PATH = new IgfsPath("/path");

    /** A host-port pair used for URI in embedded mode. */
    private static final String HOST_PORT_UNUSED = "somehost:65333";

    /** Flag defines if to use TCP or embedded connection mode: */
    private boolean tcp = false;

    /** {@inheritDoc} */
    @Override protected void afterTest() throws Exception {
        stopAllGrids(true);
    }

    /**
     * Tests for Grid and IGFS having normal names.
     *
     * @throws Exception If failed.
     */
    public void testHandshake() throws Exception {
        startUp(false, false);

        tcp = true;

        checkValid(IGFS_NAME + ":" + IGNITE_INSTANCE_NAME + "@");
        checkValid(IGFS_NAME + ":" + IGNITE_INSTANCE_NAME + "@127.0.0.1");
        checkValid(IGFS_NAME + ":" + IGNITE_INSTANCE_NAME + "@127.0.0.1:" + DFLT_IPC_PORT);

        checkValid(IGFS_NAME + "@");
        checkValid(IGFS_NAME + "@127.0.0.1");
        checkValid(IGFS_NAME + "@127.0.0.1:" + DFLT_IPC_PORT);

        checkValid(":" + IGNITE_INSTANCE_NAME + "@");
        checkValid(":" + IGNITE_INSTANCE_NAME + "@127.0.0.1");
        checkValid(":" + IGNITE_INSTANCE_NAME + "@127.0.0.1:" + DFLT_IPC_PORT);

        checkValid("");
        checkValid("127.0.0.1");
        checkValid("127.0.0.1:" + DFLT_IPC_PORT);

        tcp = false; // Embedded mode:

        checkValid(IGFS_NAME + ":" + IGNITE_INSTANCE_NAME + "@");
        checkValid(IGFS_NAME + ":" + IGNITE_INSTANCE_NAME + "@" + HOST_PORT_UNUSED);

        checkValid(IGFS_NAME + "@"); // Embedded mode fails, but remote tcp succeeds.
        checkValid(IGFS_NAME + "@" + HOST_PORT_UNUSED);

        checkValid(":" + IGNITE_INSTANCE_NAME + "@"); // Embedded mode fails, but remote tcp succeeds.
        checkInvalid(":" + IGNITE_INSTANCE_NAME + "@" + HOST_PORT_UNUSED);

        checkValid("@"); // Embedded mode fails, but remote tcp succeeds.
        checkInvalid("@" + HOST_PORT_UNUSED);
    }

    /**
     * Tests for Grid having {@code null} name and IGFS having normal name.
     *
     * @throws Exception If failed.
     */
    public void testHandshakeDefaultGrid() throws Exception {
        startUp(true, false);

        tcp = true;

<<<<<<< HEAD
        checkValid(IGFS_NAME + ":" + GRID_NAME + "@");
        checkValid(IGFS_NAME + ":" + GRID_NAME + "@127.0.0.1");
        checkValid(IGFS_NAME + ":" + GRID_NAME + "@127.0.0.1:" + DFLT_IPC_PORT);
=======
        checkValid(IGFS_NAME + ":" + IGNITE_INSTANCE_NAME + "@");
        checkValid(IGFS_NAME + ":" + IGNITE_INSTANCE_NAME + "@127.0.0.1");
        checkValid(IGFS_NAME + ":" + IGNITE_INSTANCE_NAME + "@127.0.0.1:" + DFLT_IPC_PORT);
>>>>>>> 48e78a99

        checkValid(IGFS_NAME + "@");
        checkValid(IGFS_NAME + "@127.0.0.1");
        checkValid(IGFS_NAME + "@127.0.0.1:" + DFLT_IPC_PORT);

<<<<<<< HEAD
        checkValid(":" + GRID_NAME + "@");
        checkValid(":" + GRID_NAME + "@127.0.0.1");
        checkValid(":" + GRID_NAME + "@127.0.0.1:" + DFLT_IPC_PORT);
=======
        checkValid(":" + IGNITE_INSTANCE_NAME + "@");
        checkValid(":" + IGNITE_INSTANCE_NAME + "@127.0.0.1");
        checkValid(":" + IGNITE_INSTANCE_NAME + "@127.0.0.1:" + DFLT_IPC_PORT);
>>>>>>> 48e78a99

        checkValid("");
        checkValid("127.0.0.1");
        checkValid("127.0.0.1:" + DFLT_IPC_PORT);

        tcp = false; // Embedded mode:

<<<<<<< HEAD
        checkValid(IGFS_NAME + ":" + GRID_NAME + "@");
        checkValid(IGFS_NAME + ":" + GRID_NAME + "@" + HOST_PORT_UNUSED);
=======
        checkValid(IGFS_NAME + ":" + IGNITE_INSTANCE_NAME + "@");
        checkValid(IGFS_NAME + ":" + IGNITE_INSTANCE_NAME + "@" + HOST_PORT_UNUSED);
>>>>>>> 48e78a99

        checkValid(IGFS_NAME + "@");
        checkValid(IGFS_NAME + "@" + HOST_PORT_UNUSED);

<<<<<<< HEAD
        checkValid(":" + GRID_NAME + "@");
        checkInvalid(":" + GRID_NAME + "@" + HOST_PORT_UNUSED);
=======
        checkValid(":" + IGNITE_INSTANCE_NAME + "@");
        checkInvalid(":" + IGNITE_INSTANCE_NAME + "@" + HOST_PORT_UNUSED);
>>>>>>> 48e78a99

        checkValid("@"); // Embedded mode fails, but remote tcp succeeds.
        checkInvalid("@" + HOST_PORT_UNUSED);
    }

    /**
     * Tests for Grid having normal name and IGFS having {@code null} name.
     *
     * @throws Exception If failed.
     */
    public void testHandshakeDefaultIgfs() throws Exception {
        startUp(false/*Ignite instance name*/, true/*default igfs*/);

        tcp = true;

        checkInvalid(IGFS_NAME + ":" + IGNITE_INSTANCE_NAME + "@");
        checkInvalid(IGFS_NAME + ":" + IGNITE_INSTANCE_NAME + "@127.0.0.1");
        checkInvalid(IGFS_NAME + ":" + IGNITE_INSTANCE_NAME + "@127.0.0.1:" + DFLT_IPC_PORT);

        checkInvalid(IGFS_NAME + "@");
        checkInvalid(IGFS_NAME + "@127.0.0.1");
        checkInvalid(IGFS_NAME + "@127.0.0.1:" + DFLT_IPC_PORT);

        checkValid(":" + IGNITE_INSTANCE_NAME + "@");
        checkValid(":" + IGNITE_INSTANCE_NAME + "@127.0.0.1");
        checkValid(":" + IGNITE_INSTANCE_NAME + "@127.0.0.1:" + DFLT_IPC_PORT);

        checkValid("");
        checkValid("127.0.0.1");
        checkValid("127.0.0.1:" + DFLT_IPC_PORT);

        tcp = false; // Embedded mode:

        checkInvalid(IGFS_NAME + ":" + IGNITE_INSTANCE_NAME + "@");
        checkInvalid(IGFS_NAME + ":" + IGNITE_INSTANCE_NAME + "@" + HOST_PORT_UNUSED);

        checkInvalid(IGFS_NAME + "@");
        checkInvalid(IGFS_NAME + "@" + HOST_PORT_UNUSED);

        checkValid(":" + IGNITE_INSTANCE_NAME + "@");
        checkValid(":" + IGNITE_INSTANCE_NAME + "@" + HOST_PORT_UNUSED);

        checkValid("@"); // NB: in embedded mode this fails, but remote TCP still succeeds.
        checkValid("@" + HOST_PORT_UNUSED);
    }

    /**
     * Tests for Grid having {@code null} name and IGFS having {@code null} name.
     *
     * @throws Exception If failed.
     */
    public void testHandshakeDefaultGridDefaultIgfs() throws Exception {
        startUp(true, true);

        tcp = true;

        checkInvalid(IGFS_NAME + ":" + IGNITE_INSTANCE_NAME + "@");
        checkInvalid(IGFS_NAME + ":" + IGNITE_INSTANCE_NAME + "@127.0.0.1");
        checkInvalid(IGFS_NAME + ":" + IGNITE_INSTANCE_NAME + "@127.0.0.1:" + DFLT_IPC_PORT);

        checkInvalid(IGFS_NAME + "@");
        checkInvalid(IGFS_NAME + "@127.0.0.1");
        checkInvalid(IGFS_NAME + "@127.0.0.1:" + DFLT_IPC_PORT);

<<<<<<< HEAD
        checkValid(":" + GRID_NAME + "@");
        checkValid(":" + GRID_NAME + "@127.0.0.1");
        checkValid(":" + GRID_NAME + "@127.0.0.1:" + DFLT_IPC_PORT);
=======
        checkValid(":" + IGNITE_INSTANCE_NAME + "@");
        checkValid(":" + IGNITE_INSTANCE_NAME + "@127.0.0.1");
        checkValid(":" + IGNITE_INSTANCE_NAME + "@127.0.0.1:" + DFLT_IPC_PORT);
>>>>>>> 48e78a99

        checkValid("");
        checkValid("127.0.0.1");
        checkValid("127.0.0.1:" + DFLT_IPC_PORT);

        tcp = false; // Embedded mode:

        checkInvalid(IGFS_NAME + ":" + IGNITE_INSTANCE_NAME + "@");
        checkInvalid(IGFS_NAME + ":" + IGNITE_INSTANCE_NAME + "@" + HOST_PORT_UNUSED);

        checkInvalid(IGFS_NAME + "@");
        checkInvalid(IGFS_NAME + "@" + HOST_PORT_UNUSED);

<<<<<<< HEAD
        checkValid(":" + GRID_NAME + "@");
        checkValid(":" + GRID_NAME + "@" + HOST_PORT_UNUSED);
=======
        checkValid(":" + IGNITE_INSTANCE_NAME + "@");
        checkValid(":" + IGNITE_INSTANCE_NAME + "@" + HOST_PORT_UNUSED);
>>>>>>> 48e78a99

        checkValid("@");
        checkValid("@" + HOST_PORT_UNUSED);
    }

    /**
     * Perform startup.
     *
     * @param dfltIgniteInstanceName Default Ignite instance name.
     * @param dfltIgfsName Default IGFS name.
     * @throws Exception If failed.
     */
    private void startUp(boolean dfltIgniteInstanceName, boolean dfltIgfsName) throws Exception {
        Ignite ignite = G.start(gridConfiguration(dfltIgniteInstanceName, dfltIgfsName));

        IgniteFileSystem igfs = ignite.fileSystem(dfltIgfsName ? null : IGFS_NAME);

        igfs.mkdirs(PATH);
    }

    /**
     * Create Grid configuration.
     *
     * @param dfltIgniteInstanceName Default Ignite instance name.
     * @param dfltIgfsName Default IGFS name.
     * @return Grid configuration.
     * @throws Exception If failed.
     */
    private IgniteConfiguration gridConfiguration(boolean dfltIgniteInstanceName, boolean dfltIgfsName)
        throws Exception {
        IgniteConfiguration cfg = super.getConfiguration(dfltIgniteInstanceName ? null : IGNITE_INSTANCE_NAME);

        cfg.setLocalHost("127.0.0.1");
        cfg.setConnectorConfiguration(null);

        TcpDiscoverySpi discoSpi = new TcpDiscoverySpi();

        discoSpi.setIpFinder(IP_FINDER);

        cfg.setDiscoverySpi(discoSpi);

        TcpCommunicationSpi commSpi = new TcpCommunicationSpi();

        commSpi.setSharedMemoryPort(-1);

        cfg.setCommunicationSpi(commSpi);

        CacheConfiguration metaCacheCfg = defaultCacheConfiguration();

        metaCacheCfg.setCacheMode(REPLICATED);
        metaCacheCfg.setWriteSynchronizationMode(FULL_SYNC);
        metaCacheCfg.setAtomicityMode(TRANSACTIONAL);

        CacheConfiguration dataCacheCfg = defaultCacheConfiguration();

        dataCacheCfg.setCacheMode(PARTITIONED);
        dataCacheCfg.setNearConfiguration(null);
        dataCacheCfg.setWriteSynchronizationMode(FULL_SYNC);
        dataCacheCfg.setAffinityMapper(new IgfsGroupDataBlocksKeyMapper(128));
        dataCacheCfg.setBackups(0);
        dataCacheCfg.setAtomicityMode(TRANSACTIONAL);

        FileSystemConfiguration igfsCfg = new FileSystemConfiguration();

        igfsCfg.setName(dfltIgfsName ? null : IGFS_NAME);
        igfsCfg.setPrefetchBlocks(1);
        igfsCfg.setDefaultMode(PRIMARY);
        igfsCfg.setDataCacheConfiguration(dataCacheCfg);
        igfsCfg.setMetaCacheConfiguration(metaCacheCfg);

        IgfsIpcEndpointConfiguration endpointCfg = new IgfsIpcEndpointConfiguration();

        endpointCfg.setType(IgfsIpcEndpointType.TCP);
        endpointCfg.setPort(DFLT_IPC_PORT);

        igfsCfg.setIpcEndpointConfiguration(endpointCfg);

        igfsCfg.setManagementPort(-1);
        igfsCfg.setBlockSize(512 * 1024);

        cfg.setFileSystemConfiguration(igfsCfg);

        return cfg;
    }

    /**
     * Check valid file system endpoint.
     *
     * @param authority Authority.
     * @throws Exception If failed.
     */
    private void checkValid(String authority) throws Exception {
        FileSystem fs = fileSystem(authority, tcp);

        assert fs.exists(new Path(PATH.toString()));
    }

    /**
     * Check invalid file system endpoint.
     *
     * @param authority Authority.
     * @throws Exception If failed.
     */
    @SuppressWarnings("ThrowableResultOfMethodCallIgnored")
    private void checkInvalid(final String authority) throws Exception {
        GridTestUtils.assertThrows(log, new Callable<Object>() {
            @Override public Object call() throws Exception {
                fileSystem(authority, tcp);

                return null;
            }
        }, IOException.class, null);
    }

    /**
     * Gets the file system using authority and tcp flag.
     *
     * @param authority Authority.
     * @return File system.
     * @throws Exception If failed.
     */
    private static FileSystem fileSystem(String authority, boolean tcp) throws Exception {
        return FileSystem.get(new URI("igfs://" + authority + "/"), configuration(authority, tcp));
    }

    /**
     * Create configuration for test.
     *
     * @param authority Authority.
     * @return Configuration.
     */
    private static Configuration configuration(String authority, boolean tcp) {
        Configuration cfg = new Configuration();

        cfg.set("fs.defaultFS", "igfs://" + authority + "/");
        cfg.set("fs.igfs.impl", org.apache.ignite.hadoop.fs.v1.IgniteHadoopFileSystem.class.getName());
        cfg.set("fs.AbstractFileSystem.igfs.impl",
            IgniteHadoopFileSystem.class.getName());

        cfg.setBoolean("fs.igfs.impl.disable.cache", true);

        if (tcp)
            cfg.setBoolean(String.format(PARAM_IGFS_ENDPOINT_NO_EMBED, authority), true);
        else
            cfg.setBoolean(String.format(PARAM_IGFS_ENDPOINT_NO_LOCAL_TCP, authority), true);

        cfg.setBoolean(String.format(PARAM_IGFS_ENDPOINT_NO_LOCAL_SHMEM, authority), true);

        return cfg;
    }
}<|MERGE_RESOLUTION|>--- conflicted
+++ resolved
@@ -129,29 +129,17 @@
 
         tcp = true;
 
-<<<<<<< HEAD
-        checkValid(IGFS_NAME + ":" + GRID_NAME + "@");
-        checkValid(IGFS_NAME + ":" + GRID_NAME + "@127.0.0.1");
-        checkValid(IGFS_NAME + ":" + GRID_NAME + "@127.0.0.1:" + DFLT_IPC_PORT);
-=======
         checkValid(IGFS_NAME + ":" + IGNITE_INSTANCE_NAME + "@");
         checkValid(IGFS_NAME + ":" + IGNITE_INSTANCE_NAME + "@127.0.0.1");
         checkValid(IGFS_NAME + ":" + IGNITE_INSTANCE_NAME + "@127.0.0.1:" + DFLT_IPC_PORT);
->>>>>>> 48e78a99
 
         checkValid(IGFS_NAME + "@");
         checkValid(IGFS_NAME + "@127.0.0.1");
         checkValid(IGFS_NAME + "@127.0.0.1:" + DFLT_IPC_PORT);
 
-<<<<<<< HEAD
-        checkValid(":" + GRID_NAME + "@");
-        checkValid(":" + GRID_NAME + "@127.0.0.1");
-        checkValid(":" + GRID_NAME + "@127.0.0.1:" + DFLT_IPC_PORT);
-=======
         checkValid(":" + IGNITE_INSTANCE_NAME + "@");
         checkValid(":" + IGNITE_INSTANCE_NAME + "@127.0.0.1");
         checkValid(":" + IGNITE_INSTANCE_NAME + "@127.0.0.1:" + DFLT_IPC_PORT);
->>>>>>> 48e78a99
 
         checkValid("");
         checkValid("127.0.0.1");
@@ -159,24 +147,14 @@
 
         tcp = false; // Embedded mode:
 
-<<<<<<< HEAD
-        checkValid(IGFS_NAME + ":" + GRID_NAME + "@");
-        checkValid(IGFS_NAME + ":" + GRID_NAME + "@" + HOST_PORT_UNUSED);
-=======
         checkValid(IGFS_NAME + ":" + IGNITE_INSTANCE_NAME + "@");
         checkValid(IGFS_NAME + ":" + IGNITE_INSTANCE_NAME + "@" + HOST_PORT_UNUSED);
->>>>>>> 48e78a99
 
         checkValid(IGFS_NAME + "@");
         checkValid(IGFS_NAME + "@" + HOST_PORT_UNUSED);
 
-<<<<<<< HEAD
-        checkValid(":" + GRID_NAME + "@");
-        checkInvalid(":" + GRID_NAME + "@" + HOST_PORT_UNUSED);
-=======
         checkValid(":" + IGNITE_INSTANCE_NAME + "@");
         checkInvalid(":" + IGNITE_INSTANCE_NAME + "@" + HOST_PORT_UNUSED);
->>>>>>> 48e78a99
 
         checkValid("@"); // Embedded mode fails, but remote tcp succeeds.
         checkInvalid("@" + HOST_PORT_UNUSED);
@@ -241,15 +219,9 @@
         checkInvalid(IGFS_NAME + "@127.0.0.1");
         checkInvalid(IGFS_NAME + "@127.0.0.1:" + DFLT_IPC_PORT);
 
-<<<<<<< HEAD
-        checkValid(":" + GRID_NAME + "@");
-        checkValid(":" + GRID_NAME + "@127.0.0.1");
-        checkValid(":" + GRID_NAME + "@127.0.0.1:" + DFLT_IPC_PORT);
-=======
         checkValid(":" + IGNITE_INSTANCE_NAME + "@");
         checkValid(":" + IGNITE_INSTANCE_NAME + "@127.0.0.1");
         checkValid(":" + IGNITE_INSTANCE_NAME + "@127.0.0.1:" + DFLT_IPC_PORT);
->>>>>>> 48e78a99
 
         checkValid("");
         checkValid("127.0.0.1");
@@ -263,13 +235,8 @@
         checkInvalid(IGFS_NAME + "@");
         checkInvalid(IGFS_NAME + "@" + HOST_PORT_UNUSED);
 
-<<<<<<< HEAD
-        checkValid(":" + GRID_NAME + "@");
-        checkValid(":" + GRID_NAME + "@" + HOST_PORT_UNUSED);
-=======
         checkValid(":" + IGNITE_INSTANCE_NAME + "@");
         checkValid(":" + IGNITE_INSTANCE_NAME + "@" + HOST_PORT_UNUSED);
->>>>>>> 48e78a99
 
         checkValid("@");
         checkValid("@" + HOST_PORT_UNUSED);

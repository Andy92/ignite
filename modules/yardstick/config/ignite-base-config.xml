<?xml version="1.0" encoding="UTF-8"?>

<!--
  Licensed to the Apache Software Foundation (ASF) under one or more
  contributor license agreements.  See the NOTICE file distributed with
  this work for additional information regarding copyright ownership.
  The ASF licenses this file to You under the Apache License, Version 2.0
  (the "License"); you may not use this file except in compliance with
  the License.  You may obtain a copy of the License at

       http://www.apache.org/licenses/LICENSE-2.0

  Unless required by applicable law or agreed to in writing, software
  distributed under the License is distributed on an "AS IS" BASIS,
  WITHOUT WARRANTIES OR CONDITIONS OF ANY KIND, either express or implied.
  See the License for the specific language governing permissions and
  limitations under the License.
-->

<!--
    Ignite Spring configuration file to startup grid.
-->
<beans xmlns="http://www.springframework.org/schema/beans"
       xmlns:xsi="http://www.w3.org/2001/XMLSchema-instance"
       xsi:schemaLocation="
        http://www.springframework.org/schema/beans http://www.springframework.org/schema/beans/spring-beans-2.5.xsd">
    <bean id="base-ignite.cfg" class="org.apache.ignite.configuration.IgniteConfiguration" abstract="true">
        <property name="peerClassLoadingEnabled" value="false"/>

        <property name="metricsLogFrequency" value="5000"/>

        <property name="cacheConfiguration">
            <list>
                <bean class="org.apache.ignite.configuration.CacheConfiguration">
                    <property name="name" value="tx"/>

                    <property name="cacheMode" value="PARTITIONED"/>

                    <property name="atomicityMode" value="TRANSACTIONAL"/>

                    <property name="swapEnabled" value="false"/>

                    <property name="writeSynchronizationMode" value="FULL_SYNC"/>

<<<<<<< HEAD
                    <property name="backups" value="2"/>
=======
                <bean class="org.apache.ignite.configuration.CacheConfiguration">
                    <property name="name" value="tx-offheap-values"/>

                    <property name="cacheMode" value="PARTITIONED"/>

                    <property name="atomicityMode" value="TRANSACTIONAL"/>

                    <property name="swapEnabled" value="false"/>

                    <property name="memoryMode" value="OFFHEAP_VALUES"/>

                </bean>

                <bean class="org.apache.ignite.configuration.CacheConfiguration">
                    <property name="name" value="atomic-index"/>

                    <property name="cacheMode" value="PARTITIONED"/>

                    <property name="atomicityMode" value="ATOMIC"/>

                    <property name="swapEnabled" value="false"/>

                    <property name="indexedTypes">
                        <list>
                            <value>java.lang.Integer</value>
                            <value>org.apache.ignite.yardstick.cache.model.Person1</value>

                            <value>java.lang.Integer</value>
                            <value>org.apache.ignite.yardstick.cache.model.Person2</value>

                            <value>java.lang.Integer</value>
                            <value>org.apache.ignite.yardstick.cache.model.Person8</value>
                        </list>
                    </property>
                </bean>

                <bean class="org.apache.ignite.configuration.CacheConfiguration">
                    <property name="name" value="atomic-index-offheap"/>

                    <property name="cacheMode" value="PARTITIONED"/>

                    <property name="atomicityMode" value="ATOMIC"/>

                    <property name="swapEnabled" value="false"/>

                    <property name="memoryMode" value="OFFHEAP_TIERED"/>

                    <property name="indexedTypes">
                        <list>
                            <value>java.lang.Integer</value>
                            <value>org.apache.ignite.yardstick.cache.model.Person1</value>

                            <value>java.lang.Integer</value>
                            <value>org.apache.ignite.yardstick.cache.model.Person2</value>

                            <value>java.lang.Integer</value>
                            <value>org.apache.ignite.yardstick.cache.model.Person8</value>
                        </list>
                    </property>
                </bean>

                <bean class="org.apache.ignite.configuration.CacheConfiguration">
                    <property name="name" value="atomic-index-with-eviction"/>

                    <property name="evictionPolicy">
                        <bean class="org.apache.ignite.cache.eviction.fifo.FifoEvictionPolicy">
                            <!-- default range (1000000) x (1 + default backups number (1)) / default nodes number (4) -->
                            <constructor-arg value="500000"/>
                        </bean>
                    </property>

                    <property name="cacheMode" value="PARTITIONED"/>

                    <property name="atomicityMode" value="ATOMIC"/>

                    <property name="swapEnabled" value="false"/>

                    <property name="indexedTypes">
                        <list>
                            <value>java.lang.Integer</value>
                            <value>org.apache.ignite.yardstick.cache.model.Person1</value>

                            <value>java.lang.Integer</value>
                            <value>org.apache.ignite.yardstick.cache.model.Person2</value>

                            <value>java.lang.Integer</value>
                            <value>org.apache.ignite.yardstick.cache.model.Person8</value>
                        </list>
                    </property>
                </bean>

                <bean class="org.apache.ignite.configuration.CacheConfiguration">
                    <property name="name" value="query"/>

                    <property name="cacheMode" value="PARTITIONED"/>

                    <property name="atomicityMode" value="ATOMIC"/>

                    <property name="indexedTypes">
                        <list>
                            <value>java.lang.Integer</value>
                            <value>org.apache.ignite.yardstick.cache.model.Organization</value>

                            <value>java.lang.Integer</value>
                            <value>org.apache.ignite.yardstick.cache.model.Person</value>

                            <value>java.lang.Integer</value>
                            <value>org.apache.ignite.yardstick.cache.model.SampleValue</value>

                            <value>java.lang.Integer</value>
                            <value>java.lang.Integer</value>
                        </list>
                    </property>
                </bean>

                <bean class="org.apache.ignite.configuration.CacheConfiguration">
                    <property name="name" value="query-offheap"/>

                    <property name="cacheMode" value="PARTITIONED"/>

                    <property name="atomicityMode" value="ATOMIC"/>

                    <property name="swapEnabled" value="false"/>

                    <property name="memoryMode" value="OFFHEAP_TIERED"/>

                    <property name="indexedTypes">
                        <list>
                            <value>java.lang.Integer</value>
                            <value>org.apache.ignite.yardstick.cache.model.Organization</value>

                            <value>java.lang.Integer</value>
                            <value>org.apache.ignite.yardstick.cache.model.Person</value>
                        </list>
                    </property>
                </bean>

                <bean class="org.apache.ignite.configuration.CacheConfiguration">
                    <property name="name" value="compute"/>

                    <property name="cacheMode" value="PARTITIONED"/>

                    <property name="atomicityMode" value="TRANSACTIONAL"/>

                    <property name="swapEnabled" value="false"/>
>>>>>>> 3ce0496a
                </bean>
            </list>
        </property>

        <property name="includeEventTypes">
            <list/>
        </property>

        <property name="loadBalancingSpi">
            <bean class="org.apache.ignite.spi.loadbalancing.roundrobin.RoundRobinLoadBalancingSpi">
                <property name="perTask" value="false"/>
            </bean>
        </property>
    </bean>
</beans><|MERGE_RESOLUTION|>--- conflicted
+++ resolved
@@ -32,6 +32,41 @@
         <property name="cacheConfiguration">
             <list>
                 <bean class="org.apache.ignite.configuration.CacheConfiguration">
+                    <property name="name" value="atomic"/>
+
+                    <property name="cacheMode" value="PARTITIONED"/>
+
+                    <property name="atomicityMode" value="ATOMIC"/>
+
+                    <property name="swapEnabled" value="false"/>
+                </bean>
+
+                <bean class="org.apache.ignite.configuration.CacheConfiguration">
+                    <property name="name" value="atomic-offheap"/>
+
+                    <property name="cacheMode" value="PARTITIONED"/>
+
+                    <property name="atomicityMode" value="ATOMIC"/>
+
+                    <property name="swapEnabled" value="false"/>
+
+                    <property name="memoryMode" value="OFFHEAP_TIERED"/>
+                </bean>
+
+                <bean class="org.apache.ignite.configuration.CacheConfiguration">
+                    <property name="name" value="atomic-offheap-values"/>
+
+                    <property name="cacheMode" value="PARTITIONED"/>
+
+                    <property name="atomicityMode" value="ATOMIC"/>
+
+                    <property name="swapEnabled" value="false"/>
+
+                    <property name="memoryMode" value="OFFHEAP_VALUES"/>
+
+                </bean>
+
+                <bean class="org.apache.ignite.configuration.CacheConfiguration">
                     <property name="name" value="tx"/>
 
                     <property name="cacheMode" value="PARTITIONED"/>
@@ -40,11 +75,21 @@
 
                     <property name="swapEnabled" value="false"/>
 
-                    <property name="writeSynchronizationMode" value="FULL_SYNC"/>
-
-<<<<<<< HEAD
-                    <property name="backups" value="2"/>
-=======
+                </bean>
+
+                <bean class="org.apache.ignite.configuration.CacheConfiguration">
+                    <property name="name" value="tx-offheap"/>
+
+                    <property name="cacheMode" value="PARTITIONED"/>
+
+                    <property name="atomicityMode" value="TRANSACTIONAL"/>
+
+                    <property name="swapEnabled" value="false"/>
+
+                    <property name="memoryMode" value="OFFHEAP_TIERED"/>
+
+                </bean>
+
                 <bean class="org.apache.ignite.configuration.CacheConfiguration">
                     <property name="name" value="tx-offheap-values"/>
 
@@ -190,7 +235,6 @@
                     <property name="atomicityMode" value="TRANSACTIONAL"/>
 
                     <property name="swapEnabled" value="false"/>
->>>>>>> 3ce0496a
                 </bean>
             </list>
         </property>

/*
 * Licensed to the Apache Software Foundation (ASF) under one or more
 * contributor license agreements.  See the NOTICE file distributed with
 * this work for additional information regarding copyright ownership.
 * The ASF licenses this file to You under the Apache License, Version 2.0
 * (the "License"); you may not use this file except in compliance with
 * the License.  You may obtain a copy of the License at
 *
 *      http://www.apache.org/licenses/LICENSE-2.0
 *
 * Unless required by applicable law or agreed to in writing, software
 * distributed under the License is distributed on an "AS IS" BASIS,
 * WITHOUT WARRANTIES OR CONDITIONS OF ANY KIND, either express or implied.
 * See the License for the specific language governing permissions and
 * limitations under the License.
 */

#include <string>
#include <exception>
#include <vector>
#include <algorithm>
#include <stdexcept>

#include "ignite/jni/utils.h"
#include "ignite/common/concurrent.h"
#include "ignite/jni/java.h"
#include <ignite/ignite_error.h>

#define IGNITE_SAFE_PROC_NO_ARG(jniEnv, envPtr, type, field) { \
    JniHandlers* hnds = reinterpret_cast<JniHandlers*>(envPtr); \
    type hnd = hnds->field; \
    if (hnd) \
        hnd(hnds->target); \
    else \
        ThrowOnMissingHandler(jniEnv); \
}

#define IGNITE_SAFE_PROC(jniEnv, envPtr, type, field, ...) { \
    JniHandlers* hnds = reinterpret_cast<JniHandlers*>(envPtr); \
    type hnd = hnds->field; \
    if (hnd) \
        hnd(hnds->target, __VA_ARGS__); \
    else \
        ThrowOnMissingHandler(jniEnv); \
}

#define IGNITE_SAFE_FUNC(jniEnv, envPtr, type, field, ...) { \
    JniHandlers* hnds = reinterpret_cast<JniHandlers*>(envPtr); \
    type hnd = hnds->field; \
    if (hnd) \
        return hnd(hnds->target, __VA_ARGS__); \
    else \
    { \
        ThrowOnMissingHandler(jniEnv); \
        return 0; \
    }\
}

using namespace ignite::java;

namespace ignite
{
    namespace jni
    {
        namespace java
        {
            namespace gcc = ignite::common::concurrent;

            /* --- Startup exception. --- */
            class JvmException : public std::exception {
                // No-op.
            };

            /* --- JNI method definitions. --- */
            struct JniMethod {
                char* name;
                char* sign;
                bool isStatic;

                JniMethod(const char* name, const char* sign, bool isStatic) {
                    this->name = const_cast<char*>(name);
                    this->sign = const_cast<char*>(sign);
                    this->isStatic = isStatic;
                }
            };

            /**
             * Heloper function to copy characters.
             *
             * @param src Source.
             * @return Result.
             */
            char* CopyChars(const char* src)
            {
                if (src)
                {
                    size_t len = strlen(src);
                    char* dest = new char[len + 1];
                    strcpy(dest, src);
                    *(dest + len) = 0;
                    return dest;
                }
                else
                    return NULL;
            }

            JniErrorInfo::JniErrorInfo() : code(IGNITE_JNI_ERR_SUCCESS), errCls(NULL), errMsg(NULL)
            {
                // No-op.
            }

            JniErrorInfo::JniErrorInfo(int code, const char* errCls, const char* errMsg) : code(code)
            {
                this->errCls = CopyChars(errCls);
                this->errMsg = CopyChars(errMsg);
            }

            JniErrorInfo::JniErrorInfo(const JniErrorInfo& other) : code(other.code)
            {
                this->errCls = CopyChars(other.errCls);
                this->errMsg = CopyChars(other.errMsg);
            }

            JniErrorInfo& JniErrorInfo::operator=(const JniErrorInfo& other)
            {
                if (this != &other)
                {
                    // 1. Create new instance, exception could occur at this point.
                    JniErrorInfo tmp(other);

                    // 2. Swap with temp.
                    int code0 = code;
                    char* errCls0 = errCls;
                    char* errMsg0 = errMsg;

                    code = tmp.code;
                    errCls = tmp.errCls;
                    errMsg = tmp.errMsg;

                    tmp.code = code0;
                    tmp.errCls = errCls0;
                    tmp.errMsg = errMsg0;
                }

                return *this;
            }

            JniErrorInfo::~JniErrorInfo()
            {
                if (errCls)
                    delete[] errCls;

                if (errMsg)
                    delete[] errMsg;
            }

            /**
             * Guard to ensure global reference cleanup.
             */
            class JniGlobalRefGuard
            {
            public:
                JniGlobalRefGuard(JNIEnv *e, jobject obj) : env(e), ref(obj)
                {
                    // No-op.
                }

                ~JniGlobalRefGuard()
                {
                    env->DeleteGlobalRef(ref);
                }

            private:
                /** Environment. */
                JNIEnv* env;

                /** Target reference. */
                jobject ref;

                IGNITE_NO_COPY_ASSIGNMENT(JniGlobalRefGuard)
            };

            const char* C_THROWABLE = "java/lang/Throwable";
            JniMethod M_THROWABLE_GET_MESSAGE = JniMethod("getMessage", "()Ljava/lang/String;", false);
            JniMethod M_THROWABLE_PRINT_STACK_TRACE = JniMethod("printStackTrace", "()V", false);

            const char* C_CLASS = "java/lang/Class";
            JniMethod M_CLASS_GET_NAME = JniMethod("getName", "()Ljava/lang/String;", false);

            const char* C_IGNITE_EXCEPTION = "org/apache/ignite/IgniteException";

            const char* C_PLATFORM_NO_CALLBACK_EXCEPTION = "org/apache/ignite/internal/processors/platform/PlatformNoCallbackException";

            const char* C_PLATFORM_PROCESSOR = "org/apache/ignite/internal/processors/platform/PlatformProcessor";
            JniMethod M_PLATFORM_PROCESSOR_RELEASE_START = JniMethod("releaseStart", "()V", false);
            JniMethod M_PLATFORM_PROCESSOR_PROJECTION = JniMethod("projection", "()Lorg/apache/ignite/internal/processors/platform/PlatformTarget;", false);
            JniMethod M_PLATFORM_PROCESSOR_CACHE = JniMethod("cache", "(Ljava/lang/String;)Lorg/apache/ignite/internal/processors/platform/PlatformTarget;", false);
            JniMethod M_PLATFORM_PROCESSOR_CREATE_CACHE = JniMethod("createCache", "(Ljava/lang/String;)Lorg/apache/ignite/internal/processors/platform/PlatformTarget;", false);
            JniMethod M_PLATFORM_PROCESSOR_GET_OR_CREATE_CACHE = JniMethod("getOrCreateCache", "(Ljava/lang/String;)Lorg/apache/ignite/internal/processors/platform/PlatformTarget;", false);
            JniMethod M_PLATFORM_PROCESSOR_CREATE_CACHE_FROM_CONFIG = JniMethod("createCacheFromConfig", "(J)Lorg/apache/ignite/internal/processors/platform/PlatformTarget;", false);
            JniMethod M_PLATFORM_PROCESSOR_GET_OR_CREATE_CACHE_FROM_CONFIG = JniMethod("getOrCreateCacheFromConfig", "(J)Lorg/apache/ignite/internal/processors/platform/PlatformTarget;", false);
            JniMethod M_PLATFORM_PROCESSOR_CREATE_NEAR_CACHE = JniMethod("createNearCache", "(Ljava/lang/String;J)Lorg/apache/ignite/internal/processors/platform/PlatformTarget;", false);
            JniMethod M_PLATFORM_PROCESSOR_GET_OR_CREATE_NEAR_CACHE = JniMethod("getOrCreateNearCache", "(Ljava/lang/String;J)Lorg/apache/ignite/internal/processors/platform/PlatformTarget;", false);
            JniMethod M_PLATFORM_PROCESSOR_DESTROY_CACHE = JniMethod("destroyCache", "(Ljava/lang/String;)V", false);
            JniMethod M_PLATFORM_PROCESSOR_AFFINITY = JniMethod("affinity", "(Ljava/lang/String;)Lorg/apache/ignite/internal/processors/platform/PlatformTarget;", false);
            JniMethod M_PLATFORM_PROCESSOR_DATA_STREAMER = JniMethod("dataStreamer", "(Ljava/lang/String;Z)Lorg/apache/ignite/internal/processors/platform/PlatformTarget;", false);
            JniMethod M_PLATFORM_PROCESSOR_TRANSACTIONS = JniMethod("transactions", "()Lorg/apache/ignite/internal/processors/platform/PlatformTarget;", false);
            JniMethod M_PLATFORM_PROCESSOR_COMPUTE = JniMethod("compute", "(Lorg/apache/ignite/internal/processors/platform/PlatformTarget;)Lorg/apache/ignite/internal/processors/platform/PlatformTarget;", false);
            JniMethod M_PLATFORM_PROCESSOR_MESSAGE = JniMethod("message", "(Lorg/apache/ignite/internal/processors/platform/PlatformTarget;)Lorg/apache/ignite/internal/processors/platform/PlatformTarget;", false);
            JniMethod M_PLATFORM_PROCESSOR_EVENTS = JniMethod("events", "(Lorg/apache/ignite/internal/processors/platform/PlatformTarget;)Lorg/apache/ignite/internal/processors/platform/PlatformTarget;", false);
            JniMethod M_PLATFORM_PROCESSOR_SERVICES = JniMethod("services", "(Lorg/apache/ignite/internal/processors/platform/PlatformTarget;)Lorg/apache/ignite/internal/processors/platform/PlatformTarget;", false);
            JniMethod M_PLATFORM_PROCESSOR_EXTENSIONS = JniMethod("extensions", "()Lorg/apache/ignite/internal/processors/platform/PlatformTarget;", false);
            JniMethod M_PLATFORM_PROCESSOR_ATOMIC_LONG = JniMethod("atomicLong", "(Ljava/lang/String;JZ)Lorg/apache/ignite/internal/processors/platform/PlatformTarget;", false);
            JniMethod M_PLATFORM_PROCESSOR_ATOMIC_SEQUENCE = JniMethod("atomicSequence", "(Ljava/lang/String;JZ)Lorg/apache/ignite/internal/processors/platform/PlatformTarget;", false);
            JniMethod M_PLATFORM_PROCESSOR_ATOMIC_REFERENCE = JniMethod("atomicReference", "(Ljava/lang/String;JZ)Lorg/apache/ignite/internal/processors/platform/PlatformTarget;", false);
            JniMethod M_PLATFORM_PROCESSOR_GET_IGNITE_CONFIGURATION = JniMethod("getIgniteConfiguration", "(J)V", false);
            JniMethod M_PLATFORM_PROCESSOR_GET_CACHE_NAMES = JniMethod("getCacheNames", "(J)V", false);

            const char* C_PLATFORM_TARGET = "org/apache/ignite/internal/processors/platform/PlatformTarget";
            JniMethod M_PLATFORM_TARGET_IN_STREAM_OUT_LONG = JniMethod("inStreamOutLong", "(IJ)J", false);
            JniMethod M_PLATFORM_TARGET_IN_STREAM_OUT_OBJECT = JniMethod("inStreamOutObject", "(IJ)Ljava/lang/Object;", false);
            JniMethod M_PLATFORM_TARGET_IN_STREAM_OUT_STREAM = JniMethod("inStreamOutStream", "(IJJ)V", false);
            JniMethod M_PLATFORM_TARGET_IN_OBJECT_STREAM_OUT_STREAM = JniMethod("inObjectStreamOutStream", "(ILjava/lang/Object;JJ)V", false);
            JniMethod M_PLATFORM_TARGET_OUT_LONG = JniMethod("outLong", "(I)J", false);
            JniMethod M_PLATFORM_TARGET_OUT_STREAM = JniMethod("outStream", "(IJ)V", false);
            JniMethod M_PLATFORM_TARGET_OUT_OBJECT = JniMethod("outObject", "(I)Ljava/lang/Object;", false);
            JniMethod M_PLATFORM_TARGET_LISTEN_FUTURE = JniMethod("listenFuture", "(JI)V", false);
            JniMethod M_PLATFORM_TARGET_LISTEN_FOR_OPERATION = JniMethod("listenFutureForOperation", "(JII)V", false);
            JniMethod M_PLATFORM_TARGET_LISTEN_FUTURE_AND_GET = JniMethod("listenFutureAndGet", "(JI)Lorg/apache/ignite/internal/processors/platform/utils/PlatformListenable;", false);
            JniMethod M_PLATFORM_TARGET_LISTEN_FOR_OPERATION_AND_GET = JniMethod("listenFutureForOperationAndGet", "(JII)Lorg/apache/ignite/internal/processors/platform/utils/PlatformListenable;", false);

            const char* C_PLATFORM_CLUSTER_GRP = "org/apache/ignite/internal/processors/platform/cluster/PlatformClusterGroup";
            JniMethod M_PLATFORM_CLUSTER_GRP_FOR_OTHERS = JniMethod("forOthers", "(Lorg/apache/ignite/internal/processors/platform/cluster/PlatformClusterGroup;)Lorg/apache/ignite/internal/processors/platform/cluster/PlatformClusterGroup;", false);
            JniMethod M_PLATFORM_CLUSTER_GRP_FOR_REMOTES = JniMethod("forRemotes", "()Lorg/apache/ignite/internal/processors/platform/cluster/PlatformClusterGroup;", false);
            JniMethod M_PLATFORM_CLUSTER_GRP_FOR_DAEMONS = JniMethod("forDaemons", "()Lorg/apache/ignite/internal/processors/platform/cluster/PlatformClusterGroup;", false);
            JniMethod M_PLATFORM_CLUSTER_GRP_FOR_RANDOM = JniMethod("forRandom", "()Lorg/apache/ignite/internal/processors/platform/cluster/PlatformClusterGroup;", false);
            JniMethod M_PLATFORM_CLUSTER_GRP_FOR_OLDEST = JniMethod("forOldest", "()Lorg/apache/ignite/internal/processors/platform/cluster/PlatformClusterGroup;", false);
            JniMethod M_PLATFORM_CLUSTER_GRP_FOR_YOUNGEST = JniMethod("forYoungest", "()Lorg/apache/ignite/internal/processors/platform/cluster/PlatformClusterGroup;", false);
            JniMethod M_PLATFORM_CLUSTER_GRP_FOR_SERVERS = JniMethod("forServers", "()Lorg/apache/ignite/internal/processors/platform/cluster/PlatformClusterGroup;", false);
            JniMethod M_PLATFORM_CLUSTER_GRP_RESET_METRICS = JniMethod("resetMetrics", "()V", false);

            const char* C_PLATFORM_MESSAGING = "org/apache/ignite/internal/processors/platform/messaging/PlatformMessaging";
            JniMethod M_PLATFORM_MESSAGING_WITH_ASYNC = JniMethod("withAsync", "()Lorg/apache/ignite/internal/processors/platform/messaging/PlatformMessaging;", false);

            const char* C_PLATFORM_COMPUTE = "org/apache/ignite/internal/processors/platform/compute/PlatformCompute";
            JniMethod M_PLATFORM_COMPUTE_WITH_NO_FAILOVER = JniMethod("withNoFailover", "()V", false);
            JniMethod M_PLATFORM_COMPUTE_WITH_TIMEOUT = JniMethod("withTimeout", "(J)V", false);
            JniMethod M_PLATFORM_COMPUTE_EXECUTE_NATIVE = JniMethod("executeNative", "(JJ)Lorg/apache/ignite/internal/processors/platform/utils/PlatformListenable;", false);

            const char* C_PLATFORM_CACHE = "org/apache/ignite/internal/processors/platform/cache/PlatformCache";
            JniMethod M_PLATFORM_CACHE_WITH_SKIP_STORE = JniMethod("withSkipStore", "()Lorg/apache/ignite/internal/processors/platform/cache/PlatformCache;", false);
            JniMethod M_PLATFORM_CACHE_WITH_NO_RETRIES = JniMethod("withNoRetries", "()Lorg/apache/ignite/internal/processors/platform/cache/PlatformCache;", false);
            JniMethod M_PLATFORM_CACHE_WITH_EXPIRY_PLC = JniMethod("withExpiryPolicy", "(JJJ)Lorg/apache/ignite/internal/processors/platform/cache/PlatformCache;", false);
            JniMethod M_PLATFORM_CACHE_WITH_ASYNC = JniMethod("withAsync", "()Lorg/apache/ignite/internal/processors/platform/cache/PlatformCache;", false);
            JniMethod M_PLATFORM_CACHE_WITH_KEEP_PORTABLE = JniMethod("withKeepBinary", "()Lorg/apache/ignite/internal/processors/platform/cache/PlatformCache;", false);
            JniMethod M_PLATFORM_CACHE_CLEAR = JniMethod("clear", "()V", false);
            JniMethod M_PLATFORM_CACHE_REMOVE_ALL = JniMethod("removeAll", "()V", false);
            JniMethod M_PLATFORM_CACHE_ITERATOR = JniMethod("iterator", "()Lorg/apache/ignite/internal/processors/platform/cache/PlatformCacheIterator;", false);
            JniMethod M_PLATFORM_CACHE_LOCAL_ITERATOR = JniMethod("localIterator", "(I)Lorg/apache/ignite/internal/processors/platform/cache/PlatformCacheIterator;", false);
            JniMethod M_PLATFORM_CACHE_ENTER_LOCK = JniMethod("enterLock", "(J)V", false);
            JniMethod M_PLATFORM_CACHE_EXIT_LOCK = JniMethod("exitLock", "(J)V", false);
            JniMethod M_PLATFORM_CACHE_TRY_ENTER_LOCK = JniMethod("tryEnterLock", "(JJ)Z", false);
            JniMethod M_PLATFORM_CACHE_CLOSE_LOCK = JniMethod("closeLock", "(J)V", false);
            JniMethod M_PLATFORM_CACHE_REBALANCE = JniMethod("rebalance", "(J)V", false);
            JniMethod M_PLATFORM_CACHE_SIZE = JniMethod("size", "(IZ)I", false);

            const char* C_PLATFORM_AFFINITY = "org/apache/ignite/internal/processors/platform/cache/affinity/PlatformAffinity";
            JniMethod C_PLATFORM_AFFINITY_PARTITIONS = JniMethod("partitions", "()I", false);

            const char* C_PLATFORM_DATA_STREAMER = "org/apache/ignite/internal/processors/platform/datastreamer/PlatformDataStreamer";
            JniMethod M_PLATFORM_DATA_STREAMER_LISTEN_TOPOLOGY = JniMethod("listenTopology", "(J)V", false);
            JniMethod M_PLATFORM_DATA_STREAMER_GET_ALLOW_OVERWRITE = JniMethod("allowOverwrite", "()Z", false);
            JniMethod M_PLATFORM_DATA_STREAMER_SET_ALLOW_OVERWRITE = JniMethod("allowOverwrite", "(Z)V", false);
            JniMethod M_PLATFORM_DATA_STREAMER_GET_SKIP_STORE = JniMethod("skipStore", "()Z", false);
            JniMethod M_PLATFORM_DATA_STREAMER_SET_SKIP_STORE = JniMethod("skipStore", "(Z)V", false);
            JniMethod M_PLATFORM_DATA_STREAMER_GET_PER_NODE_BUFFER_SIZE = JniMethod("perNodeBufferSize", "()I", false);
            JniMethod M_PLATFORM_DATA_STREAMER_SET_PER_NODE_BUFFER_SIZE = JniMethod("perNodeBufferSize", "(I)V", false);
            JniMethod M_PLATFORM_DATA_STREAMER_GET_PER_NODE_PARALLEL_OPS = JniMethod("perNodeParallelOperations", "()I", false);
            JniMethod M_PLATFORM_DATA_STREAMER_SET_PER_NODE_PARALLEL_OPS = JniMethod("perNodeParallelOperations", "(I)V", false);

            const char* C_PLATFORM_TRANSACTIONS = "org/apache/ignite/internal/processors/platform/transactions/PlatformTransactions";
            JniMethod M_PLATFORM_TRANSACTIONS_TX_START = JniMethod("txStart", "(IIJI)J", false);
            JniMethod M_PLATFORM_TRANSACTIONS_TX_COMMIT = JniMethod("txCommit", "(J)I", false);
            JniMethod M_PLATFORM_TRANSACTIONS_TX_ROLLBACK = JniMethod("txRollback", "(J)I", false);
            JniMethod M_PLATFORM_TRANSACTIONS_TX_COMMIT_ASYNC = JniMethod("txCommitAsync", "(JJ)V", false);
            JniMethod M_PLATFORM_TRANSACTIONS_TX_ROLLBACK_ASYNC = JniMethod("txRollbackAsync", "(JJ)V", false);
            JniMethod M_PLATFORM_TRANSACTIONS_TX_STATE = JniMethod("txState", "(J)I", false);
            JniMethod M_PLATFORM_TRANSACTIONS_TX_SET_ROLLBACK_ONLY = JniMethod("txSetRollbackOnly", "(J)Z", false);
            JniMethod M_PLATFORM_TRANSACTIONS_TX_CLOSE = JniMethod("txClose", "(J)I", false);
            JniMethod M_PLATFORM_TRANSACTIONS_RESET_METRICS = JniMethod("resetMetrics", "()V", false);

            const char* C_PLATFORM_CACHE_STORE_CALLBACK = "org/apache/ignite/internal/processors/platform/cache/store/PlatformCacheStoreCallback";
            JniMethod M_PLATFORM_CACHE_STORE_CALLBACK_INVOKE = JniMethod("invoke", "(J)V", false);

            const char* C_PLATFORM_CALLBACK_UTILS = "org/apache/ignite/internal/processors/platform/callback/PlatformCallbackUtils";

            JniMethod M_PLATFORM_CALLBACK_UTILS_CACHE_STORE_CREATE = JniMethod("cacheStoreCreate", "(JJ)J", true);
            JniMethod M_PLATFORM_CALLBACK_UTILS_CACHE_STORE_INVOKE = JniMethod("cacheStoreInvoke", "(JJJLjava/lang/Object;)I", true);
            JniMethod M_PLATFORM_CALLBACK_UTILS_CACHE_STORE_DESTROY = JniMethod("cacheStoreDestroy", "(JJ)V", true);
            JniMethod M_PLATFORM_CALLBACK_UTILS_CACHE_STORE_SESSION_CREATE = JniMethod("cacheStoreSessionCreate", "(JJ)J", true);

            JniMethod M_PLATFORM_CALLBACK_UTILS_CACHE_ENTRY_FILTER_CREATE = JniMethod("cacheEntryFilterCreate", "(JJ)J", true);
            JniMethod M_PLATFORM_CALLBACK_UTILS_CACHE_ENTRY_FILTER_APPLY = JniMethod("cacheEntryFilterApply", "(JJJ)I", true);
            JniMethod M_PLATFORM_CALLBACK_UTILS_CACHE_ENTRY_FILTER_DESTROY = JniMethod("cacheEntryFilterDestroy", "(JJ)V", true);

            JniMethod M_PLATFORM_CALLBACK_UTILS_CACHE_INVOKE = JniMethod("cacheInvoke", "(JJJ)V", true);

            JniMethod M_PLATFORM_CALLBACK_UTILS_COMPUTE_TASK_MAP = JniMethod("computeTaskMap", "(JJJJ)V", true);
            JniMethod M_PLATFORM_CALLBACK_UTILS_COMPUTE_TASK_JOB_RESULT = JniMethod("computeTaskJobResult", "(JJJJ)I", true);
            JniMethod M_PLATFORM_CALLBACK_UTILS_COMPUTE_TASK_REDUCE = JniMethod("computeTaskReduce", "(JJ)V", true);
            JniMethod M_PLATFORM_CALLBACK_UTILS_COMPUTE_TASK_COMPLETE = JniMethod("computeTaskComplete", "(JJJ)V", true);
            JniMethod M_PLATFORM_CALLBACK_UTILS_COMPUTE_JOB_SERIALIZE = JniMethod("computeJobSerialize", "(JJJ)I", true);
            JniMethod M_PLATFORM_CALLBACK_UTILS_COMPUTE_JOB_CREATE = JniMethod("computeJobCreate", "(JJ)J", true);
            JniMethod M_PLATFORM_CALLBACK_UTILS_COMPUTE_JOB_EXECUTE = JniMethod("computeJobExecute", "(JJIJ)V", true);
            JniMethod M_PLATFORM_CALLBACK_UTILS_COMPUTE_JOB_DESTROY = JniMethod("computeJobDestroy", "(JJ)V", true);
            JniMethod M_PLATFORM_CALLBACK_UTILS_COMPUTE_JOB_CANCEL = JniMethod("computeJobCancel", "(JJ)V", true);

            JniMethod M_PLATFORM_CALLBACK_UTILS_CONTINUOUS_QUERY_LSNR_APPLY = JniMethod("continuousQueryListenerApply", "(JJJ)V", true);
            JniMethod M_PLATFORM_CALLBACK_UTILS_CONTINUOUS_QUERY_FILTER_CREATE = JniMethod("continuousQueryFilterCreate", "(JJ)J", true);
            JniMethod M_PLATFORM_CALLBACK_UTILS_CONTINUOUS_QUERY_FILTER_EVAL = JniMethod("continuousQueryFilterApply", "(JJJ)I", true);
            JniMethod M_PLATFORM_CALLBACK_UTILS_CONTINUOUS_QUERY_FILTER_RELEASE = JniMethod("continuousQueryFilterRelease", "(JJ)V", true);

            JniMethod M_PLATFORM_CALLBACK_UTILS_DATA_STREAMER_TOPOLOGY_UPDATE = JniMethod("dataStreamerTopologyUpdate", "(JJJI)V", true);
            JniMethod M_PLATFORM_CALLBACK_UTILS_DATA_STREAMER_STREAM_RECEIVER_INVOKE = JniMethod("dataStreamerStreamReceiverInvoke", "(JJLjava/lang/Object;JZ)V", true);

            JniMethod M_PLATFORM_CALLBACK_UTILS_FUTURE_BYTE_RES = JniMethod("futureByteResult", "(JJI)V", true);
            JniMethod M_PLATFORM_CALLBACK_UTILS_FUTURE_BOOL_RES = JniMethod("futureBoolResult", "(JJI)V", true);
            JniMethod M_PLATFORM_CALLBACK_UTILS_FUTURE_SHORT_RES = JniMethod("futureShortResult", "(JJI)V", true);
            JniMethod M_PLATFORM_CALLBACK_UTILS_FUTURE_CHAR_RES = JniMethod("futureCharResult", "(JJI)V", true);
            JniMethod M_PLATFORM_CALLBACK_UTILS_FUTURE_INT_RES = JniMethod("futureIntResult", "(JJI)V", true);
            JniMethod M_PLATFORM_CALLBACK_UTILS_FUTURE_FLOAT_RES = JniMethod("futureFloatResult", "(JJF)V", true);
            JniMethod M_PLATFORM_CALLBACK_UTILS_FUTURE_LONG_RES = JniMethod("futureLongResult", "(JJJ)V", true);
            JniMethod M_PLATFORM_CALLBACK_UTILS_FUTURE_DOUBLE_RES = JniMethod("futureDoubleResult", "(JJD)V", true);
            JniMethod M_PLATFORM_CALLBACK_UTILS_FUTURE_OBJ_RES = JniMethod("futureObjectResult", "(JJJ)V", true);
            JniMethod M_PLATFORM_CALLBACK_UTILS_FUTURE_NULL_RES = JniMethod("futureNullResult", "(JJ)V", true);
            JniMethod M_PLATFORM_CALLBACK_UTILS_FUTURE_ERR = JniMethod("futureError", "(JJJ)V", true);

            JniMethod M_PLATFORM_CALLBACK_UTILS_LIFECYCLE_EVENT = JniMethod("lifecycleEvent", "(JJI)V", true);

            JniMethod M_PLATFORM_CALLBACK_UTILS_MESSAGING_FILTER_CREATE = JniMethod("messagingFilterCreate", "(JJ)J", true);
            JniMethod M_PLATFORM_CALLBACK_UTILS_MESSAGING_FILTER_APPLY = JniMethod("messagingFilterApply", "(JJJ)I", true);
            JniMethod M_PLATFORM_CALLBACK_UTILS_MESSAGING_FILTER_DESTROY = JniMethod("messagingFilterDestroy", "(JJ)V", true);

            JniMethod M_PLATFORM_CALLBACK_UTILS_EVENT_FILTER_CREATE = JniMethod("eventFilterCreate", "(JJ)J", true);
            JniMethod M_PLATFORM_CALLBACK_UTILS_EVENT_FILTER_APPLY = JniMethod("eventFilterApply", "(JJJ)I", true);
            JniMethod M_PLATFORM_CALLBACK_UTILS_EVENT_FILTER_DESTROY = JniMethod("eventFilterDestroy", "(JJ)V", true);

            JniMethod M_PLATFORM_CALLBACK_UTILS_SERVICE_INIT = JniMethod("serviceInit", "(JJ)J", true);
            JniMethod M_PLATFORM_CALLBACK_UTILS_SERVICE_EXECUTE = JniMethod("serviceExecute", "(JJJ)V", true);
            JniMethod M_PLATFORM_CALLBACK_UTILS_SERVICE_CANCEL = JniMethod("serviceCancel", "(JJJ)V", true);
            JniMethod M_PLATFORM_CALLBACK_UTILS_SERVICE_INVOKE_METHOD = JniMethod("serviceInvokeMethod", "(JJJJ)V", true);

            JniMethod M_PLATFORM_CALLBACK_UTILS_CLUSTER_NODE_FILTER_APPLY = JniMethod("clusterNodeFilterApply", "(JJ)I", true);

            JniMethod M_PLATFORM_CALLBACK_UTILS_NODE_INFO = JniMethod("nodeInfo", "(JJ)V", true);

            JniMethod M_PLATFORM_CALLBACK_UTILS_MEMORY_REALLOCATE = JniMethod("memoryReallocate", "(JJI)V", true);

            JniMethod M_PLATFORM_CALLBACK_UTILS_ON_START = JniMethod("onStart", "(JLjava/lang/Object;J)V", true);
            JniMethod M_PLATFORM_CALLBACK_UTILS_ON_STOP = JniMethod("onStop", "(J)V", true);

            JniMethod M_PLATFORM_CALLBACK_UTILS_EXTENSION_CALLBACK_IN_LONG_OUT_LONG = JniMethod("extensionCallbackInLongOutLong", "(JIJ)J", true);
            JniMethod M_PLATFORM_CALLBACK_UTILS_EXTENSION_CALLBACK_IN_LONG_LONG_OUT_LONG = JniMethod("extensionCallbackInLongLongOutLong", "(JIJJ)J", true);

            JniMethod M_PLATFORM_CALLBACK_UTILS_ON_CLIENT_DISCONNECTED = JniMethod("onClientDisconnected", "(J)V", true);
            JniMethod M_PLATFORM_CALLBACK_UTILS_ON_CLIENT_RECONNECTED = JniMethod("onClientReconnected", "(JZ)V", true);

            JniMethod M_PLATFORM_CALLBACK_UTILS_AFFINITY_FUNCTION_INIT = JniMethod("affinityFunctionInit", "(JJLorg/apache/ignite/internal/processors/platform/cache/affinity/PlatformAffinityFunctionTarget;)J", true);
            JniMethod M_PLATFORM_CALLBACK_UTILS_AFFINITY_FUNCTION_PARTITION = JniMethod("affinityFunctionPartition", "(JJJ)I", true);
            JniMethod M_PLATFORM_CALLBACK_UTILS_AFFINITY_FUNCTION_ASSIGN_PARTITIONS = JniMethod("affinityFunctionAssignPartitions", "(JJJJ)V", true);
            JniMethod M_PLATFORM_CALLBACK_UTILS_AFFINITY_FUNCTION_REMOVE_NODE = JniMethod("affinityFunctionRemoveNode", "(JJJ)V", true);
            JniMethod M_PLATFORM_CALLBACK_UTILS_AFFINITY_FUNCTION_DESTROY = JniMethod("affinityFunctionDestroy", "(JJ)V", true);
<<<<<<< HEAD
            
            JniMethod M_PLATFORM_CALLBACK_UTILS_CONSOLE_WRITE = JniMethod("consoleWrite", "(Ljava/lang/String;Z)V", true);
=======
>>>>>>> 6b8020d3

            const char* C_PLATFORM_UTILS = "org/apache/ignite/internal/processors/platform/utils/PlatformUtils";
            JniMethod M_PLATFORM_UTILS_REALLOC = JniMethod("reallocate", "(JI)V", true);
            JniMethod M_PLATFORM_UTILS_ERR_DATA = JniMethod("errorData", "(Ljava/lang/Throwable;)[B", true);

            const char* C_PLATFORM_IGNITION = "org/apache/ignite/internal/processors/platform/PlatformIgnition";
            JniMethod M_PLATFORM_IGNITION_START = JniMethod("start", "(Ljava/lang/String;Ljava/lang/String;IJJ)Lorg/apache/ignite/internal/processors/platform/PlatformProcessor;", true);
            JniMethod M_PLATFORM_IGNITION_INSTANCE = JniMethod("instance", "(Ljava/lang/String;)Lorg/apache/ignite/internal/processors/platform/PlatformProcessor;", true);
            JniMethod M_PLATFORM_IGNITION_ENVIRONMENT_POINTER = JniMethod("environmentPointer", "(Ljava/lang/String;)J", true);
            JniMethod M_PLATFORM_IGNITION_STOP = JniMethod("stop", "(Ljava/lang/String;Z)Z", true);
            JniMethod M_PLATFORM_IGNITION_STOP_ALL = JniMethod("stopAll", "(Z)V", true);

            const char* C_PLATFORM_ABSTRACT_QRY_CURSOR = "org/apache/ignite/internal/processors/platform/cache/query/PlatformAbstractQueryCursor";
            JniMethod M_PLATFORM_ABSTRACT_QRY_CURSOR_ITER = JniMethod("iterator", "()V", false);
            JniMethod M_PLATFORM_ABSTRACT_QRY_CURSOR_ITER_HAS_NEXT = JniMethod("iteratorHasNext", "()Z", false);
            JniMethod M_PLATFORM_ABSTRACT_QRY_CURSOR_CLOSE = JniMethod("close", "()V", false);

            const char* C_PLATFORM_CONT_QRY = "org/apache/ignite/internal/processors/platform/cache/query/PlatformContinuousQuery";
            JniMethod M_PLATFORM_CONT_QRY_CLOSE = JniMethod("close", "()V", false);
            JniMethod M_PLATFORM_CONT_QRY_GET_INITIAL_QUERY_CURSOR = JniMethod("getInitialQueryCursor", "()Lorg/apache/ignite/internal/processors/platform/PlatformTarget;", false);

            const char* C_PLATFORM_EVENTS = "org/apache/ignite/internal/processors/platform/events/PlatformEvents";
            JniMethod M_PLATFORM_EVENTS_WITH_ASYNC = JniMethod("withAsync", "()Lorg/apache/ignite/internal/processors/platform/events/PlatformEvents;", false);
            JniMethod M_PLATFORM_EVENTS_STOP_LOCAL_LISTEN = JniMethod("stopLocalListen", "(J)Z", false);
            JniMethod M_PLATFORM_EVENTS_LOCAL_LISTEN = JniMethod("localListen", "(JI)V", false);
            JniMethod M_PLATFORM_EVENTS_IS_ENABLED = JniMethod("isEnabled", "(I)Z", false);

            const char* C_PLATFORM_SERVICES = "org/apache/ignite/internal/processors/platform/services/PlatformServices";
			JniMethod M_PLATFORM_SERVICES_WITH_ASYNC = JniMethod("withAsync", "()Lorg/apache/ignite/internal/processors/platform/services/PlatformServices;", false);
			JniMethod M_PLATFORM_SERVICES_WITH_SERVER_KEEP_PORTABLE = JniMethod("withServerKeepBinary", "()Lorg/apache/ignite/internal/processors/platform/services/PlatformServices;", false);
			JniMethod M_PLATFORM_SERVICES_CANCEL = JniMethod("cancel", "(Ljava/lang/String;)V", false);
			JniMethod M_PLATFORM_SERVICES_CANCEL_ALL = JniMethod("cancelAll", "()V", false);
			JniMethod M_PLATFORM_SERVICES_SERVICE_PROXY = JniMethod("serviceProxy", "(Ljava/lang/String;Z)Ljava/lang/Object;", false);

            const char* C_PLATFORM_ATOMIC_LONG = "org/apache/ignite/internal/processors/platform/datastructures/PlatformAtomicLong";
            JniMethod M_PLATFORM_ATOMIC_LONG_GET = JniMethod("get", "()J", false);
            JniMethod M_PLATFORM_ATOMIC_LONG_INCREMENT_AND_GET = JniMethod("incrementAndGet", "()J", false);
            JniMethod M_PLATFORM_ATOMIC_LONG_GET_AND_INCREMENT = JniMethod("getAndIncrement", "()J", false);
            JniMethod M_PLATFORM_ATOMIC_LONG_ADD_AND_GET = JniMethod("addAndGet", "(J)J", false);
            JniMethod M_PLATFORM_ATOMIC_LONG_GET_AND_ADD = JniMethod("getAndAdd", "(J)J", false);
            JniMethod M_PLATFORM_ATOMIC_LONG_DECREMENT_AND_GET = JniMethod("decrementAndGet", "()J", false);
            JniMethod M_PLATFORM_ATOMIC_LONG_GET_AND_DECREMENT = JniMethod("getAndDecrement", "()J", false);
            JniMethod M_PLATFORM_ATOMIC_LONG_GET_AND_SET = JniMethod("getAndSet", "(J)J", false);
            JniMethod M_PLATFORM_ATOMIC_LONG_COMPARE_AND_SET_AND_GET = JniMethod("compareAndSetAndGet", "(JJ)J", false);
            JniMethod M_PLATFORM_ATOMIC_LONG_IS_CLOSED = JniMethod("isClosed", "()Z", false);
            JniMethod M_PLATFORM_ATOMIC_LONG_CLOSE = JniMethod("close", "()V", false);

            const char* C_PLATFORM_ATOMIC_SEQUENCE = "org/apache/ignite/internal/processors/platform/datastructures/PlatformAtomicSequence";
            JniMethod M_PLATFORM_ATOMIC_SEQUENCE_GET = JniMethod("get", "()J", false);
            JniMethod M_PLATFORM_ATOMIC_SEQUENCE_INCREMENT_AND_GET = JniMethod("incrementAndGet", "()J", false);
            JniMethod M_PLATFORM_ATOMIC_SEQUENCE_GET_AND_INCREMENT = JniMethod("getAndIncrement", "()J", false);
            JniMethod M_PLATFORM_ATOMIC_SEQUENCE_ADD_AND_GET = JniMethod("addAndGet", "(J)J", false);
            JniMethod M_PLATFORM_ATOMIC_SEQUENCE_GET_AND_ADD = JniMethod("getAndAdd", "(J)J", false);
            JniMethod M_PLATFORM_ATOMIC_SEQUENCE_GET_BATCH_SIZE = JniMethod("getBatchSize", "()I", false);
            JniMethod M_PLATFORM_ATOMIC_SEQUENCE_SET_BATCH_SIZE = JniMethod("setBatchSize", "(I)V", false);
            JniMethod M_PLATFORM_ATOMIC_SEQUENCE_IS_CLOSED = JniMethod("isClosed", "()Z", false);
            JniMethod M_PLATFORM_ATOMIC_SEQUENCE_CLOSE = JniMethod("close", "()V", false);

            const char* C_PLATFORM_ATOMIC_REFERENCE = "org/apache/ignite/internal/processors/platform/datastructures/PlatformAtomicReference";
            JniMethod M_PLATFORM_ATOMIC_REFERENCE_IS_CLOSED = JniMethod("isClosed", "()Z", false);
            JniMethod M_PLATFORM_ATOMIC_REFERENCE_CLOSE = JniMethod("close", "()V", false);

            const char* C_PLATFORM_LISTENABLE = "org/apache/ignite/internal/processors/platform/utils/PlatformListenable";
            JniMethod M_PLATFORM_LISTENABLE_CANCEL = JniMethod("cancel", "()Z", false);
            JniMethod M_PLATFORM_LISTENABLE_IS_CANCELED = JniMethod("isCancelled", "()Z", false);

            /* STATIC STATE. */
            gcc::CriticalSection JVM_LOCK;
            gcc::CriticalSection CONSOLE_LOCK;
            JniJvm JVM;
            bool PRINT_EXCEPTION = false;
            std::vector<ConsoleWriteHandler> consoleWriteHandlers;

            /* HELPER METHODS. */

            /**
             * Throw exception to Java in case of missing callback pointer. It means that callback is not implemented in
             * native platform and Java -> platform operation cannot proceede further. As JniContext is not available at
             * this point, we have to obtain exception details from scratch. This is not critical from performance
             * perspective because missing handler usually denotes fatal condition.
             *
             * @param env JNI environment.
             */
            int ThrowOnMissingHandler(JNIEnv* env)
            {
                jclass cls = env->FindClass(C_PLATFORM_NO_CALLBACK_EXCEPTION);

                env->ThrowNew(cls, "Callback handler is not set in native platform.");

                return 0;
            }

            char* StringToChars(JNIEnv* env, jstring str, int* len) {
                if (!str) {
                    *len = 0;
                    return NULL;
                }

                const char* strChars = env->GetStringUTFChars(str, 0);
                const int strCharsLen = env->GetStringUTFLength(str);

                char* strChars0 = new char[strCharsLen + 1];
                std::strcpy(strChars0, strChars);
                *(strChars0 + strCharsLen) = 0;

                env->ReleaseStringUTFChars(str, strChars);

                if (len)
                    *len = strCharsLen;

                return strChars0;
            }

            std::string JavaStringToCString(JNIEnv* env, jstring str, int* len)
            {
                char* resChars = StringToChars(env, str, len);

                if (resChars)
                {
                    std::string res = std::string(resChars, *len);

                    delete[] resChars;

                    return res;
                }
                else
                    return std::string();
            }

            jclass FindClass(JNIEnv* env, const char *name) {
                jclass res = env->FindClass(name);

                if (!res)
                    throw JvmException();

                jclass res0 = static_cast<jclass>(env->NewGlobalRef(res));

                env->DeleteLocalRef(res);

                return res0;
            }

            void DeleteClass(JNIEnv* env, jclass cls) {
                if (cls)
                    env->DeleteGlobalRef(cls);
            }

            void CheckClass(JNIEnv* env, const char *name)
            {
                jclass res = env->FindClass(name);

                if (!res)
                    throw JvmException();
            }

            jmethodID FindMethod(JNIEnv* env, jclass cls, JniMethod mthd) {
                jmethodID mthd0 = mthd.isStatic ?
                    env->GetStaticMethodID(cls, mthd.name, mthd.sign) : env->GetMethodID(cls, mthd.name, mthd.sign);

                if (!mthd0)
                    throw JvmException();

                return mthd0;
            }

            void AddNativeMethod(JNINativeMethod* mthd, JniMethod jniMthd, void* fnPtr) {
                mthd->name = jniMthd.name;
                mthd->signature = jniMthd.sign;
                mthd->fnPtr = fnPtr;
            }

            void JniJavaMembers::Initialize(JNIEnv* env) {
                c_Class = FindClass(env, C_CLASS);
                m_Class_getName = FindMethod(env, c_Class, M_CLASS_GET_NAME);

                c_Throwable = FindClass(env, C_THROWABLE);
                m_Throwable_getMessage = FindMethod(env, c_Throwable, M_THROWABLE_GET_MESSAGE);
                m_Throwable_printStackTrace = FindMethod(env, c_Throwable, M_THROWABLE_PRINT_STACK_TRACE);
            }

            void JniJavaMembers::Destroy(JNIEnv* env) {
                DeleteClass(env, c_Class);
                DeleteClass(env, c_Throwable);
            }

            bool JniJavaMembers::WriteErrorInfo(JNIEnv* env, char** errClsName, int* errClsNameLen, char** errMsg, int* errMsgLen) {
                if (env && env->ExceptionCheck()) {
                    if (m_Class_getName && m_Throwable_getMessage) {
                        jthrowable err = env->ExceptionOccurred();

                        env->ExceptionClear();

                        jclass errCls = env->GetObjectClass(err);

                        jstring clsName = static_cast<jstring>(env->CallObjectMethod(errCls, m_Class_getName));
                        *errClsName = StringToChars(env, clsName, errClsNameLen);

                        jstring msg = static_cast<jstring>(env->CallObjectMethod(err, m_Throwable_getMessage));
                        *errMsg = StringToChars(env, msg, errMsgLen);

                        if (errCls)
                            env->DeleteLocalRef(errCls);

                        if (clsName)
                            env->DeleteLocalRef(clsName);

                        if (msg)
                            env->DeleteLocalRef(msg);

                        return true;
                    }
                    else {
                        env->ExceptionClear();
                    }
                }

                return false;
            }

            void JniMembers::Initialize(JNIEnv* env) {
                c_PlatformAbstractQryCursor = FindClass(env, C_PLATFORM_ABSTRACT_QRY_CURSOR);
                m_PlatformAbstractQryCursor_iter = FindMethod(env, c_PlatformAbstractQryCursor, M_PLATFORM_ABSTRACT_QRY_CURSOR_ITER);
                m_PlatformAbstractQryCursor_iterHasNext = FindMethod(env, c_PlatformAbstractQryCursor, M_PLATFORM_ABSTRACT_QRY_CURSOR_ITER_HAS_NEXT);
                m_PlatformAbstractQryCursor_close = FindMethod(env, c_PlatformAbstractQryCursor, M_PLATFORM_ABSTRACT_QRY_CURSOR_CLOSE);

                c_PlatformAffinity = FindClass(env, C_PLATFORM_AFFINITY);
                m_PlatformAffinity_partitions = FindMethod(env, c_PlatformAffinity, C_PLATFORM_AFFINITY_PARTITIONS);

                c_PlatformCache = FindClass(env, C_PLATFORM_CACHE);
                m_PlatformCache_withSkipStore = FindMethod(env, c_PlatformCache, M_PLATFORM_CACHE_WITH_SKIP_STORE);
                m_PlatformCache_withNoRetries = FindMethod(env, c_PlatformCache, M_PLATFORM_CACHE_WITH_NO_RETRIES);
                m_PlatformCache_withExpiryPolicy = FindMethod(env, c_PlatformCache, M_PLATFORM_CACHE_WITH_EXPIRY_PLC);
                m_PlatformCache_withAsync = FindMethod(env, c_PlatformCache, M_PLATFORM_CACHE_WITH_ASYNC);
                m_PlatformCache_withKeepPortable = FindMethod(env, c_PlatformCache, M_PLATFORM_CACHE_WITH_KEEP_PORTABLE);
                m_PlatformCache_clear = FindMethod(env, c_PlatformCache, M_PLATFORM_CACHE_CLEAR);
                m_PlatformCache_removeAll = FindMethod(env, c_PlatformCache, M_PLATFORM_CACHE_REMOVE_ALL);
                m_PlatformCache_iterator = FindMethod(env, c_PlatformCache, M_PLATFORM_CACHE_ITERATOR);
                m_PlatformCache_localIterator = FindMethod(env, c_PlatformCache, M_PLATFORM_CACHE_LOCAL_ITERATOR);
                m_PlatformCache_enterLock = FindMethod(env, c_PlatformCache, M_PLATFORM_CACHE_ENTER_LOCK);
                m_PlatformCache_exitLock = FindMethod(env, c_PlatformCache, M_PLATFORM_CACHE_EXIT_LOCK);
                m_PlatformCache_tryEnterLock = FindMethod(env, c_PlatformCache, M_PLATFORM_CACHE_TRY_ENTER_LOCK);
                m_PlatformCache_closeLock = FindMethod(env, c_PlatformCache, M_PLATFORM_CACHE_CLOSE_LOCK);
                m_PlatformCache_rebalance = FindMethod(env, c_PlatformCache, M_PLATFORM_CACHE_REBALANCE);
                m_PlatformCache_size = FindMethod(env, c_PlatformCache, M_PLATFORM_CACHE_SIZE);

                c_PlatformCacheStoreCallback = FindClass(env, C_PLATFORM_CACHE_STORE_CALLBACK);
                m_PlatformCacheStoreCallback_invoke = FindMethod(env, c_PlatformCacheStoreCallback, M_PLATFORM_CACHE_STORE_CALLBACK_INVOKE);

                c_IgniteException = FindClass(env, C_IGNITE_EXCEPTION);

                c_PlatformClusterGroup = FindClass(env, C_PLATFORM_CLUSTER_GRP);
                m_PlatformClusterGroup_forOthers = FindMethod(env, c_PlatformClusterGroup, M_PLATFORM_CLUSTER_GRP_FOR_OTHERS);
                m_PlatformClusterGroup_forRemotes = FindMethod(env, c_PlatformClusterGroup, M_PLATFORM_CLUSTER_GRP_FOR_REMOTES);
                m_PlatformClusterGroup_forDaemons = FindMethod(env, c_PlatformClusterGroup, M_PLATFORM_CLUSTER_GRP_FOR_DAEMONS);
                m_PlatformClusterGroup_forRandom = FindMethod(env, c_PlatformClusterGroup, M_PLATFORM_CLUSTER_GRP_FOR_RANDOM);
                m_PlatformClusterGroup_forOldest = FindMethod(env, c_PlatformClusterGroup, M_PLATFORM_CLUSTER_GRP_FOR_OLDEST);
                m_PlatformClusterGroup_forYoungest = FindMethod(env, c_PlatformClusterGroup, M_PLATFORM_CLUSTER_GRP_FOR_YOUNGEST);
                m_PlatformClusterGroup_forServers = FindMethod(env, c_PlatformClusterGroup, M_PLATFORM_CLUSTER_GRP_FOR_SERVERS);
                m_PlatformClusterGroup_resetMetrics = FindMethod(env, c_PlatformClusterGroup, M_PLATFORM_CLUSTER_GRP_RESET_METRICS);

                c_PlatformCompute = FindClass(env, C_PLATFORM_COMPUTE);
                m_PlatformCompute_withNoFailover = FindMethod(env, c_PlatformCompute, M_PLATFORM_COMPUTE_WITH_NO_FAILOVER);
                m_PlatformCompute_withTimeout = FindMethod(env, c_PlatformCompute, M_PLATFORM_COMPUTE_WITH_TIMEOUT);
                m_PlatformCompute_executeNative = FindMethod(env, c_PlatformCompute, M_PLATFORM_COMPUTE_EXECUTE_NATIVE);

                c_PlatformContinuousQuery = FindClass(env, C_PLATFORM_CONT_QRY);
                m_PlatformContinuousQuery_close = FindMethod(env, c_PlatformContinuousQuery, M_PLATFORM_CONT_QRY_CLOSE);
                m_PlatformContinuousQuery_getInitialQueryCursor = FindMethod(env, c_PlatformContinuousQuery, M_PLATFORM_CONT_QRY_GET_INITIAL_QUERY_CURSOR);

                c_PlatformDataStreamer = FindClass(env, C_PLATFORM_DATA_STREAMER);
                m_PlatformDataStreamer_listenTopology = FindMethod(env, c_PlatformDataStreamer, M_PLATFORM_DATA_STREAMER_LISTEN_TOPOLOGY);
                m_PlatformDataStreamer_getAllowOverwrite = FindMethod(env, c_PlatformDataStreamer, M_PLATFORM_DATA_STREAMER_GET_ALLOW_OVERWRITE);
                m_PlatformDataStreamer_setAllowOverwrite = FindMethod(env, c_PlatformDataStreamer, M_PLATFORM_DATA_STREAMER_SET_ALLOW_OVERWRITE);
                m_PlatformDataStreamer_getSkipStore = FindMethod(env, c_PlatformDataStreamer, M_PLATFORM_DATA_STREAMER_GET_SKIP_STORE);
                m_PlatformDataStreamer_setSkipStore = FindMethod(env, c_PlatformDataStreamer, M_PLATFORM_DATA_STREAMER_SET_SKIP_STORE);
                m_PlatformDataStreamer_getPerNodeBufSize = FindMethod(env, c_PlatformDataStreamer, M_PLATFORM_DATA_STREAMER_GET_PER_NODE_BUFFER_SIZE);
                m_PlatformDataStreamer_setPerNodeBufSize = FindMethod(env, c_PlatformDataStreamer, M_PLATFORM_DATA_STREAMER_SET_PER_NODE_BUFFER_SIZE);
                m_PlatformDataStreamer_getPerNodeParallelOps = FindMethod(env, c_PlatformDataStreamer, M_PLATFORM_DATA_STREAMER_GET_PER_NODE_PARALLEL_OPS);
                m_PlatformDataStreamer_setPerNodeParallelOps = FindMethod(env, c_PlatformDataStreamer, M_PLATFORM_DATA_STREAMER_SET_PER_NODE_PARALLEL_OPS);

                c_PlatformEvents = FindClass(env, C_PLATFORM_EVENTS);
                m_PlatformEvents_withAsync = FindMethod(env, c_PlatformEvents, M_PLATFORM_EVENTS_WITH_ASYNC);
                m_PlatformEvents_stopLocalListen = FindMethod(env, c_PlatformEvents, M_PLATFORM_EVENTS_STOP_LOCAL_LISTEN);
                m_PlatformEvents_localListen = FindMethod(env, c_PlatformEvents, M_PLATFORM_EVENTS_LOCAL_LISTEN);
                m_PlatformEvents_isEnabled = FindMethod(env, c_PlatformEvents, M_PLATFORM_EVENTS_IS_ENABLED);

				c_PlatformServices = FindClass(env, C_PLATFORM_SERVICES);
				m_PlatformServices_withAsync = FindMethod(env, c_PlatformServices, M_PLATFORM_SERVICES_WITH_ASYNC);
				m_PlatformServices_withServerKeepPortable = FindMethod(env, c_PlatformServices, M_PLATFORM_SERVICES_WITH_SERVER_KEEP_PORTABLE);
				m_PlatformServices_cancel = FindMethod(env, c_PlatformServices, M_PLATFORM_SERVICES_CANCEL);
				m_PlatformServices_cancelAll = FindMethod(env, c_PlatformServices, M_PLATFORM_SERVICES_CANCEL_ALL);
				m_PlatformServices_serviceProxy = FindMethod(env, c_PlatformServices, M_PLATFORM_SERVICES_SERVICE_PROXY);

                c_PlatformIgnition = FindClass(env, C_PLATFORM_IGNITION);
                m_PlatformIgnition_start = FindMethod(env, c_PlatformIgnition, M_PLATFORM_IGNITION_START);
                m_PlatformIgnition_instance = FindMethod(env, c_PlatformIgnition, M_PLATFORM_IGNITION_INSTANCE);
                m_PlatformIgnition_environmentPointer = FindMethod(env, c_PlatformIgnition, M_PLATFORM_IGNITION_ENVIRONMENT_POINTER);
                m_PlatformIgnition_stop = FindMethod(env, c_PlatformIgnition, M_PLATFORM_IGNITION_STOP);
                m_PlatformIgnition_stopAll = FindMethod(env, c_PlatformIgnition, M_PLATFORM_IGNITION_STOP_ALL);

                c_PlatformMessaging = FindClass(env, C_PLATFORM_MESSAGING);
                m_PlatformMessaging_withAsync = FindMethod(env, c_PlatformMessaging, M_PLATFORM_MESSAGING_WITH_ASYNC);

                c_PlatformProcessor = FindClass(env, C_PLATFORM_PROCESSOR);
                m_PlatformProcessor_releaseStart = FindMethod(env, c_PlatformProcessor, M_PLATFORM_PROCESSOR_RELEASE_START);
                m_PlatformProcessor_cache = FindMethod(env, c_PlatformProcessor, M_PLATFORM_PROCESSOR_CACHE);
                m_PlatformProcessor_createCache = FindMethod(env, c_PlatformProcessor, M_PLATFORM_PROCESSOR_CREATE_CACHE);
                m_PlatformProcessor_getOrCreateCache = FindMethod(env, c_PlatformProcessor, M_PLATFORM_PROCESSOR_GET_OR_CREATE_CACHE);
                m_PlatformProcessor_createCacheFromConfig = FindMethod(env, c_PlatformProcessor, M_PLATFORM_PROCESSOR_CREATE_CACHE_FROM_CONFIG);
                m_PlatformProcessor_getOrCreateCacheFromConfig = FindMethod(env, c_PlatformProcessor, M_PLATFORM_PROCESSOR_GET_OR_CREATE_CACHE_FROM_CONFIG);
                m_PlatformProcessor_createNearCache = FindMethod(env, c_PlatformProcessor, M_PLATFORM_PROCESSOR_CREATE_NEAR_CACHE);
                m_PlatformProcessor_getOrCreateNearCache = FindMethod(env, c_PlatformProcessor, M_PLATFORM_PROCESSOR_GET_OR_CREATE_NEAR_CACHE);
                m_PlatformProcessor_destroyCache = FindMethod(env, c_PlatformProcessor, M_PLATFORM_PROCESSOR_DESTROY_CACHE);
                m_PlatformProcessor_affinity = FindMethod(env, c_PlatformProcessor, M_PLATFORM_PROCESSOR_AFFINITY);
                m_PlatformProcessor_dataStreamer = FindMethod(env, c_PlatformProcessor, M_PLATFORM_PROCESSOR_DATA_STREAMER);
                m_PlatformProcessor_transactions = FindMethod(env, c_PlatformProcessor, M_PLATFORM_PROCESSOR_TRANSACTIONS);
                m_PlatformProcessor_projection = FindMethod(env, c_PlatformProcessor, M_PLATFORM_PROCESSOR_PROJECTION);
                m_PlatformProcessor_compute = FindMethod(env, c_PlatformProcessor, M_PLATFORM_PROCESSOR_COMPUTE);
                m_PlatformProcessor_message = FindMethod(env, c_PlatformProcessor, M_PLATFORM_PROCESSOR_MESSAGE);
                m_PlatformProcessor_events = FindMethod(env, c_PlatformProcessor, M_PLATFORM_PROCESSOR_EVENTS);
                m_PlatformProcessor_services = FindMethod(env, c_PlatformProcessor, M_PLATFORM_PROCESSOR_SERVICES);
                m_PlatformProcessor_extensions = FindMethod(env, c_PlatformProcessor, M_PLATFORM_PROCESSOR_EXTENSIONS);
                m_PlatformProcessor_atomicLong = FindMethod(env, c_PlatformProcessor, M_PLATFORM_PROCESSOR_ATOMIC_LONG);
                m_PlatformProcessor_atomicSequence = FindMethod(env, c_PlatformProcessor, M_PLATFORM_PROCESSOR_ATOMIC_SEQUENCE);
                m_PlatformProcessor_atomicReference = FindMethod(env, c_PlatformProcessor, M_PLATFORM_PROCESSOR_ATOMIC_REFERENCE);
				m_PlatformProcessor_getIgniteConfiguration = FindMethod(env, c_PlatformProcessor, M_PLATFORM_PROCESSOR_GET_IGNITE_CONFIGURATION);
				m_PlatformProcessor_getCacheNames = FindMethod(env, c_PlatformProcessor, M_PLATFORM_PROCESSOR_GET_CACHE_NAMES);

                c_PlatformTarget = FindClass(env, C_PLATFORM_TARGET);
                m_PlatformTarget_inStreamOutLong = FindMethod(env, c_PlatformTarget, M_PLATFORM_TARGET_IN_STREAM_OUT_LONG);
                m_PlatformTarget_inStreamOutObject = FindMethod(env, c_PlatformTarget, M_PLATFORM_TARGET_IN_STREAM_OUT_OBJECT);
                m_PlatformTarget_outLong = FindMethod(env, c_PlatformTarget, M_PLATFORM_TARGET_OUT_LONG);
                m_PlatformTarget_outStream = FindMethod(env, c_PlatformTarget, M_PLATFORM_TARGET_OUT_STREAM);
                m_PlatformTarget_outObject = FindMethod(env, c_PlatformTarget, M_PLATFORM_TARGET_OUT_OBJECT);
                m_PlatformTarget_inStreamOutStream = FindMethod(env, c_PlatformTarget, M_PLATFORM_TARGET_IN_STREAM_OUT_STREAM);
                m_PlatformTarget_inObjectStreamOutStream = FindMethod(env, c_PlatformTarget, M_PLATFORM_TARGET_IN_OBJECT_STREAM_OUT_STREAM);
                m_PlatformTarget_listenFuture = FindMethod(env, c_PlatformTarget, M_PLATFORM_TARGET_LISTEN_FUTURE);
                m_PlatformTarget_listenFutureForOperation = FindMethod(env, c_PlatformTarget, M_PLATFORM_TARGET_LISTEN_FOR_OPERATION);
                m_PlatformTarget_listenFutureAndGet = FindMethod(env, c_PlatformTarget, M_PLATFORM_TARGET_LISTEN_FUTURE_AND_GET);
                m_PlatformTarget_listenFutureForOperationAndGet = FindMethod(env, c_PlatformTarget, M_PLATFORM_TARGET_LISTEN_FOR_OPERATION_AND_GET);

                c_PlatformTransactions = FindClass(env, C_PLATFORM_TRANSACTIONS);
                m_PlatformTransactions_txStart = FindMethod(env, c_PlatformTransactions, M_PLATFORM_TRANSACTIONS_TX_START);
                m_PlatformTransactions_txCommit = FindMethod(env, c_PlatformTransactions, M_PLATFORM_TRANSACTIONS_TX_COMMIT);
                m_PlatformTransactions_txRollback = FindMethod(env, c_PlatformTransactions, M_PLATFORM_TRANSACTIONS_TX_ROLLBACK);
                m_PlatformTransactions_txCommitAsync = FindMethod(env, c_PlatformTransactions, M_PLATFORM_TRANSACTIONS_TX_COMMIT_ASYNC);
                m_PlatformTransactions_txRollbackAsync = FindMethod(env, c_PlatformTransactions, M_PLATFORM_TRANSACTIONS_TX_ROLLBACK_ASYNC);
                m_PlatformTransactions_txState = FindMethod(env, c_PlatformTransactions, M_PLATFORM_TRANSACTIONS_TX_STATE);
                m_PlatformTransactions_txSetRollbackOnly = FindMethod(env, c_PlatformTransactions, M_PLATFORM_TRANSACTIONS_TX_SET_ROLLBACK_ONLY);
                m_PlatformTransactions_txClose = FindMethod(env, c_PlatformTransactions, M_PLATFORM_TRANSACTIONS_TX_CLOSE);
                m_PlatformTransactions_resetMetrics = FindMethod(env, c_PlatformTransactions, M_PLATFORM_TRANSACTIONS_RESET_METRICS);

                c_PlatformUtils = FindClass(env, C_PLATFORM_UTILS);
                m_PlatformUtils_reallocate = FindMethod(env, c_PlatformUtils, M_PLATFORM_UTILS_REALLOC);
                m_PlatformUtils_errData = FindMethod(env, c_PlatformUtils, M_PLATFORM_UTILS_ERR_DATA);

                c_PlatformAtomicLong = FindClass(env, C_PLATFORM_ATOMIC_LONG);
                m_PlatformAtomicLong_get = FindMethod(env, c_PlatformAtomicLong, M_PLATFORM_ATOMIC_LONG_GET);
                m_PlatformAtomicLong_incrementAndGet = FindMethod(env, c_PlatformAtomicLong, M_PLATFORM_ATOMIC_LONG_INCREMENT_AND_GET);
                m_PlatformAtomicLong_getAndIncrement = FindMethod(env, c_PlatformAtomicLong, M_PLATFORM_ATOMIC_LONG_GET_AND_INCREMENT);
                m_PlatformAtomicLong_addAndGet = FindMethod(env, c_PlatformAtomicLong, M_PLATFORM_ATOMIC_LONG_ADD_AND_GET);
                m_PlatformAtomicLong_getAndAdd = FindMethod(env, c_PlatformAtomicLong, M_PLATFORM_ATOMIC_LONG_GET_AND_ADD);
                m_PlatformAtomicLong_decrementAndGet = FindMethod(env, c_PlatformAtomicLong, M_PLATFORM_ATOMIC_LONG_DECREMENT_AND_GET);
                m_PlatformAtomicLong_getAndDecrement = FindMethod(env, c_PlatformAtomicLong, M_PLATFORM_ATOMIC_LONG_GET_AND_DECREMENT);
                m_PlatformAtomicLong_getAndSet = FindMethod(env, c_PlatformAtomicLong, M_PLATFORM_ATOMIC_LONG_GET_AND_SET);
                m_PlatformAtomicLong_compareAndSetAndGet = FindMethod(env, c_PlatformAtomicLong, M_PLATFORM_ATOMIC_LONG_COMPARE_AND_SET_AND_GET);
                m_PlatformAtomicLong_isClosed = FindMethod(env, c_PlatformAtomicLong, M_PLATFORM_ATOMIC_LONG_IS_CLOSED);
                m_PlatformAtomicLong_close = FindMethod(env, c_PlatformAtomicLong, M_PLATFORM_ATOMIC_LONG_CLOSE);

                jclass c_PlatformAtomicSequence = FindClass(env, C_PLATFORM_ATOMIC_SEQUENCE);
                m_PlatformAtomicSequence_get = FindMethod(env, c_PlatformAtomicSequence, M_PLATFORM_ATOMIC_SEQUENCE_GET);
                m_PlatformAtomicSequence_incrementAndGet = FindMethod(env, c_PlatformAtomicSequence, M_PLATFORM_ATOMIC_SEQUENCE_INCREMENT_AND_GET);
                m_PlatformAtomicSequence_getAndIncrement = FindMethod(env, c_PlatformAtomicSequence, M_PLATFORM_ATOMIC_SEQUENCE_GET_AND_INCREMENT);
                m_PlatformAtomicSequence_addAndGet = FindMethod(env, c_PlatformAtomicSequence, M_PLATFORM_ATOMIC_SEQUENCE_ADD_AND_GET);
                m_PlatformAtomicSequence_getAndAdd = FindMethod(env, c_PlatformAtomicSequence, M_PLATFORM_ATOMIC_SEQUENCE_GET_AND_ADD);
                m_PlatformAtomicSequence_getBatchSize = FindMethod(env, c_PlatformAtomicSequence, M_PLATFORM_ATOMIC_SEQUENCE_GET_BATCH_SIZE);
                m_PlatformAtomicSequence_setBatchSize = FindMethod(env, c_PlatformAtomicSequence, M_PLATFORM_ATOMIC_SEQUENCE_SET_BATCH_SIZE);
                m_PlatformAtomicSequence_isClosed = FindMethod(env, c_PlatformAtomicSequence, M_PLATFORM_ATOMIC_SEQUENCE_IS_CLOSED);
                m_PlatformAtomicSequence_close = FindMethod(env, c_PlatformAtomicSequence, M_PLATFORM_ATOMIC_SEQUENCE_CLOSE);

                jclass c_PlatformAtomicReference = FindClass(env, C_PLATFORM_ATOMIC_REFERENCE);
                m_PlatformAtomicReference_isClosed = FindMethod(env, c_PlatformAtomicReference, M_PLATFORM_ATOMIC_REFERENCE_IS_CLOSED);
                m_PlatformAtomicReference_close = FindMethod(env, c_PlatformAtomicReference, M_PLATFORM_ATOMIC_REFERENCE_CLOSE);

                c_PlatformListenable = FindClass(env, C_PLATFORM_LISTENABLE);
                m_PlatformListenable_cancel = FindMethod(env, c_PlatformListenable, M_PLATFORM_LISTENABLE_CANCEL);                    
                m_PlatformListenable_isCancelled = FindMethod(env, c_PlatformListenable, M_PLATFORM_LISTENABLE_IS_CANCELED);

                // Find utility classes which are not used from context, but are still required in other places.
                CheckClass(env, C_PLATFORM_NO_CALLBACK_EXCEPTION);
            }

            void JniMembers::Destroy(JNIEnv* env) {
                DeleteClass(env, c_PlatformAbstractQryCursor);
                DeleteClass(env, c_PlatformAffinity);
                DeleteClass(env, c_PlatformCache);
                DeleteClass(env, c_PlatformCacheStoreCallback);
                DeleteClass(env, c_IgniteException);
                DeleteClass(env, c_PlatformClusterGroup);
                DeleteClass(env, c_PlatformCompute);
                DeleteClass(env, c_PlatformContinuousQuery);
                DeleteClass(env, c_PlatformDataStreamer);
                DeleteClass(env, c_PlatformEvents);
                DeleteClass(env, c_PlatformIgnition);
                DeleteClass(env, c_PlatformMessaging);
                DeleteClass(env, c_PlatformProcessor);
                DeleteClass(env, c_PlatformTarget);
                DeleteClass(env, c_PlatformTransactions);
                DeleteClass(env, c_PlatformUtils);
            }

            JniJvm::JniJvm() : jvm(NULL), javaMembers(JniJavaMembers()), members(JniMembers())
            {
                // No-op.
            }

            JniJvm::JniJvm(JavaVM* jvm, JniJavaMembers javaMembers, JniMembers members) :
                jvm(jvm), javaMembers(javaMembers), members(members)
            {
                // No-op.
            }

            JavaVM* JniJvm::GetJvm()
            {
                return jvm;
            }

            JniJavaMembers& JniJvm::GetJavaMembers()
            {
                return javaMembers;
            }

            JniMembers& JniJvm::GetMembers()
            {
                return members;
            }

            /**
             * Create JVM.
             */
            jint CreateJvm(char** opts, int optsLen, JavaVM** jvm, JNIEnv** env) {
                JavaVMOption* opts0 = new JavaVMOption[optsLen];

                for (int i = 0; i < optsLen; i++)
                    opts0[i].optionString = *(opts + i);

                JavaVMInitArgs args;

                args.version = JNI_VERSION_1_6;
                args.nOptions = optsLen;
                args.options = opts0;
                args.ignoreUnrecognized = 0;

                jint res = JNI_CreateJavaVM(jvm, reinterpret_cast<void**>(env), &args);

                delete[] opts0;

                return res;
            }

            void RegisterNatives(JNIEnv* env) {
                {
<<<<<<< HEAD
					JNINativeMethod methods[60];
=======
					JNINativeMethod methods[59];
>>>>>>> 6b8020d3

                    int idx = 0;

                    AddNativeMethod(methods + idx++, M_PLATFORM_CALLBACK_UTILS_CACHE_STORE_CREATE, reinterpret_cast<void*>(JniCacheStoreCreate));
                    AddNativeMethod(methods + idx++, M_PLATFORM_CALLBACK_UTILS_CACHE_STORE_INVOKE, reinterpret_cast<void*>(JniCacheStoreInvoke));
                    AddNativeMethod(methods + idx++, M_PLATFORM_CALLBACK_UTILS_CACHE_STORE_DESTROY, reinterpret_cast<void*>(JniCacheStoreDestroy));

                    AddNativeMethod(methods + idx++, M_PLATFORM_CALLBACK_UTILS_CACHE_STORE_SESSION_CREATE, reinterpret_cast<void*>(JniCacheStoreSessionCreate));

                    AddNativeMethod(methods + idx++, M_PLATFORM_CALLBACK_UTILS_CACHE_ENTRY_FILTER_CREATE, reinterpret_cast<void*>(JniCacheEntryFilterCreate));
                    AddNativeMethod(methods + idx++, M_PLATFORM_CALLBACK_UTILS_CACHE_ENTRY_FILTER_APPLY, reinterpret_cast<void*>(JniCacheEntryFilterApply));
                    AddNativeMethod(methods + idx++, M_PLATFORM_CALLBACK_UTILS_CACHE_ENTRY_FILTER_DESTROY, reinterpret_cast<void*>(JniCacheEntryFilterDestroy));

                    AddNativeMethod(methods + idx++, M_PLATFORM_CALLBACK_UTILS_CACHE_INVOKE, reinterpret_cast<void*>(JniCacheInvoke));

                    AddNativeMethod(methods + idx++, M_PLATFORM_CALLBACK_UTILS_COMPUTE_TASK_MAP, reinterpret_cast<void*>(JniComputeTaskMap));
                    AddNativeMethod(methods + idx++, M_PLATFORM_CALLBACK_UTILS_COMPUTE_TASK_JOB_RESULT, reinterpret_cast<void*>(JniComputeTaskJobResult));
                    AddNativeMethod(methods + idx++, M_PLATFORM_CALLBACK_UTILS_COMPUTE_TASK_REDUCE, reinterpret_cast<void*>(JniComputeTaskReduce));
                    AddNativeMethod(methods + idx++, M_PLATFORM_CALLBACK_UTILS_COMPUTE_TASK_COMPLETE, reinterpret_cast<void*>(JniComputeTaskComplete));

                    AddNativeMethod(methods + idx++, M_PLATFORM_CALLBACK_UTILS_COMPUTE_JOB_SERIALIZE, reinterpret_cast<void*>(JniComputeJobSerialize));
                    AddNativeMethod(methods + idx++, M_PLATFORM_CALLBACK_UTILS_COMPUTE_JOB_CREATE, reinterpret_cast<void*>(JniComputeJobCreate));
                    AddNativeMethod(methods + idx++, M_PLATFORM_CALLBACK_UTILS_COMPUTE_JOB_EXECUTE, reinterpret_cast<void*>(JniComputeJobExecute));
                    AddNativeMethod(methods + idx++, M_PLATFORM_CALLBACK_UTILS_COMPUTE_JOB_DESTROY, reinterpret_cast<void*>(JniComputeJobDestroy));
                    AddNativeMethod(methods + idx++, M_PLATFORM_CALLBACK_UTILS_COMPUTE_JOB_CANCEL, reinterpret_cast<void*>(JniComputeJobCancel));

                    AddNativeMethod(methods + idx++, M_PLATFORM_CALLBACK_UTILS_CONTINUOUS_QUERY_LSNR_APPLY, reinterpret_cast<void*>(JniContinuousQueryListenerApply));
                    AddNativeMethod(methods + idx++, M_PLATFORM_CALLBACK_UTILS_CONTINUOUS_QUERY_FILTER_CREATE, reinterpret_cast<void*>(JniContinuousQueryFilterCreate));
                    AddNativeMethod(methods + idx++, M_PLATFORM_CALLBACK_UTILS_CONTINUOUS_QUERY_FILTER_EVAL, reinterpret_cast<void*>(JniContinuousQueryFilterApply));
                    AddNativeMethod(methods + idx++, M_PLATFORM_CALLBACK_UTILS_CONTINUOUS_QUERY_FILTER_RELEASE, reinterpret_cast<void*>(JniContinuousQueryFilterRelease));

                    AddNativeMethod(methods + idx++, M_PLATFORM_CALLBACK_UTILS_DATA_STREAMER_TOPOLOGY_UPDATE, reinterpret_cast<void*>(JniDataStreamerTopologyUpdate));
                    AddNativeMethod(methods + idx++, M_PLATFORM_CALLBACK_UTILS_DATA_STREAMER_STREAM_RECEIVER_INVOKE, reinterpret_cast<void*>(JniDataStreamerStreamReceiverInvoke));

                    AddNativeMethod(methods + idx++, M_PLATFORM_CALLBACK_UTILS_FUTURE_BYTE_RES, reinterpret_cast<void*>(JniFutureByteResult));
                    AddNativeMethod(methods + idx++, M_PLATFORM_CALLBACK_UTILS_FUTURE_BOOL_RES, reinterpret_cast<void*>(JniFutureBoolResult));
                    AddNativeMethod(methods + idx++, M_PLATFORM_CALLBACK_UTILS_FUTURE_SHORT_RES, reinterpret_cast<void*>(JniFutureShortResult));
                    AddNativeMethod(methods + idx++, M_PLATFORM_CALLBACK_UTILS_FUTURE_CHAR_RES, reinterpret_cast<void*>(JniFutureCharResult));
                    AddNativeMethod(methods + idx++, M_PLATFORM_CALLBACK_UTILS_FUTURE_INT_RES, reinterpret_cast<void*>(JniFutureIntResult));
                    AddNativeMethod(methods + idx++, M_PLATFORM_CALLBACK_UTILS_FUTURE_FLOAT_RES, reinterpret_cast<void*>(JniFutureFloatResult));
                    AddNativeMethod(methods + idx++, M_PLATFORM_CALLBACK_UTILS_FUTURE_LONG_RES, reinterpret_cast<void*>(JniFutureLongResult));
                    AddNativeMethod(methods + idx++, M_PLATFORM_CALLBACK_UTILS_FUTURE_DOUBLE_RES, reinterpret_cast<void*>(JniFutureDoubleResult));
                    AddNativeMethod(methods + idx++, M_PLATFORM_CALLBACK_UTILS_FUTURE_OBJ_RES, reinterpret_cast<void*>(JniFutureObjectResult));
                    AddNativeMethod(methods + idx++, M_PLATFORM_CALLBACK_UTILS_FUTURE_NULL_RES, reinterpret_cast<void*>(JniFutureNullResult));
                    AddNativeMethod(methods + idx++, M_PLATFORM_CALLBACK_UTILS_FUTURE_ERR, reinterpret_cast<void*>(JniFutureError));

                    AddNativeMethod(methods + idx++, M_PLATFORM_CALLBACK_UTILS_LIFECYCLE_EVENT, reinterpret_cast<void*>(JniLifecycleEvent));

                    AddNativeMethod(methods + idx++, M_PLATFORM_CALLBACK_UTILS_MESSAGING_FILTER_CREATE, reinterpret_cast<void*>(JniMessagingFilterCreate));
                    AddNativeMethod(methods + idx++, M_PLATFORM_CALLBACK_UTILS_MESSAGING_FILTER_APPLY, reinterpret_cast<void*>(JniMessagingFilterApply));
                    AddNativeMethod(methods + idx++, M_PLATFORM_CALLBACK_UTILS_MESSAGING_FILTER_DESTROY, reinterpret_cast<void*>(JniMessagingFilterDestroy));

                    AddNativeMethod(methods + idx++, M_PLATFORM_CALLBACK_UTILS_EVENT_FILTER_CREATE, reinterpret_cast<void*>(JniEventFilterCreate));
                    AddNativeMethod(methods + idx++, M_PLATFORM_CALLBACK_UTILS_EVENT_FILTER_APPLY, reinterpret_cast<void*>(JniEventFilterApply));
                    AddNativeMethod(methods + idx++, M_PLATFORM_CALLBACK_UTILS_EVENT_FILTER_DESTROY, reinterpret_cast<void*>(JniEventFilterDestroy));

                    AddNativeMethod(methods + idx++, M_PLATFORM_CALLBACK_UTILS_SERVICE_INIT, reinterpret_cast<void*>(JniServiceInit));
                    AddNativeMethod(methods + idx++, M_PLATFORM_CALLBACK_UTILS_SERVICE_EXECUTE, reinterpret_cast<void*>(JniServiceExecute));
                    AddNativeMethod(methods + idx++, M_PLATFORM_CALLBACK_UTILS_SERVICE_CANCEL, reinterpret_cast<void*>(JniServiceCancel));
                    AddNativeMethod(methods + idx++, M_PLATFORM_CALLBACK_UTILS_SERVICE_INVOKE_METHOD, reinterpret_cast<void*>(JniServiceInvokeMethod));

                    AddNativeMethod(methods + idx++, M_PLATFORM_CALLBACK_UTILS_CLUSTER_NODE_FILTER_APPLY, reinterpret_cast<void*>(JniClusterNodeFilterApply));

                    AddNativeMethod(methods + idx++, M_PLATFORM_CALLBACK_UTILS_NODE_INFO, reinterpret_cast<void*>(JniNodeInfo));

                    AddNativeMethod(methods + idx++, M_PLATFORM_CALLBACK_UTILS_MEMORY_REALLOCATE, reinterpret_cast<void*>(JniMemoryReallocate));

                    AddNativeMethod(methods + idx++, M_PLATFORM_CALLBACK_UTILS_ON_START, reinterpret_cast<void*>(JniOnStart));
                    AddNativeMethod(methods + idx++, M_PLATFORM_CALLBACK_UTILS_ON_STOP, reinterpret_cast<void*>(JniOnStop));

                    AddNativeMethod(methods + idx++, M_PLATFORM_CALLBACK_UTILS_EXTENSION_CALLBACK_IN_LONG_OUT_LONG, reinterpret_cast<void*>(JniExtensionCallbackInLongOutLong));
                    AddNativeMethod(methods + idx++, M_PLATFORM_CALLBACK_UTILS_EXTENSION_CALLBACK_IN_LONG_LONG_OUT_LONG, reinterpret_cast<void*>(JniExtensionCallbackInLongLongOutLong));

                    AddNativeMethod(methods + idx++, M_PLATFORM_CALLBACK_UTILS_ON_CLIENT_DISCONNECTED, reinterpret_cast<void*>(JniOnClientDisconnected));
                    AddNativeMethod(methods + idx++, M_PLATFORM_CALLBACK_UTILS_ON_CLIENT_RECONNECTED, reinterpret_cast<void*>(JniOnClientReconnected));

                    AddNativeMethod(methods + idx++, M_PLATFORM_CALLBACK_UTILS_AFFINITY_FUNCTION_INIT, reinterpret_cast<void*>(JniAffinityFunctionInit));
                    AddNativeMethod(methods + idx++, M_PLATFORM_CALLBACK_UTILS_AFFINITY_FUNCTION_PARTITION, reinterpret_cast<void*>(JniAffinityFunctionPartition));
                    AddNativeMethod(methods + idx++, M_PLATFORM_CALLBACK_UTILS_AFFINITY_FUNCTION_ASSIGN_PARTITIONS, reinterpret_cast<void*>(JniAffinityFunctionAssignPartitions));
                    AddNativeMethod(methods + idx++, M_PLATFORM_CALLBACK_UTILS_AFFINITY_FUNCTION_REMOVE_NODE, reinterpret_cast<void*>(JniAffinityFunctionRemoveNode));
                    AddNativeMethod(methods + idx++, M_PLATFORM_CALLBACK_UTILS_AFFINITY_FUNCTION_DESTROY, reinterpret_cast<void*>(JniAffinityFunctionDestroy));
<<<<<<< HEAD
                    AddNativeMethod(methods + idx++, M_PLATFORM_CALLBACK_UTILS_CONSOLE_WRITE, reinterpret_cast<void*>(JniConsoleWrite));
=======
>>>>>>> 6b8020d3

                    jint res = env->RegisterNatives(FindClass(env, C_PLATFORM_CALLBACK_UTILS), methods, idx);

                    if (res != JNI_OK)
                        throw JvmException();
                }
            }

            JniContext::JniContext(JniJvm* jvm, JniHandlers hnds) : jvm(jvm), hnds(hnds) {
                // No-op.
            }

            JniContext* JniContext::Create(char** opts, int optsLen, JniHandlers hnds) {
                return Create(opts, optsLen, hnds, NULL);
            }

            void GetJniErrorMessage(std::string& errMsg, jint res)
            {
                switch (res)
                {
                    case JNI_ERR:
                        errMsg = "Unknown error (JNI_ERR).";
                        break;

                    case JNI_EDETACHED:
                        errMsg = "Thread detached from the JVM.";
                        break;

                    case JNI_EVERSION:
                        errMsg = "JNI version error.";
                        break;

                    case JNI_ENOMEM:
                        errMsg = "Could not reserve enough space for object heap. Check Xmx option.";
                        break;

                    case JNI_EEXIST:
                        errMsg = "JVM already created.";
                        break;

                    case JNI_EINVAL:
                        errMsg = "Invalid JVM arguments.";
                        break;

                    default:
                        errMsg = "Unexpected JNI_CreateJavaVM result.";
                        break;
                }
            }

            JniContext* JniContext::Create(char** opts, int optsLen, JniHandlers hnds, JniErrorInfo* errInfo)
            {
                // Acquire global lock to instantiate the JVM.
                JVM_LOCK.Enter();

                // Define local variables.
                JavaVM* jvm = NULL;
                JNIEnv* env = NULL;

                JniJavaMembers javaMembers;
                memset(&javaMembers, 0, sizeof(javaMembers));

                JniMembers members;
                memset(&members, 0, sizeof(members));

                JniContext* ctx = NULL;

                std::string errClsName;
                int errClsNameLen = 0;
                std::string errMsg;
                int errMsgLen = 0;

                try {
                    if (!JVM.GetJvm())
                    {
                        // 1. Create JVM itself.
                        jint res = CreateJvm(opts, optsLen, &jvm, &env);

                        if (res == JNI_OK)
                        {
                            // 2. Populate members;
                            javaMembers.Initialize(env);
                            members.Initialize(env);

                            // 3. Register native functions.
                            RegisterNatives(env);

                            // 4. Create JNI JVM.
                            JVM = JniJvm(jvm, javaMembers, members);

                            char* printStack = getenv("IGNITE_CPP_PRINT_STACK");
                            PRINT_EXCEPTION = printStack && strcmp("true", printStack) == 0;
                        }
                        else
                        {
                            GetJniErrorMessage(errMsg, res);

                            errMsgLen = static_cast<int>(errMsg.length());
                        }
                    }

                    if (JVM.GetJvm())
                        ctx = new JniContext(&JVM, hnds);
                }
                catch (JvmException)
                {
                    char* errClsNameChars = NULL;
                    char* errMsgChars = NULL;

                    // Read error info if possible.
                    javaMembers.WriteErrorInfo(env, &errClsNameChars, &errClsNameLen, &errMsgChars, &errMsgLen);

                    if (errClsNameChars) {
                        errClsName = errClsNameChars;

                        delete[] errClsNameChars;
                    }

                    if (errMsgChars)
                    {
                        errMsg = errMsgChars;

                        delete[] errMsgChars;
                    }

                    // Destroy mmebers.
                    if (env) {
                        members.Destroy(env);
                        javaMembers.Destroy(env);
                    }

                    // Destroy faulty JVM.
                    if (jvm)
                        jvm->DestroyJavaVM();
                }

                // It safe to release the lock at this point.
                JVM_LOCK.Leave();

                // Notify err callback if needed.
                if (!ctx) {
                    if (errInfo) {
                        JniErrorInfo errInfo0(IGNITE_JNI_ERR_JVM_INIT, errClsName.c_str(), errMsg.c_str());

                        *errInfo = errInfo0;
                    }

                    if (hnds.error)
                        hnds.error(hnds.target, IGNITE_JNI_ERR_JVM_INIT, errClsName.c_str(), errClsNameLen,
                            errMsg.c_str(), errMsgLen, NULL, 0);
                }

                return ctx;
            }

            int JniContext::Reallocate(long long memPtr, int cap) {
                JavaVM* jvm = JVM.GetJvm();

                JNIEnv* env;

                int attachRes = jvm->AttachCurrentThread(reinterpret_cast<void**>(&env), NULL);

                if (attachRes == JNI_OK)
                    AttachHelper::OnThreadAttach();
                else
                    return -1;

                env->CallStaticVoidMethod(JVM.GetMembers().c_PlatformUtils, JVM.GetMembers().m_PlatformUtils_reallocate, memPtr, cap);

                if (env->ExceptionCheck()) {
                    env->ExceptionClear();

                    return -1;
                }

                return 0;
            }

            void JniContext::Detach() {
                gcc::Memory::Fence();

                if (JVM.GetJvm()) {
                    JNIEnv* env;

                    JVM.GetJvm()->GetEnv(reinterpret_cast<void**>(&env), JNI_VERSION_1_6);

                    if (env)
                        JVM.GetJvm()->DetachCurrentThread();
                }
            }

            jobject JniContext::IgnitionStart(char* cfgPath, char* name, int factoryId, long long dataPtr) {
                return IgnitionStart(cfgPath, name, factoryId, dataPtr, NULL);
            }

            jobject JniContext::IgnitionStart(char* cfgPath, char* name, int factoryId, long long dataPtr, JniErrorInfo* errInfo)
            {
                JNIEnv* env = Attach();

                jstring cfgPath0 = env->NewStringUTF(cfgPath);
                jstring name0 = env->NewStringUTF(name);

                jobject interop = env->CallStaticObjectMethod(
                    jvm->GetMembers().c_PlatformIgnition,
                    jvm->GetMembers().m_PlatformIgnition_start,
                    cfgPath0,
                    name0,
                    factoryId,
                    reinterpret_cast<long long>(&hnds),
                    dataPtr
                );

                ExceptionCheck(env, errInfo);

                return LocalToGlobal(env, interop);
            }


            jobject JniContext::IgnitionInstance(char* name)
            {
                return IgnitionInstance(name, NULL);
            }

            jobject JniContext::IgnitionInstance(char* name, JniErrorInfo* errInfo)
            {
                JNIEnv* env = Attach();

                jstring name0 = env->NewStringUTF(name);

                jobject interop = env->CallStaticObjectMethod(jvm->GetMembers().c_PlatformIgnition,
                    jvm->GetMembers().m_PlatformIgnition_instance, name0);

                ExceptionCheck(env, errInfo);

                return LocalToGlobal(env, interop);
            }

            long long JniContext::IgnitionEnvironmentPointer(char* name)
            {
                return IgnitionEnvironmentPointer(name, NULL);
            }

            long long JniContext::IgnitionEnvironmentPointer(char* name, JniErrorInfo* errInfo)
            {
                JNIEnv* env = Attach();

                jstring name0 = env->NewStringUTF(name);

                long long res = env->CallStaticLongMethod(jvm->GetMembers().c_PlatformIgnition,
                    jvm->GetMembers().m_PlatformIgnition_environmentPointer, name0);

                ExceptionCheck(env, errInfo);

                return res;
            }

            bool JniContext::IgnitionStop(char* name, bool cancel)
            {
                return IgnitionStop(name, cancel, NULL);
            }

            bool JniContext::IgnitionStop(char* name, bool cancel, JniErrorInfo* errInfo)
            {
                JNIEnv* env = Attach();

                jstring name0 = env->NewStringUTF(name);

                jboolean res = env->CallStaticBooleanMethod(jvm->GetMembers().c_PlatformIgnition,
                    jvm->GetMembers().m_PlatformIgnition_stop, name0, cancel);

                ExceptionCheck(env, errInfo);

                return res != 0;
            }

            void JniContext::IgnitionStopAll(bool cancel)
            {
                return IgnitionStopAll(cancel, NULL);
            }

            void JniContext::IgnitionStopAll(bool cancel, JniErrorInfo* errInfo)
            {
                JNIEnv* env = Attach();

                env->CallStaticVoidMethod(jvm->GetMembers().c_PlatformIgnition,
                    jvm->GetMembers().m_PlatformIgnition_stopAll, cancel);

                ExceptionCheck(env, errInfo);
            }

            void JniContext::ProcessorReleaseStart(jobject obj) {
                JNIEnv* env = Attach();

                env->CallVoidMethod(obj, jvm->GetMembers().m_PlatformProcessor_releaseStart);

                ExceptionCheck(env);
            }

            jobject JniContext::ProcessorProjection(jobject obj) {
                JNIEnv* env = Attach();

                jobject prj = env->CallObjectMethod(obj, jvm->GetMembers().m_PlatformProcessor_projection);

                ExceptionCheck(env);

                return LocalToGlobal(env, prj);
            }

            jobject JniContext::ProcessorCache0(jobject obj, const char* name, jmethodID mthd, JniErrorInfo* errInfo)
            {
                JNIEnv* env = Attach();

                jstring name0 = name != NULL ? env->NewStringUTF(name) : NULL;

                jobject cache = env->CallObjectMethod(obj, mthd, name0);

                if (name0)
                    env->DeleteLocalRef(name0);

                ExceptionCheck(env, errInfo);

                return LocalToGlobal(env, cache);
            }

            jobject JniContext::ProcessorCacheFromConfig0(jobject obj, long long memPtr, jmethodID mthd, JniErrorInfo* errInfo)
            {
                JNIEnv* env = Attach();

                jobject cache = env->CallObjectMethod(obj, mthd, memPtr);

                ExceptionCheck(env, errInfo);

                return LocalToGlobal(env, cache);
            }

            jobject JniContext::ProcessorCache(jobject obj, const char* name) {
                return ProcessorCache(obj, name, NULL);
            }

            jobject JniContext::ProcessorCache(jobject obj, const char* name, JniErrorInfo* errInfo) {
                return ProcessorCache0(obj, name, jvm->GetMembers().m_PlatformProcessor_cache, errInfo);
            }

            jobject JniContext::ProcessorCreateCache(jobject obj, const char* name) {
                return ProcessorCreateCache(obj, name, NULL);
            }

            jobject JniContext::ProcessorCreateCache(jobject obj, const char* name, JniErrorInfo* errInfo)
            {
                return ProcessorCache0(obj, name, jvm->GetMembers().m_PlatformProcessor_createCache, errInfo);
            }

            jobject JniContext::ProcessorGetOrCreateCache(jobject obj, const char* name) {
                return ProcessorGetOrCreateCache(obj, name, NULL);
            }

            jobject JniContext::ProcessorGetOrCreateCache(jobject obj, const char* name, JniErrorInfo* errInfo)
            {
                return ProcessorCache0(obj, name, jvm->GetMembers().m_PlatformProcessor_getOrCreateCache, errInfo);
            }

            void JniContext::ProcessorDestroyCache(jobject obj, const char* name) {
                ProcessorDestroyCache(obj, name, NULL);
            }

            void JniContext::ProcessorDestroyCache(jobject obj, const char* name, JniErrorInfo* errInfo)
            {
                JNIEnv* env = Attach();

                jstring name0 = name != NULL ? env->NewStringUTF(name) : NULL;

                env->CallVoidMethod(obj, jvm->GetMembers().m_PlatformProcessor_destroyCache, name0);

                if (name0)
                    env->DeleteLocalRef(name0);

                ExceptionCheck(env, errInfo);
            }

            jobject JniContext::ProcessorCreateCacheFromConfig(jobject obj, long long memPtr) {
                return ProcessorCreateCacheFromConfig(obj, memPtr, NULL);
            }

            jobject JniContext::ProcessorCreateCacheFromConfig(jobject obj, long long memPtr, JniErrorInfo* errInfo)
            {
                return ProcessorCacheFromConfig0(obj, memPtr, jvm->GetMembers().m_PlatformProcessor_createCacheFromConfig, errInfo);
            }

            jobject JniContext::ProcessorGetOrCreateCacheFromConfig(jobject obj, long long memPtr) {
                return ProcessorGetOrCreateCacheFromConfig(obj, memPtr, NULL);
            }

            jobject JniContext::ProcessorGetOrCreateCacheFromConfig(jobject obj, long long memPtr, JniErrorInfo* errInfo)
            {
                return ProcessorCacheFromConfig0(obj, memPtr, jvm->GetMembers().m_PlatformProcessor_getOrCreateCacheFromConfig, errInfo);
            }

            jobject JniContext::ProcessorCreateNearCache(jobject obj, const char* name, long long memPtr)
            {
                return ProcessorGetOrCreateNearCache0(obj, name, memPtr, jvm->GetMembers().m_PlatformProcessor_createNearCache);
            }

            jobject JniContext::ProcessorGetOrCreateNearCache(jobject obj, const char* name, long long memPtr)
            {
                return ProcessorGetOrCreateNearCache0(obj, name, memPtr, jvm->GetMembers().m_PlatformProcessor_getOrCreateNearCache);
            }

            jobject JniContext::ProcessorGetOrCreateNearCache0(jobject obj, const char* name, long long memPtr, jmethodID methodID)
            {
                JNIEnv* env = Attach();

                jstring name0 = name != NULL ? env->NewStringUTF(name) : NULL;

                jobject cache = env->CallObjectMethod(obj, methodID, name0, memPtr);

                if (name0)
                    env->DeleteLocalRef(name0);

                ExceptionCheck(env);

                return LocalToGlobal(env, cache);
            }

            jobject JniContext::ProcessorAffinity(jobject obj, const char* name) {
                JNIEnv* env = Attach();

                jstring name0 = name != NULL ? env->NewStringUTF(name) : NULL;

                jobject aff = env->CallObjectMethod(obj, jvm->GetMembers().m_PlatformProcessor_affinity, name0);

                if (name0)
                    env->DeleteLocalRef(name0);

                ExceptionCheck(env);

                return LocalToGlobal(env, aff);
            }

            jobject JniContext::ProcessorDataStreamer(jobject obj, const char* name, bool keepPortable) {
                JNIEnv* env = Attach();

                jstring name0 = name != NULL ? env->NewStringUTF(name) : NULL;

                jobject ldr = env->CallObjectMethod(obj, jvm->GetMembers().m_PlatformProcessor_dataStreamer, name0,
                    keepPortable);

                if (name0)
                    env->DeleteLocalRef(name0);

                ExceptionCheck(env);

                return LocalToGlobal(env, ldr);
            }

            jobject JniContext::ProcessorTransactions(jobject obj, JniErrorInfo* errInfo) {
                JNIEnv* env = Attach();

                jobject tx = env->CallObjectMethod(obj, jvm->GetMembers().m_PlatformProcessor_transactions);

                ExceptionCheck(env, errInfo);

                return LocalToGlobal(env, tx);
            }

            jobject JniContext::ProcessorCompute(jobject obj, jobject prj) {
                JNIEnv* env = Attach();

                jobject res = env->CallObjectMethod(obj, jvm->GetMembers().m_PlatformProcessor_compute, prj);

                ExceptionCheck(env);

                return LocalToGlobal(env, res);
            }

            jobject JniContext::ProcessorMessage(jobject obj, jobject prj) {
                JNIEnv* env = Attach();

                jobject res = env->CallObjectMethod(obj, jvm->GetMembers().m_PlatformProcessor_message, prj);

                ExceptionCheck(env);

                return LocalToGlobal(env, res);
            }

            jobject JniContext::ProcessorEvents(jobject obj, jobject prj) {
                JNIEnv* env = Attach();

                jobject res = env->CallObjectMethod(obj, jvm->GetMembers().m_PlatformProcessor_events, prj);

                ExceptionCheck(env);

                return LocalToGlobal(env, res);
            }

            jobject JniContext::ProcessorServices(jobject obj, jobject prj) {
                JNIEnv* env = Attach();

                jobject res = env->CallObjectMethod(obj, jvm->GetMembers().m_PlatformProcessor_services, prj);

                ExceptionCheck(env);

                return LocalToGlobal(env, res);
            }

            jobject JniContext::ProcessorExtensions(jobject obj)
            {
                JNIEnv* env = Attach();

                jobject res = env->CallObjectMethod(obj, jvm->GetMembers().m_PlatformProcessor_extensions);

                ExceptionCheck(env);

                return LocalToGlobal(env, res);
            }

            jobject JniContext::ProcessorAtomicLong(jobject obj, char* name, long long initVal, bool create)
            {
                JNIEnv* env = Attach();

                jstring name0 = name != NULL ? env->NewStringUTF(name) : NULL;

                jobject res = env->CallObjectMethod(obj, jvm->GetMembers().m_PlatformProcessor_atomicLong, name0, initVal, create);

                if (name0)
                    env->DeleteLocalRef(name0);

                ExceptionCheck(env);

                return LocalToGlobal(env, res);
            }

            jobject JniContext::ProcessorAtomicSequence(jobject obj, char* name, long long initVal, bool create)
            {
                JNIEnv* env = Attach();

                jstring name0 = name != NULL ? env->NewStringUTF(name) : NULL;

                jobject res = env->CallObjectMethod(obj, jvm->GetMembers().m_PlatformProcessor_atomicSequence, name0, initVal, create);

                if (name0)
                    env->DeleteLocalRef(name0);

                ExceptionCheck(env);

                return LocalToGlobal(env, res);
            }

            jobject JniContext::ProcessorAtomicReference(jobject obj, char* name, long long memPtr, bool create)
            {
                JNIEnv* env = Attach();

                jstring name0 = name != NULL ? env->NewStringUTF(name) : NULL;

                jobject res = env->CallObjectMethod(obj, jvm->GetMembers().m_PlatformProcessor_atomicReference, name0, memPtr, create);

                if (name0)
                    env->DeleteLocalRef(name0);

                ExceptionCheck(env);

                return LocalToGlobal(env, res);
            }

            void JniContext::ProcessorGetIgniteConfiguration(jobject obj, long long memPtr)
            {
                JNIEnv* env = Attach();

                env->CallVoidMethod(obj, jvm->GetMembers().m_PlatformProcessor_getIgniteConfiguration, memPtr);

                ExceptionCheck(env);
            }

            void JniContext::ProcessorGetCacheNames(jobject obj, long long memPtr)
            {
                JNIEnv* env = Attach();

                env->CallVoidMethod(obj, jvm->GetMembers().m_PlatformProcessor_getCacheNames, memPtr);

                ExceptionCheck(env);
            }

            long long JniContext::TargetInStreamOutLong(jobject obj, int opType, long long memPtr, JniErrorInfo* err) {
                JNIEnv* env = Attach();

                long long res = env->CallLongMethod(obj, jvm->GetMembers().m_PlatformTarget_inStreamOutLong, opType, memPtr);

                ExceptionCheck(env, err);

                return res;
            }

            void JniContext::TargetInStreamOutStream(jobject obj, int opType, long long inMemPtr, long long outMemPtr, JniErrorInfo* err) {
                JNIEnv* env = Attach();

                env->CallVoidMethod(obj, jvm->GetMembers().m_PlatformTarget_inStreamOutStream, opType, inMemPtr, outMemPtr);

                ExceptionCheck(env, err);
            }

           jobject JniContext::TargetInStreamOutObject(jobject obj, int opType, long long memPtr, JniErrorInfo* err) {
                JNIEnv* env = Attach();

                jobject res = env->CallObjectMethod(obj, jvm->GetMembers().m_PlatformTarget_inStreamOutObject, opType, memPtr);

                ExceptionCheck(env, err);

                return LocalToGlobal(env, res);
            }

            void JniContext::TargetInObjectStreamOutStream(jobject obj, int opType, void* arg, long long inMemPtr, long long outMemPtr, JniErrorInfo* err) {
                JNIEnv* env = Attach();

                env->CallVoidMethod(obj, jvm->GetMembers().m_PlatformTarget_inObjectStreamOutStream, opType, arg, inMemPtr, outMemPtr);

                ExceptionCheck(env, err);
            }

            long long JniContext::TargetOutLong(jobject obj, int opType, JniErrorInfo* err)
            {
                JNIEnv* env = Attach();

                jlong res = env->CallLongMethod(obj, jvm->GetMembers().m_PlatformTarget_outLong, opType);

                ExceptionCheck(env, err);

                return res;
            }

            void JniContext::TargetOutStream(jobject obj, int opType, long long memPtr, JniErrorInfo* err) {
                JNIEnv* env = Attach();

                env->CallVoidMethod(obj, jvm->GetMembers().m_PlatformTarget_outStream, opType, memPtr);

                ExceptionCheck(env, err);
            }

            jobject JniContext::TargetOutObject(jobject obj, int opType, JniErrorInfo* err)
            {
                JNIEnv* env = Attach();

                jobject res = env->CallObjectMethod(obj, jvm->GetMembers().m_PlatformTarget_outObject, opType);

                ExceptionCheck(env, err);

                return LocalToGlobal(env, res);
            }

            void JniContext::TargetListenFuture(jobject obj, long long futId, int typ) {
                JNIEnv* env = Attach();

                env->CallVoidMethod(obj, jvm->GetMembers().m_PlatformTarget_listenFuture, futId, typ);

                ExceptionCheck(env);
            }

            void JniContext::TargetListenFutureForOperation(jobject obj, long long futId, int typ, int opId) {
                JNIEnv* env = Attach();

                env->CallVoidMethod(obj, jvm->GetMembers().m_PlatformTarget_listenFutureForOperation, futId, typ, opId);

                ExceptionCheck(env);
            }

            void* JniContext::TargetListenFutureAndGet(jobject obj, long long futId, int typ) {
                JNIEnv* env = Attach();

                jobject res = env->CallObjectMethod(obj,
                    jvm->GetMembers().m_PlatformTarget_listenFutureAndGet, futId, typ);

                ExceptionCheck(env);

                return LocalToGlobal(env, res);
            }

            void* JniContext::TargetListenFutureForOperationAndGet(jobject obj, long long futId, int typ, int opId) {
                JNIEnv* env = Attach();

                jobject res = env->CallObjectMethod(obj,
                    jvm->GetMembers().m_PlatformTarget_listenFutureForOperationAndGet, futId, typ, opId);

                ExceptionCheck(env);

                return LocalToGlobal(env, res);
            }

            int JniContext::AffinityPartitions(jobject obj) {
                JNIEnv* env = Attach();

                jint parts = env->CallIntMethod(obj, jvm->GetMembers().m_PlatformAffinity_partitions);

                ExceptionCheck(env);

                return parts;
            }

            jobject JniContext::CacheWithSkipStore(jobject obj) {
                JNIEnv* env = Attach();

                jobject cache = env->CallObjectMethod(obj, jvm->GetMembers().m_PlatformCache_withSkipStore);

                ExceptionCheck(env);

                return LocalToGlobal(env, cache);
            }

            jobject JniContext::CacheWithNoRetries(jobject obj) {
                JNIEnv* env = Attach();

                jobject cache = env->CallObjectMethod(obj, jvm->GetMembers().m_PlatformCache_withNoRetries);

                ExceptionCheck(env);

                return LocalToGlobal(env, cache);
            }

            jobject JniContext::CacheWithExpiryPolicy(jobject obj, long long create, long long update, long long access) {
                JNIEnv* env = Attach();

                jobject cache = env->CallObjectMethod(obj, jvm->GetMembers().m_PlatformCache_withExpiryPolicy,
                    create, update, access);

                ExceptionCheck(env);

                return LocalToGlobal(env, cache);
            }

            jobject JniContext::CacheWithAsync(jobject obj) {
                JNIEnv* env = Attach();

                jobject cache = env->CallObjectMethod(obj, jvm->GetMembers().m_PlatformCache_withAsync);

                ExceptionCheck(env);

                return LocalToGlobal(env, cache);
            }

            jobject JniContext::CacheWithKeepPortable(jobject obj) {
                JNIEnv* env = Attach();

                jobject cache = env->CallObjectMethod(obj, jvm->GetMembers().m_PlatformCache_withKeepPortable);

                ExceptionCheck(env);

                return LocalToGlobal(env, cache);
            }

            void JniContext::CacheClear(jobject obj, JniErrorInfo* err) {
                JNIEnv* env = Attach();

                env->CallVoidMethod(obj, jvm->GetMembers().m_PlatformCache_clear);

                ExceptionCheck(env, err);
            }

            void JniContext::CacheRemoveAll(jobject obj, JniErrorInfo* err) {
                JNIEnv* env = Attach();

                env->CallVoidMethod(obj, jvm->GetMembers().m_PlatformCache_removeAll);

                ExceptionCheck(env, err);
            }

            jobject JniContext::CacheOutOpQueryCursor(jobject obj, int type, long long memPtr, JniErrorInfo* err) {
                JNIEnv* env = Attach();

                jobject res = env->CallObjectMethod(
                    obj, jvm->GetMembers().m_PlatformTarget_inStreamOutObject, type, memPtr);

                ExceptionCheck(env, err);

                return LocalToGlobal(env, res);
            }

            jobject JniContext::CacheOutOpContinuousQuery(jobject obj, int type, long long memPtr) {
                JNIEnv* env = Attach();

                jobject res = env->CallObjectMethod(
                    obj, jvm->GetMembers().m_PlatformTarget_inStreamOutObject, type, memPtr);

                ExceptionCheck(env);

                return LocalToGlobal(env, res);
            }

            jobject JniContext::CacheIterator(jobject obj) {
                JNIEnv* env = Attach();

                jobject res = env->CallObjectMethod(obj, jvm->GetMembers().m_PlatformCache_iterator);

                ExceptionCheck(env);

                return LocalToGlobal(env, res);
            }

            jobject JniContext::CacheLocalIterator(jobject obj, int peekModes) {
                JNIEnv*env = Attach();

                jobject res = env->CallObjectMethod(obj, jvm->GetMembers().m_PlatformCache_localIterator, peekModes);

                ExceptionCheck(env);

                return LocalToGlobal(env, res);
            }

            void JniContext::CacheEnterLock(jobject obj, long long id) {
                JNIEnv* env = Attach();

                env->CallVoidMethod(obj, jvm->GetMembers().m_PlatformCache_enterLock, id);

                ExceptionCheck(env);
            }

            void JniContext::CacheExitLock(jobject obj, long long id) {
                JNIEnv* env = Attach();

                env->CallVoidMethod(obj, jvm->GetMembers().m_PlatformCache_exitLock, id);

                ExceptionCheck(env);
            }

            bool JniContext::CacheTryEnterLock(jobject obj, long long id, long long timeout) {
                JNIEnv* env = Attach();

                jboolean res = env->CallBooleanMethod(obj, jvm->GetMembers().m_PlatformCache_tryEnterLock, id, timeout);

                ExceptionCheck(env);

                return res != 0;
            }

            void JniContext::CacheCloseLock(jobject obj, long long id) {
                JNIEnv* env = Attach();

                env->CallVoidMethod(obj, jvm->GetMembers().m_PlatformCache_closeLock, id);

                ExceptionCheck(env);
            }

            void JniContext::CacheRebalance(jobject obj, long long futId) {
                JNIEnv* env = Attach();

                env->CallVoidMethod(obj, jvm->GetMembers().m_PlatformCache_rebalance, futId);

                ExceptionCheck(env);
            }

            int JniContext::CacheSize(jobject obj, int peekModes, bool loc, JniErrorInfo* err) {
                JNIEnv* env = Attach();

                jint res = env->CallIntMethod(obj, jvm->GetMembers().m_PlatformCache_size, peekModes, loc);

                ExceptionCheck(env, err);

                return res;
            }

            void JniContext::CacheStoreCallbackInvoke(jobject obj, long long memPtr) {
                JNIEnv* env = Attach();

                env->CallVoidMethod(obj, jvm->GetMembers().m_PlatformCacheStoreCallback_invoke, memPtr);

                ExceptionCheck(env);
            }

            void JniContext::ComputeWithNoFailover(jobject obj) {
                JNIEnv* env = Attach();

                env->CallVoidMethod(obj, jvm->GetMembers().m_PlatformCompute_withNoFailover);

                ExceptionCheck(env);
            }

            void JniContext::ComputeWithTimeout(jobject obj, long long timeout) {
                JNIEnv* env = Attach();

                env->CallVoidMethod(obj, jvm->GetMembers().m_PlatformCompute_withTimeout, timeout);

                ExceptionCheck(env);
            }

            void* JniContext::ComputeExecuteNative(jobject obj, long long taskPtr, long long topVer) {
                JNIEnv* env = Attach();

                jobject res = env->CallObjectMethod(obj,
                    jvm->GetMembers().m_PlatformCompute_executeNative, taskPtr, topVer);

                ExceptionCheck(env);

                return LocalToGlobal(env, res);
            }

            void JniContext::ContinuousQueryClose(jobject obj) {
                JNIEnv* env = Attach();

                env->CallVoidMethod(obj, jvm->GetMembers().m_PlatformContinuousQuery_close);

                ExceptionCheck(env);
            }

            jobject JniContext::ContinuousQueryGetInitialQueryCursor(jobject obj) {
                JNIEnv* env = Attach();

                jobject res = env->CallObjectMethod(obj,
                    jvm->GetMembers().m_PlatformContinuousQuery_getInitialQueryCursor);

                ExceptionCheck(env);

                return LocalToGlobal(env,  res);
            }

            void JniContext::DataStreamerListenTopology(jobject obj, long long ptr) {
                JNIEnv* env = Attach();

                env->CallVoidMethod(obj, jvm->GetMembers().m_PlatformDataStreamer_listenTopology, ptr);

                ExceptionCheck(env);
            }

            bool JniContext::DataStreamerAllowOverwriteGet(jobject obj) {
                JNIEnv* env = Attach();

                jboolean res = env->CallBooleanMethod(obj, jvm->GetMembers().m_PlatformDataStreamer_getAllowOverwrite);

                ExceptionCheck(env);

                return res != 0;
            }

            void JniContext::DataStreamerAllowOverwriteSet(jobject obj, bool val) {
                JNIEnv* env = Attach();

                env->CallVoidMethod(obj, jvm->GetMembers().m_PlatformDataStreamer_setAllowOverwrite, val);

                ExceptionCheck(env);
            }

            bool JniContext::DataStreamerSkipStoreGet(jobject obj) {
                JNIEnv* env = Attach();

                jboolean res = env->CallBooleanMethod(obj, jvm->GetMembers().m_PlatformDataStreamer_getSkipStore);

                ExceptionCheck(env);

                return res != 0;
            }

            void JniContext::DataStreamerSkipStoreSet(jobject obj, bool val) {
                JNIEnv* env = Attach();

                env->CallVoidMethod(obj, jvm->GetMembers().m_PlatformDataStreamer_setSkipStore, val);

                ExceptionCheck(env);
            }

            int JniContext::DataStreamerPerNodeBufferSizeGet(jobject obj) {
                JNIEnv* env = Attach();

                jint res = env->CallIntMethod(obj, jvm->GetMembers().m_PlatformDataStreamer_getPerNodeBufSize);

                ExceptionCheck(env);

                return res;
            }

            void JniContext::DataStreamerPerNodeBufferSizeSet(jobject obj, int val) {
                JNIEnv* env = Attach();

                env->CallVoidMethod(obj, jvm->GetMembers().m_PlatformDataStreamer_setPerNodeBufSize, val);

                ExceptionCheck(env);
            }

            int JniContext::DataStreamerPerNodeParallelOperationsGet(jobject obj) {
                JNIEnv* env = Attach();

                jint res = env->CallIntMethod(obj, jvm->GetMembers().m_PlatformDataStreamer_getPerNodeParallelOps);

                ExceptionCheck(env);

                return res;
            }

            void JniContext::DataStreamerPerNodeParallelOperationsSet(jobject obj, int val) {
                JNIEnv* env = Attach();

                env->CallVoidMethod(obj, jvm->GetMembers().m_PlatformDataStreamer_setPerNodeParallelOps, val);

                ExceptionCheck(env);
            }

            jobject JniContext::MessagingWithAsync(jobject obj) {
                JNIEnv* env = Attach();

                jobject msg = env->CallObjectMethod(obj, jvm->GetMembers().m_PlatformMessaging_withAsync);

                ExceptionCheck(env);

                return LocalToGlobal(env, msg);
            }

            jobject JniContext::ProjectionForOthers(jobject obj, jobject prj) {
                JNIEnv* env = Attach();

                jobject newPrj = env->CallObjectMethod(obj, jvm->GetMembers().m_PlatformClusterGroup_forOthers, prj);

                ExceptionCheck(env);

                return LocalToGlobal(env, newPrj);
            }

            jobject JniContext::ProjectionForRemotes(jobject obj) {
                JNIEnv* env = Attach();

                jobject newPrj = env->CallObjectMethod(obj, jvm->GetMembers().m_PlatformClusterGroup_forRemotes);

                ExceptionCheck(env);

                return LocalToGlobal(env, newPrj);
            }

            jobject JniContext::ProjectionForDaemons(jobject obj) {
                JNIEnv* env = Attach();

                jobject newPrj = env->CallObjectMethod(obj, jvm->GetMembers().m_PlatformClusterGroup_forDaemons);

                ExceptionCheck(env);

                return LocalToGlobal(env, newPrj);
            }

            jobject JniContext::ProjectionForRandom(jobject obj) {
                JNIEnv* env = Attach();

                jobject newPrj = env->CallObjectMethod(obj, jvm->GetMembers().m_PlatformClusterGroup_forRandom);

                ExceptionCheck(env);

                return LocalToGlobal(env, newPrj);
            }

            jobject JniContext::ProjectionForOldest(jobject obj) {
                JNIEnv* env = Attach();

                jobject newPrj = env->CallObjectMethod(obj, jvm->GetMembers().m_PlatformClusterGroup_forOldest);

                ExceptionCheck(env);

                return LocalToGlobal(env, newPrj);
            }

            jobject JniContext::ProjectionForYoungest(jobject obj) {
                JNIEnv* env = Attach();

                jobject newPrj = env->CallObjectMethod(obj, jvm->GetMembers().m_PlatformClusterGroup_forYoungest);

                ExceptionCheck(env);

                return LocalToGlobal(env, newPrj);
            }

            jobject JniContext::ProjectionForServers(jobject obj) {
                JNIEnv* env = Attach();

                jobject newPrj = env->CallObjectMethod(obj, jvm->GetMembers().m_PlatformClusterGroup_forServers);

                ExceptionCheck(env);

                return LocalToGlobal(env, newPrj);
            }

            void JniContext::ProjectionResetMetrics(jobject obj) {
                JNIEnv* env = Attach();

                env->CallVoidMethod(obj, jvm->GetMembers().m_PlatformClusterGroup_resetMetrics);

                ExceptionCheck(env);
            }

            jobject JniContext::ProjectionOutOpRet(jobject obj, int type, long long memPtr) {
                JNIEnv* env = Attach();

                jobject res = env->CallObjectMethod(
                    obj, jvm->GetMembers().m_PlatformTarget_inStreamOutObject, type, memPtr);

                ExceptionCheck(env);

                return LocalToGlobal(env, res);
            }


            void JniContext::QueryCursorIterator(jobject obj, JniErrorInfo* errInfo) {
                JNIEnv* env = Attach();

                env->CallVoidMethod(obj, jvm->GetMembers().m_PlatformAbstractQryCursor_iter);

                ExceptionCheck(env, errInfo);
            }

            bool JniContext::QueryCursorIteratorHasNext(jobject obj, JniErrorInfo* errInfo)
            {
                JNIEnv* env = Attach();

                jboolean res = env->CallBooleanMethod(obj, jvm->GetMembers().m_PlatformAbstractQryCursor_iterHasNext);

                ExceptionCheck(env, errInfo);

                return res != 0;
            }

            void JniContext::QueryCursorClose(jobject obj, JniErrorInfo* errInfo) {
                JNIEnv* env = Attach();

                env->CallVoidMethod(obj, jvm->GetMembers().m_PlatformAbstractQryCursor_close);

                ExceptionCheck(env, errInfo);
            }

            long long JniContext::TransactionsStart(jobject obj, int concurrency,
                int isolation, long long timeout, int txSize, JniErrorInfo* errInfo) {
                JNIEnv* env = Attach();

                long long id = env->CallLongMethod(obj,
                    jvm->GetMembers().m_PlatformTransactions_txStart,
                    concurrency, isolation, timeout, txSize);

                ExceptionCheck(env, errInfo);

                return id;
            }

            int JniContext::TransactionsCommit(jobject obj, long long id, JniErrorInfo* errInfo) {
                JNIEnv* env = Attach();

                int res = env->CallIntMethod(obj, jvm->GetMembers().m_PlatformTransactions_txCommit, id);

                ExceptionCheck(env, errInfo);

                return res;
            }

            void JniContext::TransactionsCommitAsync(jobject obj, long long id, long long futId) {
                JNIEnv* env = Attach();

                env->CallVoidMethod(obj, jvm->GetMembers().m_PlatformTransactions_txCommitAsync, id, futId);

                ExceptionCheck(env);
            }

            int JniContext::TransactionsRollback(jobject obj, long long id, JniErrorInfo* errInfo) {
                JNIEnv* env = Attach();

                int res = env->CallIntMethod(obj, jvm->GetMembers().m_PlatformTransactions_txRollback, id);

                ExceptionCheck(env, errInfo);

                return res;
            }

            void JniContext::TransactionsRollbackAsync(jobject obj, long long id, long long futId) {
                JNIEnv* env = Attach();

                env->CallVoidMethod(obj, jvm->GetMembers().m_PlatformTransactions_txRollbackAsync, id, futId);

                ExceptionCheck(env);
            }

            int JniContext::TransactionsClose(jobject obj, long long id, JniErrorInfo* errInfo) {
                JNIEnv* env = Attach();

                jint state = env->CallIntMethod(obj, jvm->GetMembers().m_PlatformTransactions_txClose, id);

                ExceptionCheck(env, errInfo);

                return state;
            }

            int JniContext::TransactionsState(jobject obj, long long id, JniErrorInfo* errInfo) {
                JNIEnv* env = Attach();

                jint state = env->CallIntMethod(obj, jvm->GetMembers().m_PlatformTransactions_txState, id);

                ExceptionCheck(env, errInfo);

                return state;
            }

            bool JniContext::TransactionsSetRollbackOnly(jobject obj, long long id, JniErrorInfo* errInfo) {
                JNIEnv* env = Attach();

                jboolean res = env->CallBooleanMethod(obj, jvm->GetMembers().m_PlatformTransactions_txSetRollbackOnly, id);

                ExceptionCheck(env, errInfo);

                return res != 0;
            }

            void JniContext::TransactionsResetMetrics(jobject obj) {
                JNIEnv* env = Attach();

                env->CallVoidMethod(obj, jvm->GetMembers().m_PlatformTransactions_resetMetrics);

                ExceptionCheck(env);
            }

            jobject JniContext::EventsWithAsync(jobject obj) {
                JNIEnv * env = Attach();

                jobject res = env->CallObjectMethod(obj, jvm->GetMembers().m_PlatformEvents_withAsync);

                ExceptionCheck(env);

                return LocalToGlobal(env, res);
            }

            bool JniContext::EventsStopLocalListen(jobject obj, long long hnd) {
                JNIEnv * env = Attach();

                jboolean res = env->CallBooleanMethod(obj, jvm->GetMembers().m_PlatformEvents_stopLocalListen, hnd);

                ExceptionCheck(env);

                return res != 0;
            }

            void JniContext::EventsLocalListen(jobject obj, long long hnd, int type) {
                JNIEnv * env = Attach();

                env->CallVoidMethod(obj, jvm->GetMembers().m_PlatformEvents_localListen, hnd, type);

                ExceptionCheck(env);
            }

            bool JniContext::EventsIsEnabled(jobject obj, int type) {
                JNIEnv * env = Attach();

                jboolean res = env->CallBooleanMethod(obj, jvm->GetMembers().m_PlatformEvents_isEnabled, type);

                ExceptionCheck(env);

                return res != 0;
            }

			jobject JniContext::ServicesWithAsync(jobject obj) {
                JNIEnv* env = Attach();

                jobject res = env->CallObjectMethod(obj, jvm->GetMembers().m_PlatformServices_withAsync);

				ExceptionCheck(env);

				return LocalToGlobal(env, res);
            }

            jobject JniContext::ServicesWithServerKeepPortable(jobject obj) {
                JNIEnv* env = Attach();

                jobject res = env->CallObjectMethod(obj, jvm->GetMembers().m_PlatformServices_withServerKeepPortable);

                ExceptionCheck(env);

                return LocalToGlobal(env, res);
            }

			void JniContext::ServicesCancel(jobject obj, char* name) {
                JNIEnv* env = Attach();

				jstring name0 = name != NULL ? env->NewStringUTF(name) : NULL;

                env->CallVoidMethod(obj, jvm->GetMembers().m_PlatformServices_cancel, name0);

				if (name0)
					env->DeleteLocalRef(name0);

				ExceptionCheck(env);
            }

			void JniContext::ServicesCancelAll(jobject obj) {
                JNIEnv* env = Attach();

                env->CallVoidMethod(obj, jvm->GetMembers().m_PlatformServices_cancelAll);

				ExceptionCheck(env);
            }

			void* JniContext::ServicesGetServiceProxy(jobject obj, char* name, bool sticky) {
				JNIEnv* env = Attach();

				jstring name0 = name != NULL ? env->NewStringUTF(name) : NULL;

                jobject res = env->CallObjectMethod(obj, jvm->GetMembers().m_PlatformServices_serviceProxy, name0, sticky);

				if (name0)
					env->DeleteLocalRef(name0);

				ExceptionCheck(env);

				return LocalToGlobal(env, res);;
			}

            long long JniContext::AtomicLongGet(jobject obj)
            {
                JNIEnv* env = Attach();

                long long res = env->CallLongMethod(obj, jvm->GetMembers().m_PlatformAtomicLong_get);

                ExceptionCheck(env);

                return res;
            }

            long long JniContext::AtomicLongIncrementAndGet(jobject obj)
            {
                JNIEnv* env = Attach();

                long long res = env->CallLongMethod(obj, jvm->GetMembers().m_PlatformAtomicLong_incrementAndGet);

                ExceptionCheck(env);

                return res;
            }

            long long JniContext::AtomicLongGetAndIncrement(jobject obj)
            {
                JNIEnv* env = Attach();

                long long res = env->CallLongMethod(obj, jvm->GetMembers().m_PlatformAtomicLong_getAndIncrement);

                ExceptionCheck(env);

                return res;
            }

            long long JniContext::AtomicLongAddAndGet(jobject obj, long long value)
            {
                JNIEnv* env = Attach();

                long long res = env->CallLongMethod(obj, jvm->GetMembers().m_PlatformAtomicLong_addAndGet, value);

                ExceptionCheck(env);

                return res;
            }

            long long JniContext::AtomicLongGetAndAdd(jobject obj, long long value)
            {
                JNIEnv* env = Attach();

                long long res = env->CallLongMethod(obj, jvm->GetMembers().m_PlatformAtomicLong_getAndAdd, value);

                ExceptionCheck(env);

                return res;
            }

            long long JniContext::AtomicLongDecrementAndGet(jobject obj)
            {
                JNIEnv* env = Attach();

                long long res = env->CallLongMethod(obj, jvm->GetMembers().m_PlatformAtomicLong_decrementAndGet);

                ExceptionCheck(env);

                return res;
            }

            long long JniContext::AtomicLongGetAndDecrement(jobject obj)
            {
                JNIEnv* env = Attach();

                long long res = env->CallLongMethod(obj, jvm->GetMembers().m_PlatformAtomicLong_getAndDecrement);

                ExceptionCheck(env);

                return res;
            }

            long long JniContext::AtomicLongGetAndSet(jobject obj, long long value)
            {
                JNIEnv* env = Attach();

                long long res = env->CallLongMethod(obj, jvm->GetMembers().m_PlatformAtomicLong_getAndSet, value);

                ExceptionCheck(env);

                return res;
            }

            long long JniContext::AtomicLongCompareAndSetAndGet(jobject obj, long long expVal, long long newVal)
            {
                JNIEnv* env = Attach();

                long long res = env->CallLongMethod(obj, jvm->GetMembers().m_PlatformAtomicLong_compareAndSetAndGet, expVal, newVal);

                ExceptionCheck(env);

                return res;
            }

            bool JniContext::AtomicLongIsClosed(jobject obj)
            {
                JNIEnv* env = Attach();

                jboolean res = env->CallBooleanMethod(obj, jvm->GetMembers().m_PlatformAtomicLong_isClosed);

                ExceptionCheck(env);

                return res != 0;;
            }

            void JniContext::AtomicLongClose(jobject obj)
            {
                JNIEnv* env = Attach();

                env->CallVoidMethod(obj, jvm->GetMembers().m_PlatformAtomicLong_close);

                ExceptionCheck(env);
            }

            long long JniContext::AtomicSequenceGet(jobject obj)
            {
                JNIEnv* env = Attach();

                long long res = env->CallLongMethod(obj, jvm->GetMembers().m_PlatformAtomicSequence_get);

                ExceptionCheck(env);

                return res;
            }

            long long JniContext::AtomicSequenceIncrementAndGet(jobject obj)
            {
                JNIEnv* env = Attach();

                long long res = env->CallLongMethod(obj, jvm->GetMembers().m_PlatformAtomicSequence_incrementAndGet);

                ExceptionCheck(env);

                return res;
            }

            long long JniContext::AtomicSequenceGetAndIncrement(jobject obj)
            {
                JNIEnv* env = Attach();

                long long res = env->CallLongMethod(obj, jvm->GetMembers().m_PlatformAtomicSequence_getAndIncrement);

                ExceptionCheck(env);

                return res;
            }

            long long JniContext::AtomicSequenceAddAndGet(jobject obj, long long l)
            {
                JNIEnv* env = Attach();

                long long res = env->CallLongMethod(obj, jvm->GetMembers().m_PlatformAtomicSequence_addAndGet, l);

                ExceptionCheck(env);

                return res;
            }

            long long JniContext::AtomicSequenceGetAndAdd(jobject obj, long long l)
            {
                JNIEnv* env = Attach();

                long long res = env->CallLongMethod(obj, jvm->GetMembers().m_PlatformAtomicSequence_getAndAdd, l);

                ExceptionCheck(env);

                return res;
            }

            int JniContext::AtomicSequenceGetBatchSize(jobject obj)
            {
                JNIEnv* env = Attach();

                int res = env->CallIntMethod(obj, jvm->GetMembers().m_PlatformAtomicSequence_getBatchSize);

                ExceptionCheck(env);

                return res;
            }

            void JniContext::AtomicSequenceSetBatchSize(jobject obj, int size)
            {
                JNIEnv* env = Attach();

                env->CallVoidMethod(obj, jvm->GetMembers().m_PlatformAtomicSequence_setBatchSize, size);

                ExceptionCheck(env);
            }

            bool JniContext::AtomicSequenceIsClosed(jobject obj)
            {
                JNIEnv* env = Attach();

                jboolean res = env->CallBooleanMethod(obj, jvm->GetMembers().m_PlatformAtomicSequence_isClosed);

                ExceptionCheck(env);

                return res != 0;
            }

            void JniContext::AtomicSequenceClose(jobject obj)
            {
                JNIEnv* env = Attach();

                env->CallVoidMethod(obj, jvm->GetMembers().m_PlatformAtomicSequence_close);

                ExceptionCheck(env);
            }

            bool JniContext::AtomicReferenceIsClosed(jobject obj)
            {
                JNIEnv* env = Attach();

                jboolean res = env->CallBooleanMethod(obj, jvm->GetMembers().m_PlatformAtomicReference_isClosed);

                ExceptionCheck(env);

                return res != 0;
            }

            void JniContext::AtomicReferenceClose(jobject obj)
            {
                JNIEnv* env = Attach();

                env->CallVoidMethod(obj, jvm->GetMembers().m_PlatformAtomicReference_close);

                ExceptionCheck(env);
            }

            bool JniContext::ListenableCancel(jobject obj)
            {
                JNIEnv* env = Attach();

                jboolean res = env->CallBooleanMethod(obj, jvm->GetMembers().m_PlatformListenable_cancel);

                ExceptionCheck(env);

                return res != 0;;
            }

            bool JniContext::ListenableIsCancelled(jobject obj)
            {
                JNIEnv* env = Attach();

                jboolean res = env->CallBooleanMethod(obj, jvm->GetMembers().m_PlatformListenable_isCancelled);

                ExceptionCheck(env);

                return res != 0;;
            }

			jobject JniContext::Acquire(jobject obj)
            {
                if (obj) {

                    JNIEnv* env = Attach();

                    jobject obj0 = env->NewGlobalRef(obj);

                    ExceptionCheck(env);

                    return obj0;
                }

                return NULL;
            }

            void JniContext::Release(jobject obj) {
                if (obj)
                {
                    JavaVM* jvm = JVM.GetJvm();

                    if (jvm)
                    {
                        JNIEnv* env;

                        jint attachRes = jvm->AttachCurrentThread(reinterpret_cast<void**>(&env), NULL);

                        if (attachRes == JNI_OK)
                        {
                            AttachHelper::OnThreadAttach();

                            env->DeleteGlobalRef(obj);
                        }
                    }
                }
            }

            void JniContext::SetConsoleHandler(ConsoleWriteHandler consoleHandler) {
                if (!consoleHandler)
                    throw std::invalid_argument("consoleHandler can not be null");

                CONSOLE_LOCK.Enter();
                    
                consoleWriteHandlers.push_back(consoleHandler);

                CONSOLE_LOCK.Leave();
            }

            int JniContext::RemoveConsoleHandler(ConsoleWriteHandler consoleHandler) {
                if (!consoleHandler)
                    throw std::invalid_argument("consoleHandler can not be null");

                CONSOLE_LOCK.Enter();

                int oldSize = static_cast<int>(consoleWriteHandlers.size());
                    
                consoleWriteHandlers.erase(remove(consoleWriteHandlers.begin(), consoleWriteHandlers.end(), 
                    consoleHandler), consoleWriteHandlers.end());

                int removedCnt = oldSize - static_cast<int>(consoleWriteHandlers.size());

                CONSOLE_LOCK.Leave();

                return removedCnt;
            }

            void JniContext::ThrowToJava(char* msg) {
                JNIEnv* env = Attach();

                env->ThrowNew(jvm->GetMembers().c_IgniteException, msg);
            }

            void JniContext::DestroyJvm() {
                jvm->GetJvm()->DestroyJavaVM();
            }

            /**
             * Attach thread to JVM.
             */
            JNIEnv* JniContext::Attach() {
                JNIEnv* env;

                jint attachRes = jvm->GetJvm()->AttachCurrentThread(reinterpret_cast<void**>(&env), NULL);

                if (attachRes == JNI_OK)
                    AttachHelper::OnThreadAttach();
                else {
                    if (hnds.error)
                        hnds.error(hnds.target, IGNITE_JNI_ERR_JVM_ATTACH, NULL, 0, NULL, 0, NULL, 0);
                }

                return env;
            }

            void JniContext::ExceptionCheck(JNIEnv* env) {
                ExceptionCheck(env, NULL);
            }

            void JniContext::ExceptionCheck(JNIEnv* env, JniErrorInfo* errInfo)
            {
                if (env->ExceptionCheck()) {
                    jthrowable err = env->ExceptionOccurred();

                    if (PRINT_EXCEPTION)
                        env->CallVoidMethod(err, jvm->GetJavaMembers().m_Throwable_printStackTrace);

                    env->ExceptionClear();

                    // Get error class name and message.
                    jclass cls = env->GetObjectClass(err);

                    jstring clsName = static_cast<jstring>(env->CallObjectMethod(cls, jvm->GetJavaMembers().m_Class_getName));
                    jstring msg = static_cast<jstring>(env->CallObjectMethod(err, jvm->GetJavaMembers().m_Throwable_getMessage));

                    env->DeleteLocalRef(cls);

                    int clsNameLen;
                    std::string clsName0 = JavaStringToCString(env, clsName, &clsNameLen);

                    int msgLen;
                    std::string msg0 = JavaStringToCString(env, msg, &msgLen);

                    if (errInfo)
                    {
                        JniErrorInfo errInfo0(IGNITE_JNI_ERR_GENERIC, clsName0.c_str(), msg0.c_str());

                        *errInfo = errInfo0;
                    }

                    // Get error additional data (if any).
                    jbyteArray errData = static_cast<jbyteArray>(env->CallStaticObjectMethod(
                        jvm->GetMembers().c_PlatformUtils, jvm->GetMembers().m_PlatformUtils_errData, err));

                    if (errData)
                    {
                        jbyte* errBytesNative = env->GetByteArrayElements(errData, NULL);

                        int errBytesLen = env->GetArrayLength(errData);

                        if (hnds.error)
                            hnds.error(hnds.target, IGNITE_JNI_ERR_GENERIC, clsName0.c_str(), clsNameLen, msg0.c_str(), msgLen,
                                errBytesNative, errBytesLen);

                        env->ReleaseByteArrayElements(errData, errBytesNative, JNI_ABORT);
                    }
                    else
                    {
                        if (hnds.error)
                            hnds.error(hnds.target, IGNITE_JNI_ERR_GENERIC, clsName0.c_str(), clsNameLen, msg0.c_str(), msgLen,
                                NULL, 0);
                    }

                    env->DeleteLocalRef(err);
                }
            }

            /**
             * Convert local reference to global.
             */
            jobject JniContext::LocalToGlobal(JNIEnv* env, jobject localRef) {
                if (localRef) {
                    jobject globalRef = env->NewGlobalRef(localRef);

                    env->DeleteLocalRef(localRef); // Clear local ref irrespective of result.

                    if (!globalRef)
                        ExceptionCheck(env);

                    return globalRef;
                }
                else
                    return NULL;
            }

            JNIEXPORT jlong JNICALL JniCacheStoreCreate(JNIEnv *env, jclass cls, jlong envPtr, jlong memPtr) {
                IGNITE_SAFE_FUNC(env, envPtr, CacheStoreCreateHandler, cacheStoreCreate, memPtr);
            }

            JNIEXPORT jint JNICALL JniCacheStoreInvoke(JNIEnv *env, jclass cls, jlong envPtr, jlong objPtr, jlong memPtr, jobject cb) {
                if (cb)
                {
                    jobject cb0 = env->NewGlobalRef(cb);

                    if (cb0)
                    {
                        JniGlobalRefGuard guard(env, cb0);

                        IGNITE_SAFE_FUNC(env, envPtr, CacheStoreInvokeHandler, cacheStoreInvoke, objPtr, memPtr, cb0);
                    }
                    else
                        return 0;
                }
                else {
                    IGNITE_SAFE_FUNC(env, envPtr, CacheStoreInvokeHandler, cacheStoreInvoke, objPtr, memPtr, NULL);
                }
            }

            JNIEXPORT void JNICALL JniCacheStoreDestroy(JNIEnv *env, jclass cls, jlong envPtr, jlong objPtr) {
                IGNITE_SAFE_PROC(env, envPtr, CacheStoreDestroyHandler, cacheStoreDestroy, objPtr);
            }

            JNIEXPORT jlong JNICALL JniCacheStoreSessionCreate(JNIEnv *env, jclass cls, jlong envPtr, jlong storePtr) {
                IGNITE_SAFE_FUNC(env, envPtr, CacheStoreSessionCreateHandler, cacheStoreSessionCreate, storePtr);
            }

            JNIEXPORT jlong JNICALL JniCacheEntryFilterCreate(JNIEnv *env, jclass cls, jlong envPtr, jlong memPtr) {
                IGNITE_SAFE_FUNC(env, envPtr, CacheEntryFilterCreateHandler, cacheEntryFilterCreate, memPtr);
            }

            JNIEXPORT jint JNICALL JniCacheEntryFilterApply(JNIEnv *env, jclass cls, jlong envPtr, jlong objPtr, jlong memPtr) {
                IGNITE_SAFE_FUNC(env, envPtr, CacheEntryFilterApplyHandler, cacheEntryFilterApply, objPtr, memPtr);
            }

            JNIEXPORT void JNICALL JniCacheEntryFilterDestroy(JNIEnv *env, jclass cls, jlong envPtr, jlong objPtr) {
                IGNITE_SAFE_PROC(env, envPtr, CacheEntryFilterDestroyHandler, cacheEntryFilterDestroy, objPtr);
            }

            JNIEXPORT void JNICALL JniCacheInvoke(JNIEnv *env, jclass cls, jlong envPtr, jlong inMemPtr, jlong outMemPtr) {
                IGNITE_SAFE_PROC(env, envPtr, CacheInvokeHandler, cacheInvoke, inMemPtr, outMemPtr);
            }

            JNIEXPORT void JNICALL JniComputeTaskMap(JNIEnv *env, jclass cls, jlong envPtr, jlong taskPtr, jlong inMemPtr, jlong outMemPtr) {
                IGNITE_SAFE_PROC(env, envPtr, ComputeTaskMapHandler, computeTaskMap, taskPtr, inMemPtr, outMemPtr);
            }

            JNIEXPORT jint JNICALL JniComputeTaskJobResult(JNIEnv *env, jclass cls, jlong envPtr, jlong taskPtr, jlong jobPtr, jlong memPtr) {
                IGNITE_SAFE_FUNC(env, envPtr, ComputeTaskJobResultHandler, computeTaskJobRes, taskPtr, jobPtr, memPtr);
            }

            JNIEXPORT void JNICALL JniComputeTaskReduce(JNIEnv *env, jclass cls, jlong envPtr, jlong taskPtr) {
                IGNITE_SAFE_PROC(env, envPtr, ComputeTaskReduceHandler, computeTaskReduce, taskPtr);
            }

            JNIEXPORT void JNICALL JniComputeTaskComplete(JNIEnv *env, jclass cls, jlong envPtr, jlong taskPtr, jlong memPtr) {
                IGNITE_SAFE_PROC(env, envPtr, ComputeTaskCompleteHandler, computeTaskComplete, taskPtr, memPtr);
            }

            JNIEXPORT jint JNICALL JniComputeJobSerialize(JNIEnv *env, jclass cls, jlong envPtr, jlong jobPtr, jlong memPtr) {
                IGNITE_SAFE_FUNC(env, envPtr, ComputeJobSerializeHandler, computeJobSerialize, jobPtr, memPtr);
            }

            JNIEXPORT jlong JNICALL JniComputeJobCreate(JNIEnv *env, jclass cls, jlong envPtr, jlong memPtr) {
                IGNITE_SAFE_FUNC(env, envPtr, ComputeJobCreateHandler, computeJobCreate, memPtr);
            }

            JNIEXPORT void JNICALL JniComputeJobExecute(JNIEnv *env, jclass cls, jlong envPtr, jlong jobPtr, jint cancel, jlong memPtr) {
                IGNITE_SAFE_PROC(env, envPtr, ComputeJobExecuteHandler, computeJobExec, jobPtr, cancel, memPtr);
            }

            JNIEXPORT void JNICALL JniComputeJobCancel(JNIEnv *env, jclass cls, jlong envPtr, jlong jobPtr) {
                IGNITE_SAFE_PROC(env, envPtr, ComputeJobCancelHandler, computeJobCancel, jobPtr);
            }

            JNIEXPORT void JNICALL JniComputeJobDestroy(JNIEnv *env, jclass cls, jlong envPtr, jlong jobPtr) {
                IGNITE_SAFE_PROC(env, envPtr, ComputeJobDestroyHandler, computeJobDestroy, jobPtr);
            }

            JNIEXPORT void JNICALL JniContinuousQueryListenerApply(JNIEnv *env, jclass cls, jlong envPtr, jlong cbPtr, jlong memPtr) {
                IGNITE_SAFE_PROC(env, envPtr, ContinuousQueryListenerApplyHandler, contQryLsnrApply, cbPtr, memPtr);
            }

            JNIEXPORT jlong JNICALL JniContinuousQueryFilterCreate(JNIEnv *env, jclass cls, jlong envPtr, jlong memPtr) {
                IGNITE_SAFE_FUNC(env, envPtr, ContinuousQueryFilterCreateHandler, contQryFilterCreate, memPtr);
            }

            JNIEXPORT jint JNICALL JniContinuousQueryFilterApply(JNIEnv *env, jclass cls, jlong envPtr, jlong filterPtr, jlong memPtr) {
                IGNITE_SAFE_FUNC(env, envPtr, ContinuousQueryFilterApplyHandler, contQryFilterApply, filterPtr, memPtr);
            }

            JNIEXPORT void JNICALL JniContinuousQueryFilterRelease(JNIEnv *env, jclass cls, jlong envPtr, jlong filterPtr) {
                IGNITE_SAFE_PROC(env, envPtr, ContinuousQueryFilterReleaseHandler, contQryFilterRelease, filterPtr);
            }

            JNIEXPORT void JNICALL JniDataStreamerTopologyUpdate(JNIEnv *env, jclass cls, jlong envPtr, jlong ldrPtr, jlong topVer, jint topSize) {
                IGNITE_SAFE_PROC(env, envPtr, DataStreamerTopologyUpdateHandler, dataStreamerTopologyUpdate, ldrPtr, topVer, topSize);
            }

            JNIEXPORT void JNICALL JniDataStreamerStreamReceiverInvoke(JNIEnv *env, jclass cls, jlong envPtr, jlong ptr, jobject cache, jlong memPtr, jboolean keepPortable) {
                jobject cache0 = env->NewGlobalRef(cache);

                if (cache0)
                {
                    JniGlobalRefGuard guard(env, cache0);

                    IGNITE_SAFE_PROC(env, envPtr, DataStreamerStreamReceiverInvokeHandler, streamReceiverInvoke, ptr, cache0, memPtr, keepPortable);
                }
            }

            JNIEXPORT void JNICALL JniFutureByteResult(JNIEnv *env, jclass cls, jlong envPtr, jlong futPtr, jint res) {
                IGNITE_SAFE_PROC(env, envPtr, FutureByteResultHandler, futByteRes, futPtr, res);
            }

            JNIEXPORT void JNICALL JniFutureBoolResult(JNIEnv *env, jclass cls, jlong envPtr, jlong futPtr, jint res) {
                IGNITE_SAFE_PROC(env, envPtr, FutureBoolResultHandler, futBoolRes, futPtr, res);
            }

            JNIEXPORT void JNICALL JniFutureShortResult(JNIEnv *env, jclass cls, jlong envPtr, jlong futPtr, jint res) {
                IGNITE_SAFE_PROC(env, envPtr, FutureShortResultHandler, futShortRes, futPtr, res);
            }

            JNIEXPORT void JNICALL JniFutureCharResult(JNIEnv *env, jclass cls, jlong envPtr, jlong futPtr, jint res) {
                IGNITE_SAFE_PROC(env, envPtr, FutureCharResultHandler, futCharRes, futPtr, res);
            }

            JNIEXPORT void JNICALL JniFutureIntResult(JNIEnv *env, jclass cls, jlong envPtr, jlong futPtr, jint res) {
                IGNITE_SAFE_PROC(env, envPtr, FutureIntResultHandler, futIntRes, futPtr, res);
            }

            JNIEXPORT void JNICALL JniFutureFloatResult(JNIEnv *env, jclass cls, jlong envPtr, jlong futPtr, jfloat res) {
                IGNITE_SAFE_PROC(env, envPtr, FutureFloatResultHandler, futFloatRes, futPtr, res);
            }

            JNIEXPORT void JNICALL JniFutureLongResult(JNIEnv *env, jclass cls, jlong envPtr, jlong futPtr, jlong res) {
                IGNITE_SAFE_PROC(env, envPtr, FutureLongResultHandler, futLongRes, futPtr, res);
            }

            JNIEXPORT void JNICALL JniFutureDoubleResult(JNIEnv *env, jclass cls, jlong envPtr, jlong futPtr, jdouble res) {
                IGNITE_SAFE_PROC(env, envPtr, FutureDoubleResultHandler, futDoubleRes, futPtr, res);
            }

            JNIEXPORT void JNICALL JniFutureObjectResult(JNIEnv *env, jclass cls, jlong envPtr, jlong futPtr, jlong memPtr) {
                IGNITE_SAFE_PROC(env, envPtr, FutureObjectResultHandler, futObjRes, futPtr, memPtr);
            }

            JNIEXPORT void JNICALL JniFutureNullResult(JNIEnv *env, jclass cls, jlong envPtr, jlong futPtr) {
                IGNITE_SAFE_PROC(env, envPtr, FutureNullResultHandler, futNullRes, futPtr);
            }

            JNIEXPORT void JNICALL JniFutureError(JNIEnv *env, jclass cls, jlong envPtr, jlong futPtr, jlong memPtr) {
                IGNITE_SAFE_PROC(env, envPtr, FutureErrorHandler, futErr, futPtr, memPtr);
            }

            JNIEXPORT void JNICALL JniLifecycleEvent(JNIEnv *env, jclass cls, jlong envPtr, jlong ptr, jint evt) {
                IGNITE_SAFE_PROC(env, envPtr, LifecycleEventHandler, lifecycleEvt, ptr, evt);
            }

            JNIEXPORT void JNICALL JniMemoryReallocate(JNIEnv *env, jclass cls, jlong envPtr, jlong memPtr, jint cap) {
                IGNITE_SAFE_PROC(env, envPtr, MemoryReallocateHandler, memRealloc, memPtr, cap);
            }

            JNIEXPORT jlong JNICALL JniMessagingFilterCreate(JNIEnv *env, jclass cls, jlong envPtr, jlong memPtr) {
                IGNITE_SAFE_FUNC(env, envPtr, MessagingFilterCreateHandler, messagingFilterCreate, memPtr);
            }

            JNIEXPORT jint JNICALL JniMessagingFilterApply(JNIEnv *env, jclass cls, jlong envPtr, jlong ptr, jlong memPtr) {
                IGNITE_SAFE_FUNC(env, envPtr, MessagingFilterApplyHandler, messagingFilterApply, ptr, memPtr);
            }

            JNIEXPORT void JNICALL JniMessagingFilterDestroy(JNIEnv *env, jclass cls, jlong envPtr, jlong ptr) {
                IGNITE_SAFE_PROC(env, envPtr, MessagingFilterDestroyHandler, messagingFilterDestroy, ptr);
            }

            JNIEXPORT jlong JNICALL JniEventFilterCreate(JNIEnv *env, jclass cls, jlong envPtr, jlong memPtr) {
                IGNITE_SAFE_FUNC(env, envPtr, EventFilterCreateHandler, eventFilterCreate, memPtr);
            }

            JNIEXPORT jint JNICALL JniEventFilterApply(JNIEnv *env, jclass cls, jlong envPtr, jlong ptr, jlong memPtr) {
                IGNITE_SAFE_FUNC(env, envPtr, EventFilterApplyHandler, eventFilterApply, ptr, memPtr);
            }

            JNIEXPORT void JNICALL JniEventFilterDestroy(JNIEnv *env, jclass cls, jlong envPtr, jlong ptr) {
                IGNITE_SAFE_PROC(env, envPtr, EventFilterDestroyHandler, eventFilterDestroy, ptr);
            }

            JNIEXPORT jlong JNICALL JniServiceInit(JNIEnv *env, jclass cls, jlong envPtr, jlong memPtr) {
                IGNITE_SAFE_FUNC(env, envPtr, ServiceInitHandler, serviceInit, memPtr);
            }

			JNIEXPORT void JNICALL JniServiceExecute(JNIEnv *env, jclass cls, jlong envPtr, jlong svcPtr, jlong memPtr) {
                IGNITE_SAFE_PROC(env, envPtr, ServiceExecuteHandler, serviceExecute, svcPtr, memPtr);
            }

			JNIEXPORT void JNICALL JniServiceCancel(JNIEnv *env, jclass cls, jlong envPtr, jlong svcPtr, jlong memPtr) {
                IGNITE_SAFE_PROC(env, envPtr, ServiceCancelHandler, serviceCancel, svcPtr, memPtr);
            }

			JNIEXPORT void JNICALL JniServiceInvokeMethod(JNIEnv *env, jclass cls, jlong envPtr, jlong svcPtr, jlong inMemPtr, jlong outMemPtr) {
                IGNITE_SAFE_PROC(env, envPtr, ServiceInvokeMethodHandler, serviceInvokeMethod, svcPtr, inMemPtr, outMemPtr);
            }

			JNIEXPORT jint JNICALL JniClusterNodeFilterApply(JNIEnv *env, jclass cls, jlong envPtr, jlong memPtr) {
				IGNITE_SAFE_FUNC(env, envPtr, ClusterNodeFilterApplyHandler, clusterNodeFilterApply, memPtr);
            }

            JNIEXPORT jlong JNICALL JniNodeInfo(JNIEnv *env, jclass cls, jlong envPtr, jlong memPtr) {
                IGNITE_SAFE_FUNC(env, envPtr, NodeInfoHandler, nodeInfo, memPtr);
            }

            JNIEXPORT void JNICALL JniOnStart(JNIEnv *env, jclass cls, jlong envPtr, jobject proc, jlong memPtr) {
                IGNITE_SAFE_PROC(env, envPtr, OnStartHandler, onStart, proc, memPtr);
            }

            JNIEXPORT void JNICALL JniOnStop(JNIEnv *env, jclass cls, jlong envPtr) {
                IGNITE_SAFE_PROC_NO_ARG(env, envPtr, OnStopHandler, onStop);
            }

            JNIEXPORT jlong JNICALL JniExtensionCallbackInLongOutLong(JNIEnv *env, jclass cls, jlong envPtr, jint typ, jlong arg1) {
                IGNITE_SAFE_FUNC(env, envPtr, ExtensionCallbackInLongOutLongHandler, extensionCallbackInLongOutLong, typ, arg1);
            }

            JNIEXPORT jlong JNICALL JniExtensionCallbackInLongLongOutLong(JNIEnv *env, jclass cls, jlong envPtr, jint typ, jlong arg1, jlong arg2) {
                IGNITE_SAFE_FUNC(env, envPtr, ExtensionCallbackInLongLongOutLongHandler, extensionCallbackInLongLongOutLong, typ, arg1, arg2);
            }

            JNIEXPORT void JNICALL JniOnClientDisconnected(JNIEnv *env, jclass cls, jlong envPtr) {
                IGNITE_SAFE_PROC_NO_ARG(env, envPtr, OnClientDisconnectedHandler, onClientDisconnected);
            }

            JNIEXPORT void JNICALL JniOnClientReconnected(JNIEnv *env, jclass cls, jlong envPtr, jboolean clusterRestarted) {
                IGNITE_SAFE_PROC(env, envPtr, OnClientReconnectedHandler, onClientReconnected, clusterRestarted);
            }
<<<<<<< HEAD
            
            JNIEXPORT jlong JNICALL JniAffinityFunctionInit(JNIEnv *env, jclass cls, jlong envPtr, jlong memPtr, jobject baseFunc) {                
=======

            JNIEXPORT jlong JNICALL JniAffinityFunctionInit(JNIEnv *env, jclass cls, jlong envPtr, jlong memPtr, jobject baseFunc) {
>>>>>>> 6b8020d3
                void* baseFuncRef = baseFunc ? env->NewGlobalRef(baseFunc) : nullptr;
                IGNITE_SAFE_FUNC(env, envPtr, AffinityFunctionInitHandler, affinityFunctionInit, memPtr, baseFuncRef);
            }

            JNIEXPORT jint JNICALL JniAffinityFunctionPartition(JNIEnv *env, jclass cls, jlong envPtr, jlong ptr, jlong memPtr) {
                IGNITE_SAFE_FUNC(env, envPtr, AffinityFunctionPartitionHandler, affinityFunctionPartition, ptr, memPtr);
            }
<<<<<<< HEAD
            
=======

>>>>>>> 6b8020d3
            JNIEXPORT void JNICALL JniAffinityFunctionAssignPartitions(JNIEnv *env, jclass cls, jlong envPtr, jlong ptr, jlong inMemPtr, jlong outMemPtr) {
                IGNITE_SAFE_PROC(env, envPtr, AffinityFunctionAssignPartitionsHandler, affinityFunctionAssignPartitions, ptr, inMemPtr, outMemPtr);
            }

            JNIEXPORT void JNICALL JniAffinityFunctionRemoveNode(JNIEnv *env, jclass cls, jlong envPtr, jlong ptr, jlong memPtr) {
                IGNITE_SAFE_PROC(env, envPtr, AffinityFunctionRemoveNodeHandler, affinityFunctionRemoveNode, ptr, memPtr);
            }

            JNIEXPORT void JNICALL JniAffinityFunctionDestroy(JNIEnv *env, jclass cls, jlong envPtr, jlong ptr) {
                IGNITE_SAFE_PROC(env, envPtr, AffinityFunctionDestroyHandler, affinityFunctionDestroy, ptr);
<<<<<<< HEAD
            }

            JNIEXPORT void JNICALL JniConsoleWrite(JNIEnv *env, jclass cls, jstring str, jboolean isErr) {
                CONSOLE_LOCK.Enter();

                if (consoleWriteHandlers.size() > 0) {
                    ConsoleWriteHandler consoleWrite = consoleWriteHandlers.at(0);

                    const char* strChars = env->GetStringUTFChars(str, nullptr);
                    const int strCharsLen = env->GetStringUTFLength(str);

                    consoleWrite(strChars, strCharsLen, isErr);

                    env->ReleaseStringUTFChars(str, strChars);
                }

                CONSOLE_LOCK.Leave();
            }
=======
            }        
>>>>>>> 6b8020d3
        }
    }
}<|MERGE_RESOLUTION|>--- conflicted
+++ resolved
@@ -370,11 +370,8 @@
             JniMethod M_PLATFORM_CALLBACK_UTILS_AFFINITY_FUNCTION_ASSIGN_PARTITIONS = JniMethod("affinityFunctionAssignPartitions", "(JJJJ)V", true);
             JniMethod M_PLATFORM_CALLBACK_UTILS_AFFINITY_FUNCTION_REMOVE_NODE = JniMethod("affinityFunctionRemoveNode", "(JJJ)V", true);
             JniMethod M_PLATFORM_CALLBACK_UTILS_AFFINITY_FUNCTION_DESTROY = JniMethod("affinityFunctionDestroy", "(JJ)V", true);
-<<<<<<< HEAD
-            
+
             JniMethod M_PLATFORM_CALLBACK_UTILS_CONSOLE_WRITE = JniMethod("consoleWrite", "(Ljava/lang/String;Z)V", true);
-=======
->>>>>>> 6b8020d3
 
             const char* C_PLATFORM_UTILS = "org/apache/ignite/internal/processors/platform/utils/PlatformUtils";
             JniMethod M_PLATFORM_UTILS_REALLOC = JniMethod("reallocate", "(JI)V", true);
@@ -837,11 +834,7 @@
 
             void RegisterNatives(JNIEnv* env) {
                 {
-<<<<<<< HEAD
 					JNINativeMethod methods[60];
-=======
-					JNINativeMethod methods[59];
->>>>>>> 6b8020d3
 
                     int idx = 0;
 
@@ -923,10 +916,7 @@
                     AddNativeMethod(methods + idx++, M_PLATFORM_CALLBACK_UTILS_AFFINITY_FUNCTION_ASSIGN_PARTITIONS, reinterpret_cast<void*>(JniAffinityFunctionAssignPartitions));
                     AddNativeMethod(methods + idx++, M_PLATFORM_CALLBACK_UTILS_AFFINITY_FUNCTION_REMOVE_NODE, reinterpret_cast<void*>(JniAffinityFunctionRemoveNode));
                     AddNativeMethod(methods + idx++, M_PLATFORM_CALLBACK_UTILS_AFFINITY_FUNCTION_DESTROY, reinterpret_cast<void*>(JniAffinityFunctionDestroy));
-<<<<<<< HEAD
                     AddNativeMethod(methods + idx++, M_PLATFORM_CALLBACK_UTILS_CONSOLE_WRITE, reinterpret_cast<void*>(JniConsoleWrite));
-=======
->>>>>>> 6b8020d3
 
                     jint res = env->RegisterNatives(FindClass(env, C_PLATFORM_CALLBACK_UTILS), methods, idx);
 
@@ -2523,7 +2513,7 @@
                     throw std::invalid_argument("consoleHandler can not be null");
 
                 CONSOLE_LOCK.Enter();
-                    
+
                 consoleWriteHandlers.push_back(consoleHandler);
 
                 CONSOLE_LOCK.Leave();
@@ -2536,8 +2526,8 @@
                 CONSOLE_LOCK.Enter();
 
                 int oldSize = static_cast<int>(consoleWriteHandlers.size());
-                    
-                consoleWriteHandlers.erase(remove(consoleWriteHandlers.begin(), consoleWriteHandlers.end(), 
+
+                consoleWriteHandlers.erase(remove(consoleWriteHandlers.begin(), consoleWriteHandlers.end(),
                     consoleHandler), consoleWriteHandlers.end());
 
                 int removedCnt = oldSize - static_cast<int>(consoleWriteHandlers.size());
@@ -2892,13 +2882,8 @@
             JNIEXPORT void JNICALL JniOnClientReconnected(JNIEnv *env, jclass cls, jlong envPtr, jboolean clusterRestarted) {
                 IGNITE_SAFE_PROC(env, envPtr, OnClientReconnectedHandler, onClientReconnected, clusterRestarted);
             }
-<<<<<<< HEAD
-            
-            JNIEXPORT jlong JNICALL JniAffinityFunctionInit(JNIEnv *env, jclass cls, jlong envPtr, jlong memPtr, jobject baseFunc) {                
-=======
 
             JNIEXPORT jlong JNICALL JniAffinityFunctionInit(JNIEnv *env, jclass cls, jlong envPtr, jlong memPtr, jobject baseFunc) {
->>>>>>> 6b8020d3
                 void* baseFuncRef = baseFunc ? env->NewGlobalRef(baseFunc) : nullptr;
                 IGNITE_SAFE_FUNC(env, envPtr, AffinityFunctionInitHandler, affinityFunctionInit, memPtr, baseFuncRef);
             }
@@ -2906,11 +2891,7 @@
             JNIEXPORT jint JNICALL JniAffinityFunctionPartition(JNIEnv *env, jclass cls, jlong envPtr, jlong ptr, jlong memPtr) {
                 IGNITE_SAFE_FUNC(env, envPtr, AffinityFunctionPartitionHandler, affinityFunctionPartition, ptr, memPtr);
             }
-<<<<<<< HEAD
-            
-=======
-
->>>>>>> 6b8020d3
+
             JNIEXPORT void JNICALL JniAffinityFunctionAssignPartitions(JNIEnv *env, jclass cls, jlong envPtr, jlong ptr, jlong inMemPtr, jlong outMemPtr) {
                 IGNITE_SAFE_PROC(env, envPtr, AffinityFunctionAssignPartitionsHandler, affinityFunctionAssignPartitions, ptr, inMemPtr, outMemPtr);
             }
@@ -2921,7 +2902,6 @@
 
             JNIEXPORT void JNICALL JniAffinityFunctionDestroy(JNIEnv *env, jclass cls, jlong envPtr, jlong ptr) {
                 IGNITE_SAFE_PROC(env, envPtr, AffinityFunctionDestroyHandler, affinityFunctionDestroy, ptr);
-<<<<<<< HEAD
             }
 
             JNIEXPORT void JNICALL JniConsoleWrite(JNIEnv *env, jclass cls, jstring str, jboolean isErr) {
@@ -2940,9 +2920,6 @@
 
                 CONSOLE_LOCK.Leave();
             }
-=======
-            }        
->>>>>>> 6b8020d3
         }
     }
 }
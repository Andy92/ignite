--- conflicted
+++ resolved
@@ -1795,15 +1795,7 @@
                     // Do not check topology version if topology was locked on near node by
                     // external transaction or explicit lock.
                     if (req.topologyLocked() || !needRemap(req.topologyVersion(), top.topologyVersion())) {
-<<<<<<< HEAD
-                        boolean hasNear = ctx.discovery().cacheNearNode(node, name());
-=======
-                        ctx.shared().database().ensureFreeSpace(ctx.memoryPolicy());
-
-                        locked = lockEntries(req, req.topologyVersion());
-
                         boolean hasNear = req.nearCache();
->>>>>>> 11881782
 
                         // Assign next version for update inside entries lock.
                         GridCacheVersion ver = ctx.versions().next(top.topologyVersion());

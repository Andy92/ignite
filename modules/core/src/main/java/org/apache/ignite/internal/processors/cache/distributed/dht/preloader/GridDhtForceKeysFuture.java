/*
 * Licensed to the Apache Software Foundation (ASF) under one or more
 * contributor license agreements.  See the NOTICE file distributed with
 * this work for additional information regarding copyright ownership.
 * The ASF licenses this file to You under the Apache License, Version 2.0
 * (the "License"); you may not use this file except in compliance with
 * the License.  You may obtain a copy of the License at
 *
 *      http://www.apache.org/licenses/LICENSE-2.0
 *
 * Unless required by applicable law or agreed to in writing, software
 * distributed under the License is distributed on an "AS IS" BASIS,
 * WITHOUT WARRANTIES OR CONDITIONS OF ANY KIND, either express or implied.
 * See the License for the specific language governing permissions and
 * limitations under the License.
 */

package org.apache.ignite.internal.processors.cache.distributed.dht.preloader;

import org.apache.ignite.*;
import org.apache.ignite.cluster.*;
import org.apache.ignite.events.*;
import org.apache.ignite.internal.*;
import org.apache.ignite.internal.cluster.*;
import org.apache.ignite.internal.processors.affinity.*;
import org.apache.ignite.internal.processors.cache.*;
import org.apache.ignite.internal.processors.cache.distributed.dht.*;
import org.apache.ignite.internal.util.*;
import org.apache.ignite.internal.util.future.*;
import org.apache.ignite.internal.util.typedef.*;
import org.apache.ignite.internal.util.typedef.internal.*;
import org.apache.ignite.lang.*;
import org.jetbrains.annotations.*;

import java.util.*;
import java.util.concurrent.*;
import java.util.concurrent.atomic.*;

import static java.util.concurrent.TimeUnit.*;
import static org.apache.ignite.events.EventType.*;
import static org.apache.ignite.internal.processors.cache.distributed.dht.GridDhtPartitionState.*;
import static org.apache.ignite.internal.processors.dr.GridDrType.*;

/**
 * Force keys request future.
 */
public final class GridDhtForceKeysFuture<K, V> extends GridCompoundFuture<Object, Collection<K>>
    implements GridDhtFuture<Collection<K>> {
    /** */
    private static final long serialVersionUID = 0L;

    /** Logger reference. */
    private static final AtomicReference<IgniteLogger> logRef = new AtomicReference<>();

    /** Logger. */
    private static IgniteLogger log;

    /** Wait for 1 second for topology to change. */
    private static final long REMAP_PAUSE = 1000;

    /** Cache context. */
    private GridCacheContext<K, V> cctx;

    /** Topology. */
    private GridDhtPartitionTopology top;

    /** Keys to request. */
    private Collection<KeyCacheObject> keys;

    /** Keys for which local node is no longer primary. */
    private Collection<Integer> invalidParts = new GridLeanSet<>();

    /** Topology change counter. */
    private AtomicInteger topCntr = new AtomicInteger(1);

    /** Topology version. */
    private AffinityTopologyVersion topVer;

    /** Future ID. */
    private IgniteUuid futId = IgniteUuid.randomUuid();

    /** Preloader. */
    private GridDhtPreloader<K, V> preloader;

    /** Trackable flag. */
    private boolean trackable;

    /**
     * @param cctx Cache context.
     * @param topVer Topology version.
     * @param keys Keys.
     * @param preloader Preloader.
     */
<<<<<<< HEAD
    public GridDhtForceKeysFuture(GridCacheContext<K, V> cctx, @NotNull AffinityTopologyVersion topVer,
        Collection<? extends K> keys, GridDhtPreloader<K, V> preloader) {
        super(cctx.kernalContext());

        assert topVer.topologyVersion() != 0 : topVer;
=======
    public GridDhtForceKeysFuture(
        GridCacheContext<K, V> cctx,
        long topVer,
        Collection<KeyCacheObject> keys,
        GridDhtPreloader<K, V> preloader
    ) {
        assert topVer != 0 : topVer;
>>>>>>> 6c4282a1
        assert !F.isEmpty(keys) : keys;

        this.cctx = cctx;
        this.keys = keys;
        this.topVer = topVer;
        this.preloader = preloader;

        top = cctx.dht().topology();

        if (log == null)
            log = U.logger(cctx.kernalContext(), logRef, GridDhtForceKeysFuture.class);
    }

    /**
     * @return Future ID.
     */
    public IgniteUuid futureId() {
        return futId;
    }

    /** {@inheritDoc} */
    @Override public Collection<Integer> invalidPartitions() {
        return invalidParts;
    }

    /**
     * @param f Future.
     * @return {@code True} if mini-future.
     */
    private boolean isMini(IgniteInternalFuture<?> f) {
        return f.getClass().equals(MiniFuture.class);
    }

    /** {@inheritDoc} */
    @Override public boolean onDone(@Nullable Collection<K> res, @Nullable Throwable err) {
        if (super.onDone(res, err)) {
            if (trackable)
                preloader.remoteFuture(this);

            return true;
        }

        return false;
    }

    /**
     * @param evt Discovery event.
     */
    @SuppressWarnings( {"unchecked"})
    public void onDiscoveryEvent(DiscoveryEvent evt) {
        topCntr.incrementAndGet();

        int type = evt.type();

        for (IgniteInternalFuture<?> f : futures()) {
            if (isMini(f)) {
                MiniFuture mini = (MiniFuture)f;

                mini.onDiscoveryEvent();

                if (type == EVT_NODE_LEFT || type == EVT_NODE_FAILED) {
                    if (mini.node().id().equals(evt.eventNode().id())) {
                        mini.onResult(new ClusterTopologyCheckedException("Node left grid (will retry): " +
                            evt.eventNode().id()));

                        break;
                    }
                }
            }
        }
    }

    /**
     * @param nodeId Node left callback.
     * @param res Response.
     */
    @SuppressWarnings( {"unchecked"})
    public void onResult(UUID nodeId, GridDhtForceKeysResponse res) {
        for (IgniteInternalFuture<Object> f : futures())
            if (isMini(f)) {
                MiniFuture mini = (MiniFuture)f;

                if (mini.miniId().equals(res.miniId())) {
                    mini.onResult(res);

                    return;
                }
            }

        if (log.isDebugEnabled())
            log.debug("Failed to find mini future for response [cacheName=" + cctx.name() + ", res=" + res + ']');
    }

    /**
     * Initializes this future.
     */
    public void init() {
        assert cctx.preloader().startFuture().isDone();

        map(keys, Collections.<ClusterNode>emptyList());

        markInitialized();
    }

    /**
     * @param keys Keys.
     * @param exc Exclude nodes.
     * @return {@code True} if some mapping was added.
     */
    private boolean map(Iterable<KeyCacheObject> keys, Collection<ClusterNode> exc) {
        Map<ClusterNode, Set<KeyCacheObject>> mappings = new HashMap<>();

        ClusterNode loc = cctx.localNode();

        int curTopVer = topCntr.get();

        for (KeyCacheObject key : keys)
            map(key, mappings, exc);

        if (isDone())
            return false;

        boolean ret = false;

        if (!mappings.isEmpty()) {
            preloader.addFuture(this);

            trackable = true;

            // Create mini futures.
            for (Map.Entry<ClusterNode, Set<KeyCacheObject>> mapped : mappings.entrySet()) {
                ClusterNode n = mapped.getKey();
                Set<KeyCacheObject> mappedKeys = mapped.getValue();

                int cnt = F.size(mappedKeys);

                if (cnt > 0) {
                    ret = true;

                    MiniFuture fut = new MiniFuture(n, mappedKeys, curTopVer, exc);

                    GridDhtForceKeysRequest req = new GridDhtForceKeysRequest(
                        cctx.cacheId(),
                        futId,
                        fut.miniId(),
                        mappedKeys,
                        topVer);

                    try {
                        add(fut); // Append new future.

                        assert !n.id().equals(loc.id());

                        if (log.isDebugEnabled())
                            log.debug("Sending force key request [cacheName=" + cctx.name() + "node=" + n.id() +
                                ", req=" + req + ']');

                        cctx.io().send(n, req, cctx.ioPolicy());
                    }
                    catch (IgniteCheckedException e) {
                        // Fail the whole thing.
                        if (e instanceof ClusterTopologyCheckedException)
                            fut.onResult((ClusterTopologyCheckedException)e);
                        else
                            fut.onResult(e);
                    }
                }
            }
        }

        return ret;
    }

    /**
     * @param key Key.
     * @param exc Exclude nodes.
     * @param mappings Mappings.
     */
    private void map(KeyCacheObject key, Map<ClusterNode, Set<KeyCacheObject>> mappings, Collection<ClusterNode> exc) {
        ClusterNode loc = cctx.localNode();

        int part = cctx.affinity().partition(key);

        GridCacheEntryEx e = cctx.dht().peekEx(key);

        try {
            if (e != null && !e.isNewLocked()) {
                if (log.isDebugEnabled())
                    log.debug("Will not preload key (entry is not new) [cacheName=" + cctx.name() +
                        ", key=" + key + ", part=" + part + ", locId=" + cctx.nodeId() + ']');

                // Key has been preloaded or retrieved already.
                return;
            }
        }
        catch (GridCacheEntryRemovedException ignore) {
            if (log.isDebugEnabled())
                log.debug("Received removed DHT entry for force keys request [entry=" + e +
                    ", locId=" + cctx.nodeId() + ']');
        }

        List<ClusterNode> owners = F.isEmpty(exc) ? top.owners(part, topVer) :
            new ArrayList<>(F.view(top.owners(part, topVer), F.notIn(exc)));

        if (owners.isEmpty() || (owners.contains(loc) && cctx.preloadEnabled())) {
            if (log.isDebugEnabled())
                log.debug("Will not preload key (local node is owner) [key=" + key + ", part=" + part +
                    "topVer=" + topVer + ", locId=" + cctx.nodeId() + ']');

            // Key is already preloaded.
            return;
        }

        // Create partition.
        GridDhtLocalPartition locPart = top.localPartition(part, topVer, false);

        if (log.isDebugEnabled())
            log.debug("Mapping local partition [loc=" + cctx.localNodeId() + ", topVer" + topVer +
                ", part=" + locPart + ", owners=" + owners + ", allOwners=" + U.toShortString(top.owners(part)) + ']');

        if (locPart == null)
            invalidParts.add(part);
        // If preloader is disabled, then local partition is always MOVING.
        else if (locPart.state() == MOVING) {
            Collections.sort(owners, CU.nodeComparator(false));

            // Load from youngest owner.
            ClusterNode pick = F.first(owners);

            assert pick != null;

            if (!cctx.preloadEnabled() && loc.id().equals(pick.id()))
                pick = F.first(F.view(owners, F.remoteNodes(loc.id())));

            if (pick == null) {
                if (log.isDebugEnabled())
                    log.debug("Will not preload key (no nodes to request from with preloading disabled) [key=" +
                        key + ", part=" + part + ", locId=" + cctx.nodeId() + ']');

                return;
            }

            Collection<KeyCacheObject> mappedKeys = F.addIfAbsent(mappings, pick, F.<KeyCacheObject>newSet());

            assert mappedKeys != null;

            mappedKeys.add(key);

            if (log.isDebugEnabled())
                log.debug("Will preload key from node [cacheName=" + cctx.namex() + ", key=" + key + ", part=" +
                    part + ", node=" + pick.id() + ", locId=" + cctx.nodeId() + ']');
        }
        else if (locPart.state() != OWNING)
            invalidParts.add(part);
        else {
            if (log.isDebugEnabled())
                log.debug("Will not preload key (local partition is not MOVING) [cacheName=" + cctx.name() +
                    ", key=" + key + ", part=" + locPart + ", locId=" + cctx.nodeId() + ']');
        }
    }

    /**
     * Mini-future for get operations. Mini-futures are only waiting on a single
     * node as opposed to multiple nodes.
     */
    private class MiniFuture extends GridFutureAdapter<Object> {
        /** */
        private static final long serialVersionUID = 0L;

        /** Mini-future ID. */
        private IgniteUuid miniId = IgniteUuid.randomUuid();

        /** Node. */
        private ClusterNode node;

        /** Requested keys. */
        private Collection<KeyCacheObject> keys;

        /** Topology version for this mini-future. */
        private int curTopVer;

        /** Pause latch for remapping missed keys. */
        private CountDownLatch pauseLatch = new CountDownLatch(1);

        /** Excludes. */
        private Collection<ClusterNode> exc;

        /**
         * @param node Node.
         * @param keys Keys.
         * @param curTopVer Topology version for this mini-future.
         * @param exc Exclude node list.
         */
        MiniFuture(ClusterNode node, Collection<KeyCacheObject> keys, int curTopVer, Collection<ClusterNode> exc) {
            assert node != null;
            assert curTopVer > 0;
            assert exc != null;

            this.node = node;
            this.keys = keys;
            this.curTopVer = curTopVer;
            this.exc = exc;
        }

        /**
         * @return Mini-future ID.
         */
        IgniteUuid miniId() {
            return miniId;
        }

        /**
         * @return Node ID.
         */
        ClusterNode node() {
            return node;
        }

        /**
         *
         */
        void onDiscoveryEvent() {
            pauseLatch.countDown();
        }

        /**
         * @param e Error.
         */
        void onResult(Throwable e) {
            if (log.isDebugEnabled())
                log.debug("Failed to get future result [fut=" + this + ", err=" + e + ']');

            // Fail.
            onDone(e);
        }

        /**
         * @param e Node failure.
         */
        void onResult(ClusterTopologyCheckedException e) {
            if (log.isDebugEnabled())
                log.debug("Remote node left grid while sending or waiting for reply (will retry): " + this);

            // Remap.
            map(keys, /*exclude*/F.asList(node));

            onDone(true);
        }

        /**
         * @param res Result callback.
         */
        void onResult(GridDhtForceKeysResponse res) {
            Collection<KeyCacheObject> missedKeys = res.missedKeys();

            boolean remapMissed = false;

            if (!F.isEmpty(missedKeys)) {
                if (curTopVer != topCntr.get() || pauseLatch.getCount() == 0)
                    map(missedKeys, Collections.<ClusterNode>emptyList());
                else
                    remapMissed = true;
            }

            // If preloading is disabled, we need to check other backups.
            if (!cctx.preloadEnabled()) {
                Collection<KeyCacheObject> retryKeys = F.view(
                    keys,
                    F0.notIn(missedKeys),
                    F0.notIn(F.viewReadOnly(res.forcedInfos(), CU.<KeyCacheObject, V>info2Key())));

                if (!retryKeys.isEmpty())
                    map(retryKeys, F.concat(false, node, exc));
            }

            boolean rec = cctx.events().isRecordable(EVT_CACHE_PRELOAD_OBJECT_LOADED);

            boolean replicate = cctx.isDrEnabled();

            for (GridCacheEntryInfo info : res.forcedInfos()) {
                int p = cctx.affinity().partition(info.key());

<<<<<<< HEAD
                GridDhtLocalPartition<K, V> locPart = top.localPartition(p, AffinityTopologyVersion.NONE, false);
=======
                GridDhtLocalPartition locPart = top.localPartition(p, -1, false);
>>>>>>> 6c4282a1

                if (locPart != null && locPart.state() == MOVING && locPart.reserve()) {
                    GridCacheEntryEx entry = cctx.dht().entryEx(info.key());

                    try {
                        if (entry.initialValue(
                            info.value(),
                            info.version(),
                            info.ttl(),
                            info.expireTime(),
                            true,
                            topVer,
                            replicate ? DR_PRELOAD : DR_NONE
                        )) {
                            if (rec && !entry.isInternal())
                                cctx.events().addEvent(entry.partition(), entry.key(), cctx.localNodeId(),
                                    (IgniteUuid)null, null, EVT_CACHE_PRELOAD_OBJECT_LOADED, info.value(), true, null,
                                    false, null, null, null);
                        }
                    }
                    catch (IgniteCheckedException e) {
                        onDone(e);

                        return;
                    }
                    catch (GridCacheEntryRemovedException ignore) {
                        if (log.isDebugEnabled())
                            log.debug("Trying to preload removed entry (will ignore) [cacheName=" +
                                cctx.namex() + ", entry=" + entry + ']');
                    }
                    finally {
                        locPart.release();
                    }
                }
            }

            if (remapMissed && pause())
                map(missedKeys, Collections.<ClusterNode>emptyList());

            // Finish mini future.
            onDone(true);
        }

        /**
         * Pause to avoid crazy resending in case of topology changes.
         *
         * @return {@code True} if was not interrupted.
         */
        private boolean pause() {
            try {
                U.await(pauseLatch, REMAP_PAUSE, MILLISECONDS);

                return true;
            }
            catch (IgniteInterruptedCheckedException e) {
                // Fail.
                onDone(e);

                return false;
            }
        }

        /** {@inheritDoc} */
        @Override public String toString() {
            return S.toString(MiniFuture.class, this, super.toString());
        }
    }
}<|MERGE_RESOLUTION|>--- conflicted
+++ resolved
@@ -91,21 +91,13 @@
      * @param keys Keys.
      * @param preloader Preloader.
      */
-<<<<<<< HEAD
-    public GridDhtForceKeysFuture(GridCacheContext<K, V> cctx, @NotNull AffinityTopologyVersion topVer,
-        Collection<? extends K> keys, GridDhtPreloader<K, V> preloader) {
-        super(cctx.kernalContext());
-
-        assert topVer.topologyVersion() != 0 : topVer;
-=======
     public GridDhtForceKeysFuture(
         GridCacheContext<K, V> cctx,
-        long topVer,
+        AffinityTopologyVersion topVer,
         Collection<KeyCacheObject> keys,
         GridDhtPreloader<K, V> preloader
     ) {
-        assert topVer != 0 : topVer;
->>>>>>> 6c4282a1
+        assert topVer.topologyVersion() != 0 : topVer;
         assert !F.isEmpty(keys) : keys;
 
         this.cctx = cctx;
@@ -488,11 +480,7 @@
             for (GridCacheEntryInfo info : res.forcedInfos()) {
                 int p = cctx.affinity().partition(info.key());
 
-<<<<<<< HEAD
-                GridDhtLocalPartition<K, V> locPart = top.localPartition(p, AffinityTopologyVersion.NONE, false);
-=======
-                GridDhtLocalPartition locPart = top.localPartition(p, -1, false);
->>>>>>> 6c4282a1
+                GridDhtLocalPartition locPart = top.localPartition(p, AffinityTopologyVersion.NONE, false);
 
                 if (locPart != null && locPart.state() == MOVING && locPart.reserve()) {
                     GridCacheEntryEx entry = cctx.dht().entryEx(info.key());

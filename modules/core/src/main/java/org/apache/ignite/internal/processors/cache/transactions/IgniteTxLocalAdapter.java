/*
 * Licensed to the Apache Software Foundation (ASF) under one or more
 * contributor license agreements.  See the NOTICE file distributed with
 * this work for additional information regarding copyright ownership.
 * The ASF licenses this file to You under the Apache License, Version 2.0
 * (the "License"); you may not use this file except in compliance with
 * the License.  You may obtain a copy of the License at
 *
 *      http://www.apache.org/licenses/LICENSE-2.0
 *
 * Unless required by applicable law or agreed to in writing, software
 * distributed under the License is distributed on an "AS IS" BASIS,
 * WITHOUT WARRANTIES OR CONDITIONS OF ANY KIND, either express or implied.
 * See the License for the specific language governing permissions and
 * limitations under the License.
 */

package org.apache.ignite.internal.processors.cache.transactions;

import org.apache.ignite.*;
import org.apache.ignite.internal.*;
import org.apache.ignite.internal.cluster.*;
import org.apache.ignite.internal.processors.affinity.*;
import org.apache.ignite.internal.processors.cache.*;
import org.apache.ignite.internal.processors.cache.distributed.near.*;
import org.apache.ignite.internal.processors.cache.dr.*;
import org.apache.ignite.internal.processors.cache.store.*;
import org.apache.ignite.internal.processors.cache.version.*;
import org.apache.ignite.internal.processors.dr.*;
import org.apache.ignite.internal.transactions.*;
import org.apache.ignite.internal.util.*;
import org.apache.ignite.internal.util.future.*;
import org.apache.ignite.internal.util.lang.*;
import org.apache.ignite.internal.util.tostring.*;
import org.apache.ignite.internal.util.typedef.*;
import org.apache.ignite.internal.util.typedef.internal.*;
import org.apache.ignite.lang.*;
import org.apache.ignite.plugin.security.*;
import org.apache.ignite.transactions.*;
import org.jetbrains.annotations.*;

import javax.cache.*;
import javax.cache.expiry.*;
import javax.cache.processor.*;
import java.io.*;
import java.util.*;
import java.util.concurrent.atomic.*;

import static org.apache.ignite.events.EventType.*;
import static org.apache.ignite.internal.processors.cache.GridCacheOperation.*;
import static org.apache.ignite.internal.processors.dr.GridDrType.*;
import static org.apache.ignite.transactions.TransactionState.*;

/**
 * Transaction adapter for cache transactions.
 */
public abstract class IgniteTxLocalAdapter extends IgniteTxAdapter
    implements IgniteTxLocalEx {
    /** */
    private static final long serialVersionUID = 0L;

    /** Per-transaction read map. */
    @GridToStringInclude
    protected Map<IgniteTxKey, IgniteTxEntry> txMap;

    /** Read view on transaction map. */
    @GridToStringExclude
    protected IgniteTxMap readView;

    /** Write view on transaction map. */
    @GridToStringExclude
    protected IgniteTxMap writeView;

    /** Minimal version encountered (either explicit lock or XID of this transaction). */
    protected GridCacheVersion minVer;

    /** Flag indicating with TM commit happened. */
    protected AtomicBoolean doneFlag = new AtomicBoolean(false);

    /** Committed versions, relative to base. */
    private Collection<GridCacheVersion> committedVers = Collections.emptyList();

    /** Rolled back versions, relative to base. */
    private Collection<GridCacheVersion> rolledbackVers = Collections.emptyList();

    /** Base for completed versions. */
    private GridCacheVersion completedBase;

    /** Flag indicating that transformed values should be sent to remote nodes. */
    private boolean sndTransformedVals;

    /** Commit error. */
    protected AtomicReference<Throwable> commitErr = new AtomicReference<>();

    /** Active cache IDs. */
    protected Set<Integer> activeCacheIds = new HashSet<>();

    /** Need return value. */
    protected boolean needRetVal;

    /** Implicit transaction result. */
    protected GridCacheReturn implicitRes;

    /**
     * Empty constructor required for {@link Externalizable}.
     */
    protected IgniteTxLocalAdapter() {
        // No-op.
    }

    /**
     * @param cctx Cache registry.
     * @param xidVer Transaction ID.
     * @param implicit {@code True} if transaction was implicitly started by the system,
     *      {@code false} if it was started explicitly by user.
     * @param implicitSingle {@code True} if transaction is implicit with only one key.
     * @param sys System flag.
     * @param plc IO policy.
     * @param concurrency Concurrency.
     * @param isolation Isolation.
     * @param timeout Timeout.
     * @param txSize Expected transaction size.
     */
    protected IgniteTxLocalAdapter(
        GridCacheSharedContext cctx,
        GridCacheVersion xidVer,
        boolean implicit,
        boolean implicitSingle,
        boolean sys,
        byte plc,
        TransactionConcurrency concurrency,
        TransactionIsolation isolation,
        long timeout,
        boolean invalidate,
        boolean storeEnabled,
        int txSize,
        @Nullable UUID subjId,
        int taskNameHash
    ) {
        super(cctx, xidVer, implicit, implicitSingle, /*local*/true, sys, plc, concurrency, isolation, timeout,
            invalidate, storeEnabled, txSize, subjId, taskNameHash);

        minVer = xidVer;
    }

    /**
     * Creates result instance.
     */
    protected void initResult() {
        implicitRes = new GridCacheReturn(localResult(), false);
    }

    /** {@inheritDoc} */
    @Override public UUID eventNodeId() {
        return cctx.localNodeId();
    }

    /** {@inheritDoc} */
    @Override public UUID originatingNodeId() {
        return cctx.localNodeId();
    }

    /** {@inheritDoc} */
    @Override public boolean empty() {
        return txMap.isEmpty();
    }

    /** {@inheritDoc} */
    @Override public Collection<UUID> masterNodeIds() {
        return Collections.singleton(nodeId);
    }

    /** {@inheritDoc} */
    @Override public Throwable commitError() {
        return commitErr.get();
    }

    /** {@inheritDoc} */
    @Override public void commitError(Throwable e) {
        commitErr.compareAndSet(null, e);
    }

    /** {@inheritDoc} */
    @Override public boolean onOwnerChanged(GridCacheEntryEx entry, GridCacheMvccCandidate owner) {
        assert false;
        return false;
    }

    /**
     * Gets collection of active cache IDs for this transaction.
     *
     * @return Collection of active cache IDs.
     */
    @Override public Collection<Integer> activeCacheIds() {
        return activeCacheIds;
    }

    /** {@inheritDoc} */
    @Override public boolean isStarted() {
        return txMap != null;
    }

    /** {@inheritDoc} */
    @Override public boolean hasWriteKey(IgniteTxKey key) {
        return writeView.containsKey(key);
    }

    /**
     * @return Transaction read set.
     */
    @Override public Set<IgniteTxKey> readSet() {
        return txMap == null ? Collections.<IgniteTxKey>emptySet() : readView.keySet();
    }

    /**
     * @return Transaction write set.
     */
    @Override public Set<IgniteTxKey> writeSet() {
        return txMap == null ? Collections.<IgniteTxKey>emptySet() : writeView.keySet();
    }

    /** {@inheritDoc} */
    @Override public boolean removed(IgniteTxKey key) {
        if (txMap == null)
            return false;

        IgniteTxEntry e = txMap.get(key);

        return e != null && e.op() == DELETE;
    }

    /** {@inheritDoc} */
    @Override public Map<IgniteTxKey, IgniteTxEntry> readMap() {
        return readView == null ? Collections.<IgniteTxKey, IgniteTxEntry>emptyMap() : readView;
    }

    /** {@inheritDoc} */
    @Override public Map<IgniteTxKey, IgniteTxEntry> writeMap() {
        return writeView == null ? Collections.<IgniteTxKey, IgniteTxEntry>emptyMap() : writeView;
    }

    /** {@inheritDoc} */
    @Override public Collection<IgniteTxEntry> allEntries() {
        return txMap == null ? Collections.<IgniteTxEntry>emptySet() : txMap.values();
    }

    /** {@inheritDoc} */
    @Override public Collection<IgniteTxEntry> readEntries() {
        return readView == null ? Collections.<IgniteTxEntry>emptyList() : readView.values();
    }

    /** {@inheritDoc} */
    @Override public Collection<IgniteTxEntry> writeEntries() {
        return writeView == null ? Collections.<IgniteTxEntry>emptyList() : writeView.values();
    }

    /** {@inheritDoc} */
    @Nullable @Override public IgniteTxEntry entry(IgniteTxKey key) {
        return txMap == null ? null : txMap.get(key);
    }

    /** {@inheritDoc} */
    @Override public void seal() {
        if (readView != null)
            readView.seal();

        if (writeView != null)
            writeView.seal();
    }

    /** {@inheritDoc} */
    @Override public GridCacheReturn implicitSingleResult() {
        return implicitRes;
    }

    /**
     * @param ret Result.
     */
    public void implicitSingleResult(GridCacheReturn ret) {
        if (ret.invokeResult())
            implicitRes.mergeEntryProcessResults(ret);
        else
            implicitRes = ret;
    }

    /**
     * @return Flag indicating whether transaction needs return value.
     */
    public boolean needReturnValue() {
        return needRetVal;
    }

    /**
     * @param needRetVal Need return value flag.
     */
    public void needReturnValue(boolean needRetVal) {
        this.needRetVal = needRetVal;
    }

    /**
     * @param snd {@code True} if values in tx entries should be replaced with transformed values and sent
     * to remote nodes.
     */
    public void sendTransformedValues(boolean snd) {
        sndTransformedVals = snd;
    }

    /**
     * @return {@code True} if should be committed after lock is acquired.
     */
    protected boolean commitAfterLock() {
        return implicit() && (!dht() || colocated());
    }

    /** {@inheritDoc} */
    @SuppressWarnings({"RedundantTypeArguments"})
    @Nullable @Override public GridTuple<CacheObject> peek(
        GridCacheContext cacheCtx,
        boolean failFast,
        KeyCacheObject key,
        CacheEntryPredicate[] filter
    ) throws GridCacheFilterFailedException {
        IgniteTxEntry e = txMap == null ? null : txMap.get(cacheCtx.txKey(key));

        if (e != null) {
            // We should look at tx entry previous value. If this is a user peek then previous
            // value is the same as value. If this is a filter evaluation peek then previous value holds
            // value visible to filter while value contains value enlisted for write.
            if (!F.isEmpty(filter) && !F.isAll(e.cached(), filter))
                return e.hasPreviousValue() ? F.t(CU.<CacheObject>failed(failFast, e.previousValue())) : null;

            return e.hasPreviousValue() ? F.t(e.previousValue()) : null;
        }

        return null;
    }

    /** {@inheritDoc} */
    @Override public IgniteInternalFuture<Boolean> loadMissing(
        final GridCacheContext cacheCtx,
        final boolean readThrough,
        boolean async,
        final Collection<KeyCacheObject> keys,
        boolean deserializePortable,
        boolean skipVals,
        final IgniteBiInClosure<KeyCacheObject, Object> c
    ) {
        if (!async) {
            try {
                if (!readThrough || !cacheCtx.readThrough()) {
                    for (KeyCacheObject key : keys)
                        c.apply(key, null);

                    return new GridFinishedFuture<>(false);
                }

                return new GridFinishedFuture<>(
                    cacheCtx.store().loadAll(this, keys, c));
            }
            catch (IgniteCheckedException e) {
                return new GridFinishedFuture<>(e);
            }
        }
        else {
            return cctx.kernalContext().closure().callLocalSafe(
                new GPC<Boolean>() {
                    @Override public Boolean call() throws Exception {
                        if (!readThrough || !cacheCtx.readThrough()) {
                            for (KeyCacheObject key : keys)
                                c.apply(key, null);

                            return false;
                        }

                        return cacheCtx.store().loadAll(IgniteTxLocalAdapter.this, keys, c);
                    }
                },
                true);
        }
    }

    /**
     * Gets minimum version present in transaction.
     *
     * @return Minimum versions.
     */
    @Override public GridCacheVersion minVersion() {
        return minVer;
    }

    /**
     * @throws IgniteCheckedException If prepare step failed.
     */
    @SuppressWarnings({"CatchGenericClass"})
    public void userPrepare() throws IgniteCheckedException {
        if (state() != PREPARING) {
            if (timedOut())
                throw new IgniteTxTimeoutCheckedException("Transaction timed out: " + this);

            TransactionState state = state();

            setRollbackOnly();

            throw new IgniteCheckedException("Invalid transaction state for prepare [state=" + state + ", tx=" + this + ']');
        }

        checkValid();

        try {
            cctx.tm().prepareTx(this);
        }
        catch (IgniteCheckedException e) {
            throw e;
        }
        catch (Throwable e) {
            setRollbackOnly();

            if (e instanceof Error)
                throw e;

            throw new IgniteCheckedException("Transaction validation produced a runtime exception: " + this, e);
        }
    }

    /** {@inheritDoc} */
    @Override public void commit() throws IgniteCheckedException {
        try {
            commitAsync().get();
        }
        finally {
            cctx.tm().resetContext();
        }
    }

    /** {@inheritDoc} */
    @Override public void prepare() throws IgniteCheckedException {
        prepareAsync().get();
    }

    /**
     * Checks that locks are in proper state for commit.
     *
     * @param entry Cache entry to check.
     */
    private void checkCommitLocks(GridCacheEntryEx entry) {
        assert ownsLockUnsafe(entry) : "Lock is not owned for commit in PESSIMISTIC mode [entry=" + entry +
            ", tx=" + this + ']';
    }

    /**
     * Gets cache entry for given key.
     *
     * @param cacheCtx Cache context.
     * @param key Key.
     * @return Cache entry.
     */
    protected GridCacheEntryEx entryEx(GridCacheContext cacheCtx, IgniteTxKey key) {
        return cacheCtx.cache().entryEx(key.key());
    }

    /**
     * Gets cache entry for given key and topology version.
     *
     * @param cacheCtx Cache context.
     * @param key Key.
     * @param topVer Topology version.
     * @return Cache entry.
     */
    protected GridCacheEntryEx entryEx(GridCacheContext cacheCtx, IgniteTxKey key, AffinityTopologyVersion topVer) {
        return cacheCtx.cache().entryEx(key.key(), topVer);
    }

    /**
     * Performs batch database operations. This commit must be called
     * before {@link #userCommit()}. This way if there is a DB failure,
     * cache transaction can still be rolled back.
     *
     * @param writeEntries Transaction write set.
     * @throws IgniteCheckedException If batch update failed.
     */
    @SuppressWarnings({"CatchGenericClass"})
    protected void batchStoreCommit(Iterable<IgniteTxEntry> writeEntries) throws IgniteCheckedException {
        if (!storeEnabled() || internal())
            return;

        Collection<CacheStoreManager> stores = stores();

        if (stores == null || stores.isEmpty())
            return;

        assert isWriteToStoreFromDhtValid(stores) : "isWriteToStoreFromDht can't be different within one transaction";

        boolean isWriteToStoreFromDht = F.first(stores).isWriteToStoreFromDht();

        if (near() || isWriteToStoreFromDht) {
            try {
                if (writeEntries != null) {
                    Map<Object, IgniteBiTuple<Object, GridCacheVersion>> putMap = null;
                    List<Object> rmvCol = null;
                    CacheStoreManager writeStore = null;

                    boolean skipNonPrimary = near() && isWriteToStoreFromDht;

                    for (IgniteTxEntry e : writeEntries) {
                        boolean skip = e.skipStore();

                        if (!skip && skipNonPrimary) {
                            skip = e.cached().isNear() ||
                                e.cached().detached() ||
                                !e.context().affinity().primary(e.cached().partition(), topologyVersion()).isLocal();
                        }

                        if (skip)
                            continue;

                        boolean intercept = e.context().config().getInterceptor() != null;

                        if (intercept || !F.isEmpty(e.entryProcessors()))
                            e.cached().unswap(false);

                        IgniteBiTuple<GridCacheOperation, CacheObject> res = applyTransformClosures(e, false);

                        GridCacheContext cacheCtx = e.context();

                        GridCacheOperation op = res.get1();
                        KeyCacheObject key = e.key();
                        CacheObject val = res.get2();
                        GridCacheVersion ver = writeVersion();

                        if (op == CREATE || op == UPDATE) {
                            // Batch-process all removes if needed.
                            if (rmvCol != null && !rmvCol.isEmpty()) {
                                assert writeStore != null;

                                writeStore.removeAll(this, rmvCol);

                                // Reset.
                                rmvCol.clear();

                                writeStore = null;
                            }

                            // Batch-process puts if cache ID has changed.
                            if (writeStore != null && writeStore != cacheCtx.store()) {
                                if (putMap != null && !putMap.isEmpty()) {
                                    writeStore.putAll(this, putMap);

                                    // Reset.
                                    putMap.clear();
                                }

                                writeStore = null;
                            }

                            if (intercept) {
                                Object interceptorVal = cacheCtx.config().getInterceptor()
                                    .onBeforePut(new CacheLazyEntry(cacheCtx, key, e.cached().rawGetOrUnmarshal(true)),
                                        CU.value(val, cacheCtx, false));

                                if (interceptorVal == null)
                                    continue;

                                val = cacheCtx.toCacheObject(cacheCtx.unwrapTemporary(interceptorVal));
                            }

                            if (writeStore == null)
                                writeStore = cacheCtx.store();

                            if (writeStore.isWriteThrough()) {
                                if (putMap == null)
                                    putMap = new LinkedHashMap<>(writeMap().size(), 1.0f);

                                putMap.put(CU.value(key, cacheCtx, false), F.t(CU.value(val, cacheCtx, false), ver));
                            }
                        }
                        else if (op == DELETE) {
                            // Batch-process all puts if needed.
                            if (putMap != null && !putMap.isEmpty()) {
                                assert writeStore != null;

                                writeStore.putAll(this, putMap);

                                // Reset.
                                putMap.clear();

                                writeStore = null;
                            }

                            if (writeStore != null && writeStore != cacheCtx.store()) {
                                if (rmvCol != null && !rmvCol.isEmpty()) {
                                    writeStore.removeAll(this, rmvCol);

                                    // Reset.
                                    rmvCol.clear();
                                }

                                writeStore = null;
                            }

                            if (intercept) {
                                IgniteBiTuple<Boolean, Object> t = cacheCtx.config().getInterceptor().onBeforeRemove(
                                    new CacheLazyEntry(cacheCtx, key, e.cached().rawGetOrUnmarshal(true)));

                                if (cacheCtx.cancelRemove(t))
                                    continue;
                            }

                            if (writeStore == null)
                                writeStore = cacheCtx.store();

                            if (writeStore.isWriteThrough()) {
                                if (rmvCol == null)
                                    rmvCol = new ArrayList<>();

                                rmvCol.add(key.value(cacheCtx.cacheObjectContext(), false));
                            }
                        }
                        else if (log.isDebugEnabled())
                            log.debug("Ignoring NOOP entry for batch store commit: " + e);
                    }

                    if (putMap != null && !putMap.isEmpty()) {
                        assert rmvCol == null || rmvCol.isEmpty();
                        assert writeStore != null;

                        // Batch put at the end of transaction.
                        writeStore.putAll(this, putMap);
                    }

                    if (rmvCol != null && !rmvCol.isEmpty()) {
                        assert putMap == null || putMap.isEmpty();
                        assert writeStore != null;

                        // Batch remove at the end of transaction.
                        writeStore.removeAll(this, rmvCol);
                    }
                }

                // Commit while locks are held.
                sessionEnd(stores, true);
            }
            catch (IgniteCheckedException ex) {
                commitError(ex);

                setRollbackOnly();

                // Safe to remove transaction from committed tx list because nothing was committed yet.
                cctx.tm().removeCommittedTx(this);

                throw ex;
            }
            catch (Throwable ex) {
                commitError(ex);

                setRollbackOnly();

                // Safe to remove transaction from committed tx list because nothing was committed yet.
                cctx.tm().removeCommittedTx(this);

                if (ex instanceof Error)
                    throw (Error)ex;

                throw new IgniteCheckedException("Failed to commit transaction to database: " + this, ex);
            }
            finally {
                if (isRollbackOnly())
                    sessionEnd(stores, false);
            }
        }
    }

    /** {@inheritDoc} */
    @SuppressWarnings({"CatchGenericClass"})
    @Override public void userCommit() throws IgniteCheckedException {
        TransactionState state = state();

        if (state != COMMITTING) {
            if (timedOut())
                throw new IgniteTxTimeoutCheckedException("Transaction timed out: " + this);

            setRollbackOnly();

            throw new IgniteCheckedException("Invalid transaction state for commit [state=" + state + ", tx=" + this + ']');
        }

        checkValid();

        boolean empty = F.isEmpty(near() ? txMap : writeMap());

        // Register this transaction as completed prior to write-phase to
        // ensure proper lock ordering for removed entries.
        // We add colocated transaction to committed set even if it is empty to correctly order
        // locks on backup nodes.
        if (!empty || colocated())
            cctx.tm().addCommittedTx(this);

        if (!empty) {
            batchStoreCommit(writeMap().values());

            try {
                cctx.tm().txContext(this);

                AffinityTopologyVersion topVer = topologyVersion();

                /*
                 * Commit to cache. Note that for 'near' transaction we loop through all the entries.
                 */
                for (IgniteTxEntry txEntry : (near() ? allEntries() : writeEntries())) {
                    GridCacheContext cacheCtx = txEntry.context();

                    GridDrType drType = cacheCtx.isDrEnabled() ? DR_PRIMARY : DR_NONE;

                    UUID nodeId = txEntry.nodeId() == null ? this.nodeId : txEntry.nodeId();

                    try {
                        while (true) {
                            try {
                                GridCacheEntryEx cached = txEntry.cached();

                                // Must try to evict near entries before committing from
                                // transaction manager to make sure locks are held.
                                if (!evictNearEntry(txEntry, false)) {
                                    if (cacheCtx.isNear() && cacheCtx.dr().receiveEnabled()) {
                                        cached.markObsolete(xidVer);

                                        break;
                                    }

                                    if (cached.detached())
                                        break;

                                    GridCacheEntryEx nearCached = null;

                                    boolean metrics = true;

                                    if (updateNearCache(cacheCtx, txEntry.key(), topVer))
                                        nearCached = cacheCtx.dht().near().peekEx(txEntry.key());
                                    else if (cacheCtx.isNear() && txEntry.locallyMapped())
                                        metrics = false;

                                    boolean evt = !isNearLocallyMapped(txEntry, false);

                                    if (!F.isEmpty(txEntry.entryProcessors()) || !F.isEmpty(txEntry.filters()))
                                        txEntry.cached().unswap(false);

                                    IgniteBiTuple<GridCacheOperation, CacheObject> res = applyTransformClosures(txEntry,
                                        true);

                                    // For near local transactions we must record DHT version
                                    // in order to keep near entries on backup nodes until
                                    // backup remote transaction completes.
                                    if (cacheCtx.isNear()) {
                                        if (txEntry.op() == CREATE || txEntry.op() == UPDATE ||
                                            txEntry.op() == DELETE || txEntry.op() == TRANSFORM)
                                            ((GridNearCacheEntry)cached).recordDhtVersion(txEntry.dhtVersion());

                                        if ((txEntry.op() == CREATE || txEntry.op() == UPDATE) &&
                                            txEntry.conflictExpireTime() == CU.EXPIRE_TIME_CALCULATE) {
                                            ExpiryPolicy expiry = cacheCtx.expiryForTxEntry(txEntry);

                                            if (expiry != null) {
                                                Duration duration = cached.hasValue() ?
                                                    expiry.getExpiryForUpdate() : expiry.getExpiryForCreation();

                                                txEntry.ttl(CU.toTtl(duration));
                                            }
                                        }
                                    }

                                    GridCacheOperation op = res.get1();
                                    CacheObject val = res.get2();

                                    // Deal with conflicts.
                                    GridCacheVersion explicitVer = txEntry.conflictVersion() != null ?
                                        txEntry.conflictVersion() : writeVersion();

                                    if ((op == CREATE || op == UPDATE) &&
                                        txEntry.conflictExpireTime() == CU.EXPIRE_TIME_CALCULATE) {
                                        ExpiryPolicy expiry = cacheCtx.expiryForTxEntry(txEntry);

                                        if (expiry != null) {
                                            Duration duration = cached.hasValue() ?
                                                expiry.getExpiryForUpdate() : expiry.getExpiryForCreation();

                                            long ttl = CU.toTtl(duration);

                                            txEntry.ttl(ttl);

                                            if (ttl == CU.TTL_ZERO)
                                                op = DELETE;
                                        }
                                    }

                                    boolean conflictNeedResolve = cacheCtx.conflictNeedResolve();

                                    GridCacheVersionConflictContext<?, ?> conflictCtx = null;

                                    if (conflictNeedResolve) {
                                        IgniteBiTuple<GridCacheOperation, GridCacheVersionConflictContext> conflictRes =
                                            conflictResolve(op, txEntry, val, explicitVer, cached);

                                        assert conflictRes != null;

                                        conflictCtx = conflictRes.get2();

                                        if (conflictCtx.isUseOld())
                                            op = NOOP;
                                        else if (conflictCtx.isUseNew()) {
                                            txEntry.ttl(conflictCtx.ttl());
                                            txEntry.conflictExpireTime(conflictCtx.expireTime());
                                        }
                                        else {
                                            assert conflictCtx.isMerge();

                                            op = conflictRes.get1();
                                            val = txEntry.context().toCacheObject(conflictCtx.mergeValue());
                                            explicitVer = writeVersion();

                                            txEntry.ttl(conflictCtx.ttl());
                                            txEntry.conflictExpireTime(conflictCtx.expireTime());
                                        }
                                    }
                                    else
                                        // Nullify explicit version so that innerSet/innerRemove will work as usual.
                                        explicitVer = null;

                                    if (sndTransformedVals || conflictNeedResolve) {
                                        assert sndTransformedVals && cacheCtx.isReplicated() || conflictNeedResolve;

                                        txEntry.value(val, true, false);
                                        txEntry.op(op);
                                        txEntry.entryProcessors(null);
                                        txEntry.conflictVersion(explicitVer);
                                    }

                                    if (op == CREATE || op == UPDATE) {
                                        GridCacheUpdateTxResult updRes = cached.innerSet(
                                            this,
                                            eventNodeId(),
                                            txEntry.nodeId(),
                                            val,
                                            false,
                                            false,
                                            txEntry.ttl(),
                                            evt,
                                            metrics,
                                            topVer,
                                            null,
                                            cached.detached() ? DR_NONE : drType,
                                            txEntry.conflictExpireTime(),
                                            cached.isNear() ? null : explicitVer,
                                            CU.subjectId(this, cctx),
                                            resolveTaskName());

                                        if (nearCached != null && updRes.success())
                                            nearCached.innerSet(
                                                null,
                                                eventNodeId(),
                                                nodeId,
                                                val,
                                                false,
                                                false,
                                                txEntry.ttl(),
                                                false,
                                                metrics,
                                                topVer,
                                                CU.empty0(),
                                                DR_NONE,
                                                txEntry.conflictExpireTime(),
                                                null,
                                                CU.subjectId(this, cctx),
                                                resolveTaskName());
                                    }
                                    else if (op == DELETE) {
                                        GridCacheUpdateTxResult updRes = cached.innerRemove(
                                            this,
                                            eventNodeId(),
                                            txEntry.nodeId(),
                                            false,
                                            false,
                                            evt,
                                            metrics,
                                            topVer,
                                            null,
                                            cached.detached()  ? DR_NONE : drType,
                                            cached.isNear() ? null : explicitVer,
                                            CU.subjectId(this, cctx),
                                            resolveTaskName());

                                        if (nearCached != null && updRes.success())
                                            nearCached.innerRemove(
                                                null,
                                                eventNodeId(),
                                                nodeId,
                                                false,
                                                false,
                                                false,
                                                metrics,
                                                topVer,
                                                CU.empty0(),
                                                DR_NONE,
                                                null,
                                                CU.subjectId(this, cctx),
                                                resolveTaskName());
                                    }
                                    else if (op == RELOAD) {
                                        cached.innerReload();

                                        if (nearCached != null)
                                            nearCached.innerReload();
                                    }
                                    else if (op == READ) {
                                        ExpiryPolicy expiry = cacheCtx.expiryForTxEntry(txEntry);

                                        if (expiry != null) {
                                            Duration duration = expiry.getExpiryForAccess();

                                            if (duration != null)
                                                cached.updateTtl(null, CU.toTtl(duration));
                                        }

                                        if (log.isDebugEnabled())
                                            log.debug("Ignoring READ entry when committing: " + txEntry);
                                    }
                                    else {
                                        if (conflictCtx == null || !conflictCtx.isUseOld()) {
                                            if (txEntry.ttl() != CU.TTL_NOT_CHANGED)
                                                cached.updateTtl(null, txEntry.ttl());
                                        }

                                        if (log.isDebugEnabled())
                                            log.debug("Ignoring NOOP entry when committing: " + txEntry);
                                    }
                                }

                                // Check commit locks after set, to make sure that
                                // we are not changing obsolete entries.
                                // (innerSet and innerRemove will throw an exception
                                // if an entry is obsolete).
                                if (txEntry.op() != READ)
                                    checkCommitLocks(cached);

                                // Break out of while loop.
                                break;
                            }
                            // If entry cached within transaction got removed.
                            catch (GridCacheEntryRemovedException ignored) {
                                if (log.isDebugEnabled())
                                    log.debug("Got removed entry during transaction commit (will retry): " + txEntry);

                                txEntry.cached(entryEx(cacheCtx, txEntry.txKey()));
                            }
                        }
                    }
                    catch (Throwable ex) {
                        // We are about to initiate transaction rollback when tx has started to committing.
                        // Need to remove version from committed list.
                        cctx.tm().removeCommittedTx(this);

                        if (X.hasCause(ex, GridCacheIndexUpdateException.class) && cacheCtx.cache().isMongoDataCache()) {
                            if (log.isDebugEnabled())
                                log.debug("Failed to update mongo document index (transaction entry will " +
                                    "be ignored): " + txEntry);

                            // Set operation to NOOP.
                            txEntry.op(NOOP);

                            setRollbackOnly();

                            throw ex;
                        }
                        else {
                            IgniteCheckedException err = new IgniteTxHeuristicCheckedException("Failed to locally write to cache " +
                                "(all transaction entries will be invalidated, however there was a window when " +
                                "entries for this transaction were visible to others): " + this, ex);

                            U.error(log, "Heuristic transaction failure.", err);

                            commitErr.compareAndSet(null, err);

                            state(UNKNOWN);

                            try {
                                // Courtesy to minimize damage.
                                uncommit();
                            }
                            catch (Throwable ex1) {
                                U.error(log, "Failed to uncommit transaction: " + this, ex1);

                                if (ex1 instanceof Error)
                                    throw ex1;
                            }

                            if (ex instanceof Error)
                                throw ex;

                            throw err;
                        }
                    }
                }
            }
            finally {
                cctx.tm().resetContext();
            }
        }

        // Do not unlock transaction entries if one-phase commit.
        if (!onePhaseCommit()) {
            if (doneFlag.compareAndSet(false, true)) {
                // Unlock all locks.
                cctx.tm().commitTx(this);

                boolean needsCompletedVersions = needsCompletedVersions();

                assert !needsCompletedVersions || completedBase != null;
                assert !needsCompletedVersions || committedVers != null;
                assert !needsCompletedVersions || rolledbackVers != null;
            }
        }
    }

    /**
     * Commits transaction to transaction manager. Used for one-phase commit transactions only.
     */
    public void tmCommit() {
        assert onePhaseCommit();

        if (doneFlag.compareAndSet(false, true)) {
            // Unlock all locks.
            cctx.tm().commitTx(this);

            state(COMMITTED);

            boolean needsCompletedVersions = needsCompletedVersions();

            assert !needsCompletedVersions || completedBase != null;
            assert !needsCompletedVersions || committedVers != null;
            assert !needsCompletedVersions || rolledbackVers != null;
        }
    }

    /** {@inheritDoc} */
    @Override public void completedVersions(
        GridCacheVersion completedBase,
        Collection<GridCacheVersion> committedVers,
        Collection<GridCacheVersion> rolledbackVers) {
        this.completedBase = completedBase;
        this.committedVers = committedVers;
        this.rolledbackVers = rolledbackVers;
    }

    /**
     * @return Completed base for ordering.
     */
    public GridCacheVersion completedBase() {
        return completedBase;
    }

    /**
     * @return Committed versions.
     */
    public Collection<GridCacheVersion> committedVersions() {
        return committedVers;
    }

    /**
     * @return Rolledback versions.
     */
    public Collection<GridCacheVersion> rolledbackVersions() {
        return rolledbackVers;
    }

    /** {@inheritDoc} */
    @Override public void userRollback() throws IgniteCheckedException {
        TransactionState state = state();

        if (state != ROLLING_BACK && state != ROLLED_BACK) {
            setRollbackOnly();

            throw new IgniteCheckedException("Invalid transaction state for rollback [state=" + state + ", tx=" + this + ']',
                commitErr.get());
        }

        if (doneFlag.compareAndSet(false, true)) {
            try {
                if (near())
                    // Must evict near entries before rolling back from
                    // transaction manager, so they will be removed from cache.
                    for (IgniteTxEntry e : allEntries())
                        evictNearEntry(e, false);

                cctx.tm().rollbackTx(this);

                if (!internal()) {
                    Collection<CacheStoreManager> stores = stores();

                    if (stores != null && !stores.isEmpty()) {
                        assert isWriteToStoreFromDhtValid(stores) :
                            "isWriteToStoreFromDht can't be different within one transaction";

                        boolean isWriteToStoreFromDht = F.first(stores).isWriteToStoreFromDht();

                        if (stores != null && !stores.isEmpty() && (near() || isWriteToStoreFromDht))
                            sessionEnd(stores, false);
                    }
                }
            }
            catch (Error | IgniteCheckedException | RuntimeException e) {
                U.addLastCause(e, commitErr.get(), log);

                throw e;
            }
        }
    }

    /**
     * @param stores Store managers.
     * @param commit Commit flag.
     * @throws IgniteCheckedException In case of error.
     */
    private void sessionEnd(Collection<CacheStoreManager> stores, boolean commit) throws IgniteCheckedException {
        Iterator<CacheStoreManager> it = stores.iterator();

        while (it.hasNext()) {
            CacheStoreManager store = it.next();

            store.sessionEnd(this, commit, !it.hasNext());
        }
    }

    /**
     * Checks if there is a cached or swapped value for
     * {@link #getAllAsync(GridCacheContext, Collection, GridCacheEntryEx, boolean, boolean, boolean, boolean)} method.
     *
     * @param cacheCtx Cache context.
     * @param keys Key to enlist.
     * @param cached Cached entry, if called from entry wrapper.
     * @param expiryPlc Explicitly specified expiry policy for entry.
     * @param map Return map.
     * @param missed Map of missed keys.
     * @param keysCnt Keys count (to avoid call to {@code Collection.size()}).
     * @param deserializePortable Deserialize portable flag.
     * @param skipVals Skip values flag.
     * @param keepCacheObjects Keep cache objects flag.
     * @param skipStore Skip store flag.
     * @throws IgniteCheckedException If failed.
     * @return Enlisted keys.
     */
    @SuppressWarnings({"RedundantTypeArguments"})
    private <K, V> Collection<KeyCacheObject> enlistRead(
        final GridCacheContext cacheCtx,
        Collection<KeyCacheObject> keys,
        @Nullable GridCacheEntryEx cached,
        @Nullable ExpiryPolicy expiryPlc,
        Map<K, V> map,
        Map<KeyCacheObject, GridCacheVersion> missed,
        int keysCnt,
        boolean deserializePortable,
        boolean skipVals,
        boolean keepCacheObjects,
        boolean skipStore
    ) throws IgniteCheckedException {
        assert !F.isEmpty(keys);
        assert keysCnt == keys.size();
        assert cached == null || F.first(keys).equals(cached.key());

        cacheCtx.checkSecurity(SecurityPermission.CACHE_READ);

        boolean single = keysCnt == 1;

        Collection<KeyCacheObject> lockKeys = null;

        AffinityTopologyVersion topVer = topologyVersion();

        // In this loop we cover only read-committed or optimistic transactions.
        // Transactions that are pessimistic and not read-committed are covered
        // outside of this loop.
        for (KeyCacheObject key : keys) {
            if (pessimistic() && !readCommitted() && !skipVals)
                addActiveCache(cacheCtx);

            IgniteTxKey txKey = cacheCtx.txKey(key);

            // Check write map (always check writes first).
            IgniteTxEntry txEntry = entry(txKey);

            // Either non-read-committed or there was a previous write.
            if (txEntry != null) {
                CacheObject val = txEntry.value();

                // Read value from locked entry in group-lock transaction as well.
                if (txEntry.hasValue()) {
                    if (!F.isEmpty(txEntry.entryProcessors()))
                        val = txEntry.applyEntryProcessors(val);

                    if (val != null)
                        cacheCtx.addResult(map, key, val, skipVals, keepCacheObjects, deserializePortable, false);
                }
                else {
                    assert txEntry.op() == TRANSFORM;

                    while (true) {
                        try {
                            Object transformClo =
                                (txEntry.op() == TRANSFORM  && cctx.gridEvents().isRecordable(EVT_CACHE_OBJECT_READ)) ?
                                    F.first(txEntry.entryProcessors()) : null;

                            val = txEntry.cached().innerGet(this,
                                /*swap*/true,
                                /*read-through*/false,
                                /*fail fast*/true,
                                /*unmarshal*/true,
                                /*metrics*/true,
                                /*event*/!skipVals,
                                /*temporary*/false,
                                CU.subjectId(this, cctx),
                                transformClo,
                                resolveTaskName(),
                                null);

                            if (val != null) {
                                if (!readCommitted() && !skipVals)
                                    txEntry.readValue(val);

                                if (!F.isEmpty(txEntry.entryProcessors()))
                                    val = txEntry.applyEntryProcessors(val);

                                cacheCtx.addResult(map,
                                    key,
                                    val,
                                    skipVals,
                                    keepCacheObjects,
                                    deserializePortable,
                                    false);
                            }
                            else
                                missed.put(key, txEntry.cached().version());

                            break;
                        }
                        catch (GridCacheFilterFailedException e) {
                            if (log.isDebugEnabled())
                                log.debug("Filter validation failed for entry: " + txEntry);

                            if (!readCommitted())
                                txEntry.readValue(e.<V>value());
                        }
                        catch (GridCacheEntryRemovedException ignored) {
                            txEntry.cached(entryEx(cacheCtx, txEntry.txKey(), topVer));
                        }
                    }
                }
            }
            // First time access within transaction.
            else {
                if (lockKeys == null && !skipVals)
                    lockKeys = single ? Collections.singleton(key) : new ArrayList<KeyCacheObject>(keysCnt);

                if (!single && !skipVals)
                    lockKeys.add(key);

                while (true) {
                    GridCacheEntryEx entry;

                    if (cached != null) {
                        entry = cached;

                        cached = null;
                    }
                    else
                        entry = entryEx(cacheCtx, txKey, topVer);

                    try {
                        GridCacheVersion ver = entry.version();

                        CacheObject val = null;

                        if (!pessimistic() || readCommitted() && !skipVals) {
                            IgniteCacheExpiryPolicy accessPlc =
                                optimistic() ? accessPolicy(cacheCtx, txKey, expiryPlc) : null;

                            // This call will check for filter.
                            val = entry.innerGet(this,
                                /*swap*/true,
                                /*no read-through*/false,
                                /*fail-fast*/true,
                                /*unmarshal*/true,
                                /*metrics*/true,
                                /*event*/true,
                                /*temporary*/false,
                                CU.subjectId(this, cctx),
                                null,
                                resolveTaskName(),
                                accessPlc);

                            if (val != null) {
                                cacheCtx.addResult(map,
                                    key,
                                    val,
                                    skipVals,
                                    keepCacheObjects,
                                    deserializePortable,
                                    false);
                            }
                            else
                                missed.put(key, ver);
                        }
                        else
                            // We must wait for the lock in pessimistic mode.
                            missed.put(key, ver);

                        if (!readCommitted() && !skipVals) {
                            txEntry = addEntry(READ,
                                val,
                                null,
                                null,
                                entry,
                                expiryPlc,
                                null,
                                true,
                                -1L,
                                -1L,
                                null,
                                skipStore);


                            // As optimization, mark as checked immediately
                            // for non-pessimistic if value is not null.
                            if (val != null && !pessimistic())
                                txEntry.markValid();
                        }

                        break; // While.
                    }
                    catch (GridCacheEntryRemovedException ignored) {
                        if (log.isDebugEnabled())
                            log.debug("Got removed entry in transaction getAllAsync(..) (will retry): " + key);
                    }
                    catch (GridCacheFilterFailedException e) {
                        if (log.isDebugEnabled())
                            log.debug("Filter validation failed for entry: " + entry);

                        if (!readCommitted()) {
                            // Value for which failure occurred.
                            CacheObject val = e.value();

                            txEntry = addEntry(READ,
                                val,
                                null,
                                null,
                                entry,
                                expiryPlc,
                                CU.empty0(),
                                false,
                                -1L,
                                -1L,
                                null,
                                skipStore);

                            // Mark as checked immediately for non-pessimistic.
                            if (val != null && !pessimistic())
                                txEntry.markValid();
                        }

                        break; // While loop.
                    }
                    finally {
                        if (cacheCtx.isNear() && entry != null && readCommitted()) {
                            if (cacheCtx.affinity().belongs(cacheCtx.localNode(), entry.partition(), topVer)) {
                                if (entry.markObsolete(xidVer))
                                    cacheCtx.cache().removeEntry(entry);
                            }
                        }
                    }
                }
            }
        }

        return lockKeys != null ? lockKeys : Collections.<KeyCacheObject>emptyList();
    }

    /**
     * @param ctx Cache context.
     * @param key Key.
     * @param expiryPlc Expiry policy.
     * @return Expiry policy wrapper for entries accessed locally in optimistic transaction.
     */
    protected IgniteCacheExpiryPolicy accessPolicy(
        GridCacheContext ctx,
        IgniteTxKey key,
        @Nullable ExpiryPolicy expiryPlc
    ) {
        return null;
    }

    /**
     * Adds skipped key.
     *
     * @param skipped Skipped set (possibly {@code null}).
     * @param key Key to add.
     * @return Skipped set.
     */
    private Set<KeyCacheObject> skip(Set<KeyCacheObject> skipped, KeyCacheObject key) {
        if (skipped == null)
            skipped = new GridLeanSet<>();

        skipped.add(key);

        if (log.isDebugEnabled())
            log.debug("Added key to skipped set: " + key);

        return skipped;
    }

    /**
     * Loads all missed keys for
     * {@link #getAllAsync(GridCacheContext, Collection, GridCacheEntryEx, boolean, boolean, boolean, boolean)} method.
     *
     * @param cacheCtx Cache context.
     * @param map Return map.
     * @param missedMap Missed keys.
     * @param redos Keys to retry.
     * @param deserializePortable Deserialize portable flag.
     * @param skipVals Skip values flag.
     * @param keepCacheObjects Keep cache objects flag.
     * @param skipStore Skip store flag.
     * @return Loaded key-value pairs.
     */
    private <K, V> IgniteInternalFuture<Map<K, V>> checkMissed(
        final GridCacheContext cacheCtx,
        final Map<K, V> map,
        final Map<KeyCacheObject, GridCacheVersion> missedMap,
        @Nullable final Collection<KeyCacheObject> redos,
        final boolean deserializePortable,
        final boolean skipVals,
        final boolean keepCacheObjects,
        final boolean skipStore
    ) {
        assert redos != null || pessimistic();

        if (log.isDebugEnabled())
            log.debug("Loading missed values for missed map: " + missedMap);

        final Collection<KeyCacheObject> loaded = new HashSet<>();

        return new GridEmbeddedFuture<>(
            new C2<Boolean, Exception, Map<K, V>>() {
                @Override public Map<K, V> apply(Boolean b, Exception e) {
                    if (e != null) {
                        setRollbackOnly();

                        throw new GridClosureException(e);
                    }

                    if (!b && !readCommitted()) {
                        // There is no store - we must mark the entries.
                        for (KeyCacheObject key : missedMap.keySet()) {
                            IgniteTxEntry txEntry = entry(cacheCtx.txKey(key));

                            if (txEntry != null)
                                txEntry.markValid();
                        }
                    }

                    if (readCommitted()) {
                        Collection<KeyCacheObject> notFound = new HashSet<>(missedMap.keySet());

                        notFound.removeAll(loaded);

                        // In read-committed mode touch entries that have just been read.
                        for (KeyCacheObject key : notFound) {
                            IgniteTxEntry txEntry = entry(cacheCtx.txKey(key));

                            GridCacheEntryEx entry = txEntry == null ? cacheCtx.cache().peekEx(key) :
                                txEntry.cached();

                            if (entry != null)
                                cacheCtx.evicts().touch(entry, topologyVersion());
                        }
                    }

                    return map;
                }
            },
            loadMissing(
                cacheCtx,
                !skipStore,
                false,
                missedMap.keySet(),
                deserializePortable,
                skipVals,
                new CI2<KeyCacheObject, Object>() {
                    /** */
                    private GridCacheVersion nextVer;

                    @Override public void apply(KeyCacheObject key, Object val) {
                        if (isRollbackOnly()) {
                            if (log.isDebugEnabled())
                                log.debug("Ignoring loaded value for read because transaction was rolled back: " +
                                    IgniteTxLocalAdapter.this);

                            return;
                        }

                        GridCacheVersion ver = missedMap.get(key);

                        if (ver == null) {
                            if (log.isDebugEnabled())
                                log.debug("Value from storage was never asked for [key=" + key + ", val=" + val + ']');

                            return;
                        }

                        CacheObject cacheVal = cacheCtx.toCacheObject(val);

                        CacheObject visibleVal = cacheVal;

                        IgniteTxKey txKey = cacheCtx.txKey(key);

                        IgniteTxEntry txEntry = entry(txKey);

                        if (txEntry != null) {
                            if (!readCommitted())
                                txEntry.readValue(cacheVal);

                            if (!F.isEmpty(txEntry.entryProcessors()))
                                visibleVal = txEntry.applyEntryProcessors(visibleVal);
                        }

                        // In pessimistic mode we hold the lock, so filter validation
                        // should always be valid.
                        if (pessimistic())
                            ver = null;

                        // Initialize next version.
                        if (nextVer == null)
                            nextVer = cctx.versions().next(topologyVersion());

                        while (true) {
                            assert txEntry != null || readCommitted() || skipVals;

                            GridCacheEntryEx e = txEntry == null ? entryEx(cacheCtx, txKey) : txEntry.cached();

                            try {
                                // Must initialize to true since even if filter didn't pass,
                                // we still record the transaction value.
                                boolean set;

                                try {
                                    set = e.versionedValue(cacheVal, ver, nextVer);
                                }
                                catch (GridCacheEntryRemovedException ignore) {
                                    if (log.isDebugEnabled())
                                        log.debug("Got removed entry in transaction getAll method " +
                                            "(will try again): " + e);

                                    if (pessimistic() && !readCommitted() && !isRollbackOnly()) {
                                        U.error(log, "Inconsistent transaction state (entry got removed while " +
                                            "holding lock) [entry=" + e + ", tx=" + IgniteTxLocalAdapter.this + "]");

                                        setRollbackOnly();

                                        return;
                                    }

                                    if (txEntry != null)
                                        txEntry.cached(entryEx(cacheCtx, txKey));

                                    continue; // While loop.
                                }

                                // In pessimistic mode, we should always be able to set.
                                assert set || !pessimistic();

                                if (readCommitted() || skipVals) {
                                    cacheCtx.evicts().touch(e, topologyVersion());

                                    if (visibleVal != null) {
                                        cacheCtx.addResult(map,
                                            key,
                                            visibleVal,
                                            skipVals,
                                            keepCacheObjects,
                                            deserializePortable,
                                            false);
                                    }
                                }
                                else {
                                    assert txEntry != null;

                                    txEntry.setAndMarkValid(cacheVal);

                                    if (visibleVal != null) {
                                        cacheCtx.addResult(map,
                                            key,
                                            visibleVal,
                                            skipVals,
                                            keepCacheObjects,
                                            deserializePortable,
                                            false);
                                    }
                                }

                                loaded.add(key);

                                if (log.isDebugEnabled())
                                    log.debug("Set value loaded from store into entry from transaction [set=" + set +
                                        ", matchVer=" + ver + ", newVer=" + nextVer + ", entry=" + e + ']');

                                break; // While loop.
                            }
                            catch (IgniteCheckedException ex) {
                                throw new IgniteException("Failed to put value for cache entry: " + e, ex);
                            }
                        }
                    }
                })
        );
    }

    /** {@inheritDoc} */
    @Override public <K, V> IgniteInternalFuture<Map<K, V>> getAllAsync(
        final GridCacheContext cacheCtx,
        Collection<KeyCacheObject> keys,
        @Nullable GridCacheEntryEx cached,
        final boolean deserializePortable,
        final boolean skipVals,
        final boolean keepCacheObjects,
        final boolean skipStore) {
        if (F.isEmpty(keys))
            return new GridFinishedFuture<>(Collections.<K, V>emptyMap());

        init();

        int keysCnt = keys.size();

        boolean single = keysCnt == 1;

        try {
            checkValid();

            final Map<K, V> retMap = new GridLeanMap<>(keysCnt);

            final Map<KeyCacheObject, GridCacheVersion> missed = new GridLeanMap<>(pessimistic() ? keysCnt : 0);

            CacheOperationContext opCtx = cacheCtx.operationContextPerCall();

            ExpiryPolicy expiryPlc = opCtx != null ? opCtx.expiry() : null;

            final Collection<KeyCacheObject> lockKeys = enlistRead(cacheCtx,
                keys,
                cached,
                expiryPlc,
                retMap,
                missed,
                keysCnt,
                deserializePortable,
                skipVals,
                keepCacheObjects,
                skipStore);

            if (single && missed.isEmpty())
                return new GridFinishedFuture<>(retMap);

            // Handle locks.
            if (pessimistic() && !readCommitted() && !skipVals) {
                if (expiryPlc == null)
                    expiryPlc = cacheCtx.expiry();

                long accessTtl = expiryPlc != null ? CU.toTtl(expiryPlc.getExpiryForAccess()) : CU.TTL_NOT_CHANGED;

                IgniteInternalFuture<Boolean> fut = cacheCtx.cache().txLockAsync(lockKeys,
                    lockTimeout(),
                    this,
                    true,
                    true,
                    isolation,
                    isInvalidate(),
                    accessTtl);

                PLC2<Map<K, V>> plc2 = new PLC2<Map<K, V>>() {
                    @Override public IgniteInternalFuture<Map<K, V>> postLock() throws IgniteCheckedException {
                        if (log.isDebugEnabled())
                            log.debug("Acquired transaction lock for read on keys: " + lockKeys);

                        // Load keys only after the locks have been acquired.
                        for (KeyCacheObject cacheKey : lockKeys) {
                            K keyVal =
                                (K)(keepCacheObjects ? cacheKey : cacheKey.value(cacheCtx.cacheObjectContext(), false));

                            if (retMap.containsKey(keyVal))
                                // We already have a return value.
                                continue;

                            IgniteTxKey txKey = cacheCtx.txKey(cacheKey);

                            IgniteTxEntry txEntry = entry(txKey);

                            assert txEntry != null;

                            // Check if there is cached value.
                            while (true) {
                                GridCacheEntryEx cached = txEntry.cached();

                                try {
                                    Object transformClo =
                                        (!F.isEmpty(txEntry.entryProcessors()) &&
                                            cctx.gridEvents().isRecordable(EVT_CACHE_OBJECT_READ)) ?
                                            F.first(txEntry.entryProcessors()) : null;

                                    CacheObject val = cached.innerGet(IgniteTxLocalAdapter.this,
                                        cacheCtx.isSwapOrOffheapEnabled(),
                                        /*read-through*/false,
                                        /*fail-fast*/true,
                                        /*unmarshal*/true,
                                        /*metrics*/true,
                                        /*events*/!skipVals,
                                        /*temporary*/true,
                                        CU.subjectId(IgniteTxLocalAdapter.this, cctx),
                                        transformClo,
                                        resolveTaskName(),
                                        null);

                                    // If value is in cache and passed the filter.
                                    if (val != null) {
                                        missed.remove(cacheKey);

                                        txEntry.setAndMarkValid(val);

                                        if (!F.isEmpty(txEntry.entryProcessors()))
                                            val = txEntry.applyEntryProcessors(val);

                                        cacheCtx.addResult(retMap,
                                            cacheKey,
                                            val,
                                            skipVals,
                                            keepCacheObjects,
                                            deserializePortable,
                                            false);
                                    }

                                    // Even though we bring the value back from lock acquisition,
                                    // we still need to recheck primary node for consistent values
                                    // in case of concurrent transactional locks.

                                    break; // While.
                                }
                                catch (GridCacheEntryRemovedException ignore) {
                                    if (log.isDebugEnabled())
                                        log.debug("Got removed exception in get postLock (will retry): " +
                                            cached);

                                    txEntry.cached(entryEx(cacheCtx, txKey));
                                }
                                catch (GridCacheFilterFailedException e) {
                                    // Failed value for the filter.
                                    CacheObject val = e.value();

                                    if (val != null) {
                                        // If filter fails after lock is acquired, we don't reload,
                                        // regardless if value is null or not.
                                        missed.remove(cacheKey);

                                        txEntry.setAndMarkValid(val);
                                    }

                                    break; // While.
                                }
                            }
                        }

                        if (!missed.isEmpty() && cacheCtx.isLocal()) {
                            return checkMissed(cacheCtx,
                                retMap,
                                missed,
                                null,
                                deserializePortable,
                                skipVals,
                                keepCacheObjects,
                                skipStore);
                        }

                        return new GridFinishedFuture<>(Collections.<K, V>emptyMap());
                    }
                };

                FinishClosure<Map<K, V>> finClos = new FinishClosure<Map<K, V>>() {
                    @Override Map<K, V> finish(Map<K, V> loaded) {
                        retMap.putAll(loaded);

                        return retMap;
                    }
                };

                if (fut.isDone()) {
                    try {
                        IgniteInternalFuture<Map<K, V>> fut1 = plc2.apply(fut.get(), null);

                        return fut1.isDone() ?
                            new GridFinishedFuture<>(finClos.apply(fut1.get(), null)) :
                            new GridEmbeddedFuture<>(finClos, fut1);
                    }
                    catch (GridClosureException e) {
                        return new GridFinishedFuture<>(e.unwrap());
                    }
                    catch (IgniteCheckedException e) {
                        try {
                            return plc2.apply(false, e);
                        }
                        catch (Exception e1) {
                            return new GridFinishedFuture<>(e1);
                        }
                    }
                }
                else {
                    return new GridEmbeddedFuture<>(
                        fut,
                        plc2,
                        finClos);
                }
            }
            else {
                assert optimistic() || readCommitted() || skipVals;

                final Collection<KeyCacheObject> redos = new ArrayList<>();

                if (!missed.isEmpty()) {
                    if (!readCommitted())
                        for (Iterator<KeyCacheObject> it = missed.keySet().iterator(); it.hasNext(); ) {
                            KeyCacheObject cacheKey = it.next();

                            K keyVal =
                                (K)(keepCacheObjects ? cacheKey : cacheKey.value(cacheCtx.cacheObjectContext(), false));

                            if (retMap.containsKey(keyVal))
                                it.remove();
                        }

                    if (missed.isEmpty())
                        return new GridFinishedFuture<>(retMap);

                    IgniteInternalFuture<Map<K, V>> fut0 = checkMissed(cacheCtx,
                        retMap,
                        missed,
                        redos,
                        deserializePortable,
                        skipVals,
                        keepCacheObjects,
                        skipStore);

                    return new GridEmbeddedFuture<>(
                        // First future.
                        fut0,
                        // Closure that returns another future, based on result from first.
                        new PMC<Map<K, V>>() {
                            @Override public IgniteInternalFuture<Map<K, V>> postMiss(Map<K, V> map) {
                                if (redos.isEmpty())
                                    return new GridFinishedFuture<>(
                                        Collections.<K, V>emptyMap());

                                if (log.isDebugEnabled())
                                    log.debug("Starting to future-recursively get values for keys: " + redos);

                                // Future recursion.
                                return getAllAsync(cacheCtx,
                                    redos,
                                    null,
                                    deserializePortable,
                                    skipVals,
                                    true,
                                    skipStore);
                            }
                        },
                        // Finalize.
                        new FinishClosure<Map<K, V>>() {
                            @Override Map<K, V> finish(Map<K, V> loaded) {
                                for (Map.Entry<K, V> entry : loaded.entrySet()) {
                                    KeyCacheObject cacheKey = (KeyCacheObject)entry.getKey();

                                    IgniteTxEntry txEntry = entry(cacheCtx.txKey(cacheKey));

                                    CacheObject val = (CacheObject)entry.getValue();

                                    if (!readCommitted())
                                        txEntry.readValue(val);

                                    if (!F.isEmpty(txEntry.entryProcessors()))
                                        val = txEntry.applyEntryProcessors(val);

                                    cacheCtx.addResult(retMap,
                                        cacheKey,
                                        val,
                                        skipVals,
                                        keepCacheObjects,
                                        deserializePortable,
                                        false);
                                }

                                return retMap;
                            }
                        }
                    );
                }

                return new GridFinishedFuture<>(retMap);
            }
        }
        catch (IgniteCheckedException e) {
            setRollbackOnly();

            return new GridFinishedFuture<>(e);
        }
    }

    /** {@inheritDoc} */
    @SuppressWarnings("unchecked")
    @Override public <K, V> IgniteInternalFuture<GridCacheReturn> putAllAsync(
        GridCacheContext cacheCtx,
        Map<? extends K, ? extends V> map,
        boolean retval,
        @Nullable GridCacheEntryEx cached,
        long ttl,
        CacheEntryPredicate[] filter
    ) {
        return (IgniteInternalFuture<GridCacheReturn>)putAllAsync0(cacheCtx,
            map,
            null,
            null,
            null,
            retval,
            cached,
            filter);
    }

    /** {@inheritDoc} */
    @Override public IgniteInternalFuture<?> putAllDrAsync(
        GridCacheContext cacheCtx,
        Map<KeyCacheObject, GridCacheDrInfo> drMap
    ) {
        return this.<Object, Object>putAllAsync0(cacheCtx,
                                                 null,
                                                 null,
                                                 null,
                                                 drMap,
                                                 false,
                                                 null,
                                                 null);
    }

    /** {@inheritDoc} */
    @SuppressWarnings("unchecked")
    @Override public <K, V, T> IgniteInternalFuture<GridCacheReturn> invokeAsync(
        GridCacheContext cacheCtx,
        @Nullable Map<? extends K, ? extends EntryProcessor<K, V, Object>> map,
        Object... invokeArgs
    ) {
        return (IgniteInternalFuture<GridCacheReturn>)putAllAsync0(cacheCtx,
            null,
            map,
            invokeArgs,
            null,
            true,
            null,
            null);
    }

    /** {@inheritDoc} */
    @Override public IgniteInternalFuture<?> removeAllDrAsync(
        GridCacheContext cacheCtx,
        Map<KeyCacheObject, GridCacheVersion> drMap
    ) {
        return removeAllAsync0(cacheCtx, null, drMap, null, false, null);
    }

    /**
     * Checks filter for non-pessimistic transactions.
     *
     * @param cached Cached entry.
     * @param filter Filter to check.
     * @return {@code True} if passed or pessimistic.
     * @throws IgniteCheckedException If failed.
     */
    private <K, V> boolean filter(GridCacheEntryEx cached,
        CacheEntryPredicate[] filter) throws IgniteCheckedException {
        return pessimistic() || (optimistic() && implicit()) || cached.context().isAll(cached, filter);
    }

    /**
     * Internal routine for <tt>putAll(..)</tt>
     *
     * @param cacheCtx Cache context.
     * @param keys Keys to enlist.
     * @param cached Cached entry.
     * @param expiryPlc Explicitly specified expiry policy for entry.
     * @param implicit Implicit flag.
     * @param lookup Value lookup map ({@code null} for remove).
     * @param invokeMap Map with entry processors for invoke operation.
     * @param invokeArgs Optional arguments for EntryProcessor.
     * @param retval Flag indicating whether a value should be returned.
     * @param lockOnly If {@code true}, then entry will be enlisted as noop.
     * @param filter User filters.
     * @param ret Return value.
     * @param enlisted Collection of keys enlisted into this transaction.
     * @param drPutMap DR put map (optional).
     * @param drRmvMap DR remove map (optional).
     * @param skipStore Skip store flag.
     * @return Future with skipped keys (the ones that didn't pass filter for pessimistic transactions).
     */
    protected <K, V> IgniteInternalFuture<Set<KeyCacheObject>> enlistWrite(
        final GridCacheContext cacheCtx,
        Collection<?> keys,
        @Nullable GridCacheEntryEx cached,
        @Nullable ExpiryPolicy expiryPlc,
        boolean implicit,
        @Nullable Map<?, ?> lookup,
        @Nullable Map<?, EntryProcessor<K, V, Object>> invokeMap,
        @Nullable Object[] invokeArgs,
        boolean retval,
        boolean lockOnly,
        CacheEntryPredicate[] filter,
        final GridCacheReturn ret,
        Collection<KeyCacheObject> enlisted,
        @Nullable Map<KeyCacheObject, GridCacheDrInfo> drPutMap,
        @Nullable Map<KeyCacheObject, GridCacheVersion> drRmvMap,
        boolean skipStore
    ) {
        assert cached == null || keys.size() == 1;
        assert cached == null || F.first(keys).equals(cached.key());

        try {
            addActiveCache(cacheCtx);
        }
        catch (IgniteCheckedException e) {
            return new GridFinishedFuture<>(e);
        }

        Set<KeyCacheObject> skipped = null;

        boolean rmv = lookup == null && invokeMap == null;

        Set<KeyCacheObject> missedForLoad = null;

        try {
            // Set transform flag for transaction.
            if (invokeMap != null)
                transform = true;

            for (Object key : keys) {
                if (key == null) {
                    rollback();

                    throw new NullPointerException("Null key.");
                }

                Object val = rmv || lookup == null ? null : lookup.get(key);
                EntryProcessor entryProcessor = invokeMap == null ? null : invokeMap.get(key);

                GridCacheVersion drVer;
                long drTtl;
                long drExpireTime;

                if (drPutMap != null) {
                    GridCacheDrInfo info = drPutMap.get(key);

                    assert info != null;

                    drVer = info.version();
                    drTtl = info.ttl();
                    drExpireTime = info.expireTime();
                }
                else if (drRmvMap != null) {
                    assert drRmvMap.get(key) != null;

                    drVer = drRmvMap.get(key);
                    drTtl = -1L;
                    drExpireTime = -1L;
                }
                else {
                    drVer = null;
                    drTtl = -1L;
                    drExpireTime = -1L;
                }

                if (!rmv && val == null && entryProcessor == null) {
                    setRollbackOnly();

                    throw new NullPointerException("Null value.");
                }

                KeyCacheObject cacheKey = cacheCtx.toCacheKeyObject(key);

                IgniteTxKey txKey = cacheCtx.txKey(cacheKey);

                IgniteTxEntry txEntry = entry(txKey);

                // First time access.
                if (txEntry == null) {
                    while (true) {
                        GridCacheEntryEx entry;

                        if (cached != null) {
                            entry = cached;

                            cached = null;
                        }
                        else {
                            entry = entryEx(cacheCtx, txKey, topologyVersion());

                            entry.unswap(false);
                        }

                        try {
                            // Check if lock is being explicitly acquired by the same thread.
                            if (!implicit && cctx.kernalContext().config().isCacheSanityCheckEnabled() &&
                                entry.lockedByThread(threadId, xidVer))
                                throw new IgniteCheckedException("Cannot access key within transaction if lock is " +
                                    "externally held [key=" + key + ", entry=" + entry + ", xidVer=" + xidVer +
                                    ", threadId=" + threadId +
                                    ", locNodeId=" + cctx.localNodeId() + ']');

                            CacheObject old = null;

                            boolean readThrough = !skipStore && !F.isEmptyOrNulls(filter) && !F.isAlwaysTrue(filter);

                            if (optimistic() && !implicit()) {
                                try {
                                    // Should read through if filter is specified.
                                    old = entry.innerGet(this,
                                        /*swap*/false,
                                        /*read-through*/readThrough && cacheCtx.loadPreviousValue(),
                                        /*fail-fast*/false,
                                        /*unmarshal*/retval,
                                        /*metrics*/retval,
                                        /*events*/retval,
                                        /*temporary*/false,
                                        CU.subjectId(this, cctx),
                                        entryProcessor,
                                        resolveTaskName(),
                                        null);
                                }
                                catch (ClusterTopologyCheckedException e) {
                                    entry.context().evicts().touch(entry, topologyVersion());

                                    throw e;
                                }
                                catch (GridCacheFilterFailedException e) {
                                    e.printStackTrace();

                                    assert false : "Empty filter failed: " + e;
                                }
                            }
                            else
                                old = retval ? entry.rawGetOrUnmarshal(false) : entry.rawGet();

                            if (!filter(entry, filter)) {
                                skipped = skip(skipped, cacheKey);

                                ret.set(cacheCtx, old, false);

                                if (!readCommitted() && old != null) {
                                    // Enlist failed filters as reads for non-read-committed mode,
                                    // so future ops will get the same values.
                                    txEntry = addEntry(READ,
                                        old,
                                        null,
                                        null,
                                        entry,
                                        null,
                                        CU.empty0(),
                                        false,
                                        -1L,
                                        -1L,
                                        null,
                                        skipStore);

                                    txEntry.markValid();
                                }

                                if (readCommitted() || old == null)
                                    cacheCtx.evicts().touch(entry, topologyVersion());

                                break; // While.
                            }

                            final GridCacheOperation op = lockOnly ? NOOP : rmv ? DELETE :
                                entryProcessor != null ? TRANSFORM : old != null ? UPDATE : CREATE;

                            txEntry = addEntry(op,
                                cacheCtx.toCacheObject(val),
                                entryProcessor,
                                invokeArgs,
                                entry,
                                expiryPlc,
                                filter,
                                true,
                                drTtl,
                                drExpireTime,
                                drVer,
                                skipStore);

                            if (!implicit() && readCommitted() && !cacheCtx.offheapTiered())
                                cacheCtx.evicts().touch(entry, topologyVersion());

                            enlisted.add(cacheKey);

                            if (!pessimistic() && !implicit()) {
                                txEntry.markValid();

                                if (old == null) {
                                    boolean load = retval && !readThrough;

                                    if (load) {
                                        if (missedForLoad == null)
                                            missedForLoad = new HashSet<>();

                                        missedForLoad.add(cacheKey);
                                    }
                                    else {
                                        assert !transform;
                                        assert txEntry.op() != TRANSFORM;

                                        if (retval)
                                            ret.set(cacheCtx, null, true);
                                        else
                                            ret.success(true);
                                    }
                                }
                                else {
                                    if (retval && !transform)
                                        ret.set(cacheCtx, old, true);
                                    else {
                                        if (txEntry.op() == TRANSFORM) {
                                            GridCacheVersion ver;

                                            try {
                                                ver = entry.version();
                                            }
                                            catch (GridCacheEntryRemovedException ex) {
                                                if (log.isDebugEnabled())
<<<<<<< HEAD
                                                    log.debug("Failed to get entry version: [msg=" +
                                                        ex.getMessage() + ']');
=======
                                                    log.debug("Failed to get entry version " +
                                                        "[err=" + ex.getMessage() + ']');
>>>>>>> 53557e32

                                                ver = null;
                                            }

                                            addInvokeResult(txEntry, old, ret, ver);
                                        }
                                        else
                                            ret.success(true);
                                    }
                                }
                            }
                            // Pessimistic.
                            else {
                                if (retval && !transform)
                                    ret.set(cacheCtx, old, true);
                                else
                                    ret.success(true);
                            }

                            break; // While.
                        }
                        catch (GridCacheEntryRemovedException ignore) {
                            if (log.isDebugEnabled())
                                log.debug("Got removed entry in transaction putAll0 method: " + entry);
                        }
                    }
                }
                else {
                    if (entryProcessor == null && txEntry.op() == TRANSFORM)
                        throw new IgniteCheckedException("Failed to enlist write value for key (cannot have update value in " +
                            "transaction after transform closure is applied): " + key);

                    GridCacheEntryEx entry = txEntry.cached();

                    CacheObject v = txEntry.value();

                    boolean del = txEntry.op() == DELETE && rmv;

                    if (!del) {
                        if (!filter(entry, filter)) {
                            skipped = skip(skipped, cacheKey);

                            ret.set(cacheCtx, v, false);

                            continue;
                        }

                        GridCacheOperation op = rmv ? DELETE : entryProcessor != null ? TRANSFORM :
                            v != null ? UPDATE : CREATE;

                        txEntry = addEntry(op,
                            cacheCtx.toCacheObject(val),
                            entryProcessor,
                            invokeArgs,
                            entry,
                            expiryPlc,
                            filter,
                            true,
                            drTtl,
                            drExpireTime,
                            drVer,
                            skipStore);

                        enlisted.add(cacheKey);

                        if (txEntry.op() == TRANSFORM) {
                            GridCacheVersion ver;

                            try {
                                ver = entry.version();
                            }
                            catch (GridCacheEntryRemovedException e) {
                                if (log.isDebugEnabled())
                                    log.debug("Failed to get entry version: [msg=" + e.getMessage() + ']');

                                ver = null;
                            }

                            addInvokeResult(txEntry, txEntry.value(), ret, ver);
                        }
                    }

                    if (!pessimistic()) {
                        txEntry.markValid();

                        if (retval && !transform)
                            ret.set(cacheCtx, v, true);
                        else
                            ret.success(true);
                    }
                }
            }
        }
        catch (IgniteCheckedException e) {
            return new GridFinishedFuture<>(e);
        }

        if (missedForLoad != null) {
            IgniteInternalFuture<Boolean> fut = loadMissing(
                cacheCtx,
                /*read through*/cacheCtx.config().isLoadPreviousValue() && !skipStore,
                /*async*/true,
                missedForLoad,
                deserializePortables(cacheCtx),
                /*skip values*/false,
                new CI2<KeyCacheObject, Object>() {
                    @Override public void apply(KeyCacheObject key, Object val) {
                        if (log.isDebugEnabled())
                            log.debug("Loaded value from remote node [key=" + key + ", val=" + val + ']');

                        IgniteTxEntry e = entry(new IgniteTxKey(key, cacheCtx.cacheId()));

                        assert e != null;

                        CacheObject cacheVal = cacheCtx.toCacheObject(val);

                        if (e.op() == TRANSFORM) {
                            GridCacheVersion ver;

                            try {
                                ver = e.cached().version();
                            }
                            catch (GridCacheEntryRemovedException ex) {
                                if (log.isDebugEnabled())
                                    log.debug("Failed to get entry version: [msg=" + ex.getMessage() + ']');

                                ver = null;
                            }

                            addInvokeResult(e, cacheVal, ret, ver);
                        }
                        else
                            ret.set(cacheCtx, cacheVal, true);
                    }
                });

            return new GridEmbeddedFuture<>(
                new C2<Boolean, Exception, Set<KeyCacheObject>>() {
                    @Override public Set<KeyCacheObject> apply(Boolean b, Exception e) {
                        if (e != null)
                            throw new GridClosureException(e);

                        return Collections.emptySet();
                    }
                }, fut
            );
        }

        return new GridFinishedFuture<>(skipped);
    }

    /**
     * Post lock processing for put or remove.
     *
     * @param cacheCtx Context.
     * @param keys Keys.
     * @param failed Collection of potentially failed keys (need to populate in this method).
     * @param ret Return value.
     * @param rmv {@code True} if remove.
     * @param retval Flag to return value or not.
     * @param read {@code True} if read.
     * @param accessTtl TTL for read operation.
     * @param filter Filter to check entries.
     * @return Failed keys.
     * @throws IgniteCheckedException If error.
     * @param computeInvoke If {@code true} computes return value for invoke operation.
     */
    @SuppressWarnings("unchecked")
    protected Set<KeyCacheObject> postLockWrite(
        GridCacheContext cacheCtx,
        Iterable<KeyCacheObject> keys,
        Set<KeyCacheObject> failed,
        GridCacheReturn ret,
        boolean rmv,
        boolean retval,
        boolean read,
        long accessTtl,
        CacheEntryPredicate[] filter,
        boolean computeInvoke
    ) throws IgniteCheckedException {
        for (KeyCacheObject k : keys) {
            IgniteTxEntry txEntry = entry(cacheCtx.txKey(k));

            if (txEntry == null)
                throw new IgniteCheckedException("Transaction entry is null (most likely collection of keys passed into cache " +
                    "operation was changed before operation completed) [missingKey=" + k + ", tx=" + this + ']');

            while (true) {
                GridCacheEntryEx cached = txEntry.cached();

                try {
                    assert cached.detached() || cached.lockedByThread(threadId) || isRollbackOnly() :
                        "Transaction lock is not acquired [entry=" + cached + ", tx=" + this +
                            ", nodeId=" + cctx.localNodeId() + ", threadId=" + threadId + ']';

                    if (log.isDebugEnabled())
                        log.debug("Post lock write entry: " + cached);

                    CacheObject v = txEntry.previousValue();
                    boolean hasPrevVal = txEntry.hasPreviousValue();

                    if (onePhaseCommit())
                        filter = txEntry.filters();

                    // If we have user-passed filter, we must read value into entry for peek().
                    if (!F.isEmptyOrNulls(filter) && !F.isAlwaysTrue(filter))
                        retval = true;

                    boolean invoke = txEntry.op() == TRANSFORM;

                    if (retval || invoke) {
                        if (!cacheCtx.isNear()) {
                            try {
                                if (!hasPrevVal) {
                                    boolean readThrough =
                                        (invoke || cacheCtx.loadPreviousValue()) && !txEntry.skipStore();

                                    v = cached.innerGet(this,
                                        /*swap*/true,
                                        readThrough,
                                        /*failFast*/false,
                                        /*unmarshal*/true,
                                        /*metrics*/!invoke,
                                        /*event*/!invoke && !dht(),
                                        /*temporary*/false,
                                        CU.subjectId(this, cctx),
                                        null,
                                        resolveTaskName(),
                                        null);
                                }
                            }
                            catch (GridCacheFilterFailedException e) {
                                e.printStackTrace();

                                assert false : "Empty filter failed: " + e;
                            }
                        }
                        else {
                            if (!hasPrevVal)
                                v = cached.rawGetOrUnmarshal(false);
                        }

                        if (txEntry.op() == TRANSFORM) {
                            if (computeInvoke) {
                                GridCacheVersion ver;

                                try {
                                    ver = cached.version();
                                }
                                catch (GridCacheEntryRemovedException e) {
                                    if (log.isDebugEnabled())
                                        log.debug("Failed to get entry version: [msg=" + e.getMessage() + ']');

                                    ver = null;
                                }

                                addInvokeResult(txEntry, v, ret, ver);
                            }
                        }
                        else
                            ret.value(cacheCtx, v);
                    }

                    boolean pass = F.isEmpty(filter) || cacheCtx.isAll(cached, filter);

                    // For remove operation we return true only if we are removing s/t,
                    // i.e. cached value is not null.
                    ret.success(pass && (!retval ? !rmv || cached.hasValue() || v != null : !rmv || v != null));

                    if (onePhaseCommit())
                        txEntry.filtersPassed(pass);

                    boolean updateTtl = read;

                    if (pass) {
                        txEntry.markValid();

                        if (log.isDebugEnabled())
                            log.debug("Filter passed in post lock for key: " + k);
                    }
                    else {
                        failed = skip(failed, k);

                        // Revert operation to previous. (if no - NOOP, so entry will be unlocked).
                        txEntry.setAndMarkValid(txEntry.previousOperation(), cacheCtx.toCacheObject(ret.value()));
                        txEntry.filters(CU.empty0());
                        txEntry.filtersSet(false);

                        updateTtl = !cacheCtx.putIfAbsentFilter(filter);
                    }

                    if (updateTtl) {
                        if (!read) {
                            ExpiryPolicy expiryPlc = cacheCtx.expiryForTxEntry(txEntry);

                            if (expiryPlc != null)
                                txEntry.ttl(CU.toTtl(expiryPlc.getExpiryForAccess()));
                        }
                        else
                            txEntry.ttl(accessTtl);
                    }

                    break; // While.
                }
                // If entry cached within transaction got removed before lock.
                catch (GridCacheEntryRemovedException ignore) {
                    if (log.isDebugEnabled())
                        log.debug("Got removed entry in putAllAsync method (will retry): " + cached);

                    txEntry.cached(entryEx(cached.context(), txEntry.txKey()));
                }
            }
        }

        if (log.isDebugEnabled())
            log.debug("Entries that failed after lock filter check: " + failed);

        return failed;
    }

    /**
     * @param txEntry Entry.
     * @param cacheVal Value.
     * @param ret Return value to update.
     * @param ver Entry version.
     */
    private void addInvokeResult(IgniteTxEntry txEntry, CacheObject cacheVal, GridCacheReturn ret,
        GridCacheVersion ver) {
        GridCacheContext ctx = txEntry.context();

        Object key0 = null;
        Object val0 = null;

        try {
            Object res = null;

            for (T2<EntryProcessor<Object, Object, Object>, Object[]> t : txEntry.entryProcessors()) {
                CacheInvokeEntry<Object, Object> invokeEntry =
                    new CacheInvokeEntry(txEntry.context(), txEntry.key(), key0, cacheVal, val0, ver);

                EntryProcessor<Object, Object, ?> entryProcessor = t.get1();

                res = entryProcessor.process(invokeEntry, t.get2());

                val0 = invokeEntry.value();

                key0 = invokeEntry.key();
            }

            if (res != null)
                ret.addEntryProcessResult(ctx, txEntry.key(), key0, res, null);
        }
        catch (Exception e) {
            ret.addEntryProcessResult(ctx, txEntry.key(), key0, null, e);
        }
    }

    /**
     * @param cacheCtx Cache context.
     * @throws IgniteCheckedException If updates are not allowed.
     */
    private void checkUpdatesAllowed(GridCacheContext cacheCtx) throws IgniteCheckedException {
        if (!cacheCtx.updatesAllowed()) {
            throw new IgniteTxRollbackCheckedException(new CacheException(
                "Updates are not allowed for transactional cache: " + cacheCtx.name() + ". Configure " +
                "persistence store on client or use remote closure execution to start transactions " +
                "from server nodes."));
        }
    }

    /**
     * Internal method for all put and transform operations. Only one of {@code map}, {@code transformMap}
     * maps must be non-null.
     *
     * @param cacheCtx Context.
     * @param map Key-value map to store.
     * @param invokeMap Invoke map.
     * @param invokeArgs Optional arguments for EntryProcessor.
     * @param drMap DR map.
     * @param retval Key-transform value map to store.
     * @param cached Cached entry, if any.
     * @param filter Filter.
     * @return Operation future.
     */
    @SuppressWarnings("unchecked")
    private <K, V> IgniteInternalFuture putAllAsync0(
        final GridCacheContext cacheCtx,
        @Nullable Map<? extends K, ? extends V> map,
        @Nullable Map<? extends K, ? extends EntryProcessor<K, V, Object>> invokeMap,
        @Nullable final Object[] invokeArgs,
        @Nullable final Map<KeyCacheObject, GridCacheDrInfo> drMap,
        final boolean retval,
        @Nullable GridCacheEntryEx cached,
        @Nullable final CacheEntryPredicate[] filter
    ) {
        assert filter == null || invokeMap == null;

        try {
            checkUpdatesAllowed(cacheCtx);
        }
        catch (IgniteCheckedException e) {
            return new GridFinishedFuture(e);
        }

        cacheCtx.checkSecurity(SecurityPermission.CACHE_PUT);

        if (retval)
            needReturnValue(true);

        // Cached entry may be passed only from entry wrapper.
        final Map<?, ?> map0;
        final Map<?, EntryProcessor<K, V, Object>> invokeMap0;

        if (drMap != null) {
            assert map == null;

            map0 = F.viewReadOnly(drMap, new IgniteClosure<GridCacheDrInfo, Object>() {
                @Override public Object apply(GridCacheDrInfo val) {
                    return val.value();
                }
            });

            invokeMap0 = null;
        }
        else {
            map0 = map;
            invokeMap0 = (Map<K, EntryProcessor<K, V, Object>>)invokeMap;
        }

        if (log.isDebugEnabled())
            log.debug("Called putAllAsync(...) [tx=" + this + ", map=" + map0 + ", retval=" + retval + "]");

        assert map0 != null || invokeMap0 != null;
        assert cached == null ||
            (map0 != null && map0.size() == 1) || (invokeMap0 != null && invokeMap0.size() == 1);

        try {
            checkValid();
        }
        catch (IgniteCheckedException e) {
            return new GridFinishedFuture<>(e);
        }

        init();

        final GridCacheReturn ret = new GridCacheReturn(localResult(), false);

        if (F.isEmpty(map0) && F.isEmpty(invokeMap0)) {
            if (implicit())
                try {
                    commit();
                }
                catch (IgniteCheckedException e) {
                    return new GridFinishedFuture<>(e);
                }

            return new GridFinishedFuture<>(ret.success(true));
        }

        try {
            Set<?> keySet = map0 != null ? map0.keySet() : invokeMap0.keySet();

            Collection<KeyCacheObject> enlisted = new ArrayList<>();

            CacheOperationContext opCtx = cacheCtx.operationContextPerCall();

            final IgniteInternalFuture<Set<KeyCacheObject>> loadFut = enlistWrite(
                cacheCtx,
                keySet,
                cached,
                opCtx != null ? opCtx.expiry() : null,
                implicit,
                map0,
                invokeMap0,
                invokeArgs,
                retval,
                false,
                filter,
                ret,
                enlisted,
                drMap,
                null,
                opCtx != null && opCtx.skipStore());

            if (pessimistic()) {
                // Loose all skipped.
                final Set<KeyCacheObject> loaded = loadFut.get();

                final Collection<KeyCacheObject> keys = F.view(enlisted, F0.notIn(loaded));

                if (log.isDebugEnabled())
                    log.debug("Before acquiring transaction lock for put on keys: " + keys);

                IgniteInternalFuture<Boolean> fut = cacheCtx.cache().txLockAsync(keys,
                    lockTimeout(),
                    this,
                    false,
                    retval,
                    isolation,
                    isInvalidate(),
                    -1L);

                PLC1<GridCacheReturn> plc1 = new PLC1<GridCacheReturn>(ret) {
                    @Override public GridCacheReturn postLock(GridCacheReturn ret)
                        throws IgniteCheckedException
                    {
                        if (log.isDebugEnabled())
                            log.debug("Acquired transaction lock for put on keys: " + keys);

                        postLockWrite(cacheCtx,
                            keys,
                            loaded,
                            ret,
                            /*remove*/false,
                            retval,
                            /*read*/false,
                            -1L,
                            filter,
                            /*computeInvoke*/true);

                        return ret;
                    }
                };

                if (fut.isDone()) {
                    try {
                        return nonInterruptable(plc1.apply(fut.get(), null));
                    }
                    catch (GridClosureException e) {
                        return new GridFinishedFuture<>(e.unwrap());
                    }
                    catch (IgniteCheckedException e) {
                        try {
                            return nonInterruptable(plc1.apply(false, e));
                        }
                        catch (Exception e1) {
                            return new GridFinishedFuture<>(e1);
                        }
                    }
                }
                else
                    return nonInterruptable(new GridEmbeddedFuture<>(
                        fut,
                        plc1
                    ));
            }
            else {
                if (implicit()) {
                    // Should never load missing values for implicit transaction as values will be returned
                    // with prepare response, if required.
                    assert loadFut.isDone();

                    try {
                        loadFut.get();
                    }
                    catch (IgniteCheckedException e) {
                        return new GridFinishedFuture<>(e);
                    }

                    return nonInterruptable(commitAsync().chain(new CX1<IgniteInternalFuture<IgniteInternalTx>, GridCacheReturn>() {
                        @Override
                        public GridCacheReturn applyx(IgniteInternalFuture<IgniteInternalTx> txFut) throws IgniteCheckedException {
                            txFut.get();

                            return implicitRes;
                        }
                    }));
                }
                else
                    return nonInterruptable(loadFut.chain(new CX1<IgniteInternalFuture<Set<KeyCacheObject>>, GridCacheReturn>() {
                        @Override
                        public GridCacheReturn applyx(IgniteInternalFuture<Set<KeyCacheObject>> f) throws IgniteCheckedException {
                            f.get();

                            return ret;
                        }
                    }));
            }
        }
        catch (RuntimeException e) {
            for (IgniteTxEntry txEntry : txMap.values()) {
                GridCacheEntryEx cached0 = txEntry.cached();

                if (cached0 != null)
                    txEntry.context().evicts().touch(cached0, topologyVersion());
            }

            throw e;
        }
        catch (IgniteCheckedException e) {
            setRollbackOnly();

            return new GridFinishedFuture<>(e);
        }
    }

    /** {@inheritDoc} */
    @Override public <K, V> IgniteInternalFuture<GridCacheReturn> removeAllAsync(
        GridCacheContext cacheCtx,
        Collection<? extends K> keys,
        @Nullable GridCacheEntryEx cached,
        boolean retval,
        CacheEntryPredicate[] filter
    ) {
        return removeAllAsync0(cacheCtx, keys, null, cached, retval, filter);
    }

    /**
     * @param cacheCtx Cache context.
     * @param keys Keys to remove.
     * @param drMap DR map.
     * @param retval Flag indicating whether a value should be returned.
     * @param cached Cached entry, if any. Will be provided only if size of keys collection is 1.
     * @param filter Filter.
     * @return Future for asynchronous remove.
     */
    @SuppressWarnings("unchecked")
    private <K, V> IgniteInternalFuture<GridCacheReturn> removeAllAsync0(
        final GridCacheContext cacheCtx,
        @Nullable final Collection<? extends K> keys,
        @Nullable Map<KeyCacheObject, GridCacheVersion> drMap,
        @Nullable GridCacheEntryEx cached,
        final boolean retval,
        @Nullable final CacheEntryPredicate[] filter) {
        try {
            checkUpdatesAllowed(cacheCtx);
        }
        catch (IgniteCheckedException e) {
            return new GridFinishedFuture(e);
        }

        cacheCtx.checkSecurity(SecurityPermission.CACHE_REMOVE);

        if (retval)
            needReturnValue(true);

        final Collection<?> keys0;

        if (drMap != null) {
            assert keys == null;

            keys0 = drMap.keySet();
        }
        else
            keys0 = keys;

        assert keys0 != null;
        assert cached == null || keys0.size() == 1;

        if (log.isDebugEnabled())
            log.debug("Called removeAllAsync(...) [tx=" + this + ", keys=" + keys0 + ", implicit=" + implicit +
                ", retval=" + retval + "]");

        try {
            checkValid();
        }
        catch (IgniteCheckedException e) {
            return new GridFinishedFuture<>(e);
        }

        final GridCacheReturn ret = new GridCacheReturn(localResult(), false);

        if (F.isEmpty(keys0)) {
            if (implicit()) {
                try {
                    commit();
                }
                catch (IgniteCheckedException e) {
                    return new GridFinishedFuture<>(e);
                }
            }

            return new GridFinishedFuture<>(ret.success(true));
        }

        init();

        try {
            Collection<KeyCacheObject> enlisted = new ArrayList<>();

            CacheOperationContext opCtx = cacheCtx.operationContextPerCall();

            ExpiryPolicy plc;

            if (!F.isEmpty(filter))
                plc = opCtx != null ? opCtx.expiry() : null;
            else
                plc = null;

            final IgniteInternalFuture<Set<KeyCacheObject>> loadFut = enlistWrite(
                cacheCtx,
                keys0,
                /** cached entry */null,
                plc,
                implicit,
                /** lookup map */null,
                /** invoke map */null,
                /** invoke arguments */null,
                retval,
                /** lock only */false,
                filter,
                ret,
                enlisted,
                null,
                drMap,
                opCtx != null && opCtx.skipStore()
            );

            if (log.isDebugEnabled())
                log.debug("Remove keys: " + enlisted);

            // Acquire locks only after having added operation to the write set.
            // Otherwise, during rollback we will not know whether locks need
            // to be rolled back.
            if (pessimistic()) {
                // Loose all skipped.
                final Collection<KeyCacheObject> passedKeys = F.view(enlisted, F0.notIn(loadFut.get()));

                if (log.isDebugEnabled())
                    log.debug("Before acquiring transaction lock for remove on keys: " + passedKeys);

                IgniteInternalFuture<Boolean> fut = cacheCtx.cache().txLockAsync(passedKeys,
                    lockTimeout(),
                    this,
                    false,
                    retval,
                    isolation,
                    isInvalidate(),
                    -1L);

                PLC1<GridCacheReturn> plc1 = new PLC1<GridCacheReturn>(ret) {
                    @Override protected GridCacheReturn postLock(GridCacheReturn ret)
                        throws IgniteCheckedException
                    {
                        if (log.isDebugEnabled())
                            log.debug("Acquired transaction lock for remove on keys: " + passedKeys);

                        postLockWrite(cacheCtx,
                            passedKeys,
                            loadFut.get(),
                            ret,
                            /*remove*/true,
                            retval,
                            /*read*/false,
                            -1L,
                            filter,
                            /*computeInvoke*/false);

                        return ret;
                    }
                };

                if (fut.isDone()) {
                    try {
                        return nonInterruptable(plc1.apply(fut.get(), null));
                    }
                    catch (GridClosureException e) {
                        return new GridFinishedFuture<>(e.unwrap());
                    }
                    catch (IgniteCheckedException e) {
                        try {
                            return nonInterruptable(plc1.apply(false, e));
                        }
                        catch (Exception e1) {
                            return new GridFinishedFuture<>(e1);
                        }
                    }
                }
                else
                    return nonInterruptable(new GridEmbeddedFuture<>(
                        fut,
                        plc1
                    ));
            }
            else {
                if (implicit()) {
                    // Should never load missing values for implicit transaction as values will be returned
                    // with prepare response, if required.
                    assert loadFut.isDone();

                    return nonInterruptable(commitAsync().chain(new CX1<IgniteInternalFuture<IgniteInternalTx>, GridCacheReturn>() {
                        @Override public GridCacheReturn applyx(IgniteInternalFuture<IgniteInternalTx> txFut)
                            throws IgniteCheckedException {
                            txFut.get();

                            return implicitRes;
                        }
                    }));
                }
                else
                    return nonInterruptable(loadFut.chain(new CX1<IgniteInternalFuture<Set<KeyCacheObject>>, GridCacheReturn>() {
                        @Override public GridCacheReturn applyx(IgniteInternalFuture<Set<KeyCacheObject>> f)
                            throws IgniteCheckedException {
                            f.get();

                            return ret;
                        }
                    }));
            }
        }
        catch (IgniteCheckedException e) {
            setRollbackOnly();

            return new GridFinishedFuture<>(e);
        }
    }

    /**
     * @param fut Future.
     * @return Future ignoring interrupts on {@code get()}.
     */
    private <T> IgniteInternalFuture<T> nonInterruptable(IgniteInternalFuture<T> fut) {
        // Safety.
        if (fut instanceof GridFutureAdapter)
            ((GridFutureAdapter)fut).ignoreInterrupts(true);

        return fut;
    }

    /**
     * Checks if portable values should be deserialized.
     *
     * @param cacheCtx Cache context.
     * @return {@code True} if portables should be deserialized, {@code false} otherwise.
     */
    private boolean deserializePortables(GridCacheContext cacheCtx) {
        CacheOperationContext opCtx = cacheCtx.operationContextPerCall();

        return opCtx == null || !opCtx.isKeepPortable();
    }

    /**
     * Initializes read map.
     *
     * @return {@code True} if transaction was successfully  started.
     */
    public boolean init() {
        if (txMap == null) {
            txMap = new LinkedHashMap<>(txSize > 0 ? txSize : 16, 1.0f);

            readView = new IgniteTxMap(txMap, CU.reads());
            writeView = new IgniteTxMap(txMap, CU.writes());

            return cctx.tm().onStarted(this);
        }

        return true;
    }

    /**
     * Adds cache to the list of active caches in transaction.
     *
     * @param cacheCtx Cache context to add.
     * @throws IgniteCheckedException If caches already enlisted in this transaction are not compatible with given
     *      cache (e.g. they have different stores).
     */
    protected void addActiveCache(GridCacheContext cacheCtx) throws IgniteCheckedException {
        int cacheId = cacheCtx.cacheId();

        // Check if we can enlist new cache to transaction.
        if (!activeCacheIds.contains(cacheId)) {
            String err = cctx.verifyTxCompatibility(this, activeCacheIds, cacheCtx);

            if (err != null) {
                StringBuilder cacheNames = new StringBuilder();

                int idx = 0;

                for (Integer activeCacheId : activeCacheIds) {
                    cacheNames.append(cctx.cacheContext(activeCacheId).name());

                    if (idx++ < activeCacheIds.size() - 1)
                        cacheNames.append(", ");
                }

                throw new IgniteCheckedException("Failed to enlist new cache to existing transaction (" +
                    err +
                    ") [activeCaches=[" + cacheNames + "]" +
                    ", cacheName=" + cacheCtx.name() +
                    ", cacheSystem=" + cacheCtx.systemTx() +
                    ", txSystem=" + system() + ']');
            }
            else
                activeCacheIds.add(cacheId);
        }
    }

    /**
     * Checks transaction expiration.
     *
     * @throws IgniteCheckedException If transaction check failed.
     */
    protected void checkValid() throws IgniteCheckedException {
        if (isRollbackOnly()) {
            if (timedOut())
                throw new IgniteTxTimeoutCheckedException("Cache transaction timed out: " + this);

            TransactionState state = state();

            if (state == ROLLING_BACK || state == ROLLED_BACK)
                throw new IgniteTxRollbackCheckedException("Cache transaction is marked as rollback-only " +
                    "(will be rolled back automatically): " + this);

            if (state == UNKNOWN)
                throw new IgniteTxHeuristicCheckedException("Cache transaction is in unknown state " +
                    "(remote transactions will be invalidated): " + this);

            throw new IgniteCheckedException("Cache transaction marked as rollback-only: " + this);
        }

        if (remainingTime() == 0 && setRollbackOnly())
            throw new IgniteTxTimeoutCheckedException("Cache transaction timed out " +
                "(was rolled back automatically): " + this);
    }

    /** {@inheritDoc} */
    @Override public Collection<GridCacheVersion> alternateVersions() {
        return Collections.emptyList();
    }

    /**
     * @param op Cache operation.
     * @param val Value.
     * @param expiryPlc Explicitly specified expiry policy.
     * @param invokeArgs Optional arguments for EntryProcessor.
     * @param entryProcessor Entry processor.
     * @param entry Cache entry.
     * @param filter Filter.
     * @param filtersSet {@code True} if filter should be marked as set.
     * @param drTtl DR TTL (if any).
     * @param drExpireTime DR expire time (if any).
     * @param drVer DR version.
     * @param skipStore Skip store flag.
     * @return Transaction entry.
     */
    protected final IgniteTxEntry addEntry(GridCacheOperation op,
        @Nullable CacheObject val,
        @Nullable EntryProcessor entryProcessor,
        Object[] invokeArgs,
        GridCacheEntryEx entry,
        @Nullable ExpiryPolicy expiryPlc,
        CacheEntryPredicate[] filter,
        boolean filtersSet,
        long drTtl,
        long drExpireTime,
        @Nullable GridCacheVersion drVer,
        boolean skipStore) {
        assert invokeArgs == null || op == TRANSFORM;

        IgniteTxKey key = entry.txKey();

        checkInternal(key);

        TransactionState state = state();

        assert state == TransactionState.ACTIVE || timedOut() :
            "Invalid tx state for adding entry [op=" + op + ", val=" + val + ", entry=" + entry + ", filter=" +
                Arrays.toString(filter) + ", txCtx=" + cctx.tm().txContextVersion() + ", tx=" + this + ']';

        IgniteTxEntry old = txMap.get(key);

        // Keep old filter if already have one (empty filter is always overridden).
        if (!filtersSet || !F.isEmptyOrNulls(filter)) {
            // Replace filter if previous filter failed.
            if (old != null && old.filtersSet())
                filter = old.filters();
        }

        IgniteTxEntry txEntry;

        if (old != null) {
            if (entryProcessor != null) {
                assert val == null;
                assert op == TRANSFORM;

                // Will change the op.
                old.addEntryProcessor(entryProcessor, invokeArgs);
            }
            else {
                assert old.op() != TRANSFORM;

                old.op(op);
                old.value(val, op == CREATE || op == UPDATE || op == DELETE, op == READ);
            }

            // Keep old ttl value.
            old.cached(entry);
            old.filters(filter);

            // Update ttl if specified.
            if (drTtl >= 0L) {
                assert drExpireTime >= 0L;

                entryTtlDr(key, drTtl, drExpireTime);
            }
            else
                entryExpiry(key, expiryPlc);

            txEntry = old;

            if (log.isDebugEnabled())
                log.debug("Updated transaction entry: " + txEntry);
        }
        else {
            boolean hasDrTtl = drTtl >= 0;

            txEntry = new IgniteTxEntry(entry.context(),
                this,
                op,
                val,
                entryProcessor,
                invokeArgs,
                hasDrTtl ? drTtl : -1L,
                entry,
                filter,
                drVer,
                skipStore);

            txEntry.conflictExpireTime(drExpireTime);

            if (!hasDrTtl)
                txEntry.expiry(expiryPlc);

            txMap.put(key, txEntry);

            if (log.isDebugEnabled())
                log.debug("Created transaction entry: " + txEntry);
        }

        txEntry.filtersSet(filtersSet);

        while (true) {
            try {
                updateExplicitVersion(txEntry, entry);

                return txEntry;
            }
            catch (GridCacheEntryRemovedException ignore) {
                if (log.isDebugEnabled())
                    log.debug("Got removed entry in transaction newEntry method (will retry): " + entry);

                entry = entryEx(entry.context(), txEntry.txKey(), topologyVersion());

                txEntry.cached(entry);
            }
        }
    }

    /**
     * Updates explicit version for tx entry based on current entry lock owner.
     *
     * @param txEntry Tx entry to update.
     * @param entry Entry.
     * @throws GridCacheEntryRemovedException If entry was concurrently removed.
     */
    protected void updateExplicitVersion(IgniteTxEntry txEntry, GridCacheEntryEx entry)
        throws GridCacheEntryRemovedException {
        if (!entry.context().isDht()) {
            // All put operations must wait for async locks to complete,
            // so it is safe to get acquired locks.
            GridCacheMvccCandidate explicitCand = entry.localOwner();

            if (explicitCand != null) {
                GridCacheVersion explicitVer = explicitCand.version();

                boolean locCand = false;

                if (explicitCand.nearLocal() || explicitCand.local())
                    locCand = cctx.localNodeId().equals(explicitCand.nodeId());
                else if (explicitCand.dhtLocal())
                    locCand = cctx.localNodeId().equals(explicitCand.otherNodeId());

                if (!explicitVer.equals(xidVer) && explicitCand.threadId() == threadId && !explicitCand.tx() && locCand) {
                    txEntry.explicitVersion(explicitVer);

                    if (explicitVer.isLess(minVer))
                        minVer = explicitVer;
                }
            }
        }
    }

    /** {@inheritDoc} */
    @Override public String toString() {
        return GridToStringBuilder.toString(IgniteTxLocalAdapter.class, this, "super", super.toString(),
            "size", (txMap == null ? 0 : txMap.size()));
    }

    /**
     * @param key Key.
     * @param expiryPlc Expiry policy.
     */
    void entryExpiry(IgniteTxKey key, @Nullable ExpiryPolicy expiryPlc) {
        assert key != null;

        IgniteTxEntry e = entry(key);

        if (e != null) {
            e.expiry(expiryPlc);
            e.conflictExpireTime(CU.EXPIRE_TIME_CALCULATE);
        }
    }

    /**
     * @param key Key.
     * @param ttl TTL.
     * @param expireTime Expire time.
     * @return {@code true} if tx entry exists for this key, {@code false} otherwise.
     */
    boolean entryTtlDr(IgniteTxKey key, long ttl, long expireTime) {
        assert key != null;
        assert ttl >= 0;

        IgniteTxEntry e = entry(key);

        if (e != null) {
            e.ttl(ttl);

            e.conflictExpireTime(expireTime);

            e.expiry(null);
        }

        return e != null;
    }

    /**
     * @param key Key.
     * @return Tx entry time to live.
     */
    public long entryTtl(IgniteTxKey key) {
        assert key != null;

        IgniteTxEntry e = entry(key);

        return e != null ? e.ttl() : 0;
    }

    /**
     * @param key Key.
     * @return Tx entry expire time.
     */
    public long entryExpireTime(IgniteTxKey key) {
        assert key != null;

        IgniteTxEntry e = entry(key);

        if (e != null) {
            long ttl = e.ttl();

            assert ttl != -1;

            if (ttl > 0) {
                long expireTime = U.currentTimeMillis() + ttl;

                if (expireTime > 0)
                    return expireTime;
            }
        }

        return 0;
    }

    /**
     * @param stores Store managers.
     * @return If {@code isWriteToStoreFromDht} value same for all stores.
     */
    private boolean isWriteToStoreFromDhtValid(Collection<CacheStoreManager> stores) {
        if (stores != null && !stores.isEmpty()) {
            boolean exp = F.first(stores).isWriteToStoreFromDht();

            for (CacheStoreManager store : stores) {
                if (store.isWriteToStoreFromDht() != exp)
                    return false;
            }
        }

        return true;
    }

    /**
     * Post-lock closure alias.
     *
     * @param <T> Return type.
     */
    protected abstract class PLC1<T> extends PostLockClosure1<T> {
        /** */
        private static final long serialVersionUID = 0L;

        /**
         * @param arg Argument.
         */
        protected PLC1(T arg) {
            super(arg);
        }

        /**
         * @param arg Argument.
         * @param commit Commit flag.
         */
        protected PLC1(T arg, boolean commit) {
            super(arg, commit);
        }
    }

    /**
     * Post-lock closure alias.
     *
     * @param <T> Return type.
     */
    protected abstract class PLC2<T> extends PostLockClosure2<T> {
        /** */
        private static final long serialVersionUID = 0L;

        // No-op.
    }

    /**
     * Post-lock closure alias.
     *
     * @param <T> Return type.
     */
    protected abstract class PMC<T> extends PostMissClosure<T> {
        /** */
        private static final long serialVersionUID = 0L;

        // No-op.
    }

    /**
     * Post-lock closure.
     *
     * @param <T> Return type.
     */
    protected abstract class PostLockClosure1<T> implements IgniteBiClosure<Boolean, Exception, IgniteInternalFuture<T>> {
        /** */
        private static final long serialVersionUID = 0L;

        /** Closure argument. */
        private T arg;

        /** Commit flag. */
        private boolean commit;

        /**
         * Creates a Post-Lock closure that will pass the argument given to the {@code postLock} method.
         *
         * @param arg Argument for {@code postLock}.
         */
        protected PostLockClosure1(T arg) {
            this(arg, true);
        }

        /**
         * Creates a Post-Lock closure that will pass the argument given to the {@code postLock} method.
         *
         * @param arg Argument for {@code postLock}.
         * @param commit Flag indicating whether commit should be done after postLock.
         */
        protected PostLockClosure1(T arg, boolean commit) {
            this.arg = arg;
            this.commit = commit;
        }

        /** {@inheritDoc} */
        @Override public final IgniteInternalFuture<T> apply(Boolean locked, @Nullable final Exception e) {
            if (e != null) {
                setRollbackOnly();

                if (commit && commitAfterLock())
                    return rollbackAsync().chain(new C1<IgniteInternalFuture<IgniteInternalTx>, T>() {
                        @Override public T apply(IgniteInternalFuture<IgniteInternalTx> f) {
                            throw new GridClosureException(e);
                        }
                    });

                throw new GridClosureException(e);
            }

            if (!locked) {
                setRollbackOnly();

                final GridClosureException ex = new GridClosureException(new IgniteTxTimeoutCheckedException("Failed to " +
                    "acquire lock within provided timeout for transaction [timeout=" + timeout() +
                    ", tx=" + this + ']'));

                if (commit && commitAfterLock())
                    return rollbackAsync().chain(new C1<IgniteInternalFuture<IgniteInternalTx>, T>() {
                        @Override public T apply(IgniteInternalFuture<IgniteInternalTx> f) {
                            throw ex;
                        }
                    });

                throw ex;
            }

            boolean rollback = true;

            try {
                final T r = postLock(arg);

                // Commit implicit transactions.
                if (commit && commitAfterLock()) {
                    rollback = false;

                    return commitAsync().chain(new CX1<IgniteInternalFuture<IgniteInternalTx>, T>() {
                        @Override public T applyx(IgniteInternalFuture<IgniteInternalTx> f) throws IgniteCheckedException {
                            f.get();

                            return r;
                        }
                    });
                }

                rollback = false;

                return new GridFinishedFuture<>(r);
            }
            catch (final IgniteCheckedException ex) {
                if (commit && commitAfterLock())
                    return rollbackAsync().chain(new C1<IgniteInternalFuture<IgniteInternalTx>, T>() {
                        @Override public T apply(IgniteInternalFuture<IgniteInternalTx> f) {
                            throw new GridClosureException(ex);
                        }
                    });

                throw new GridClosureException(ex);
            }
            finally {
                if (rollback)
                    setRollbackOnly();
            }
        }

        /**
         * Post lock callback.
         *
         * @param val Argument.
         * @return Future return value.
         * @throws IgniteCheckedException If operation failed.
         */
        protected abstract T postLock(T val) throws IgniteCheckedException;
    }

    /**
     * Post-lock closure.
     *
     * @param <T> Return type.
     */
    protected abstract class PostLockClosure2<T> implements IgniteBiClosure<Boolean, Exception, IgniteInternalFuture<T>> {
        /** */
        private static final long serialVersionUID = 0L;

        /** {@inheritDoc} */
        @Override public final IgniteInternalFuture<T> apply(Boolean locked, @Nullable Exception e) {
            boolean rollback = true;

            try {
                if (e != null)
                    throw new GridClosureException(e);

                if (!locked)
                    throw new GridClosureException(new IgniteTxTimeoutCheckedException("Failed to acquire lock " +
                        "within provided timeout for transaction [timeout=" + timeout() +
                        ", tx=" + IgniteTxLocalAdapter.this + ']'));

                IgniteInternalFuture<T> fut = postLock();

                rollback = false;

                return fut;
            }
            catch (IgniteCheckedException ex) {
                throw new GridClosureException(ex);
            }
            finally {
                if (rollback)
                    setRollbackOnly();
            }
        }

        /**
         * Post lock callback.
         *
         * @return Future return value.
         * @throws IgniteCheckedException If operation failed.
         */
        protected abstract IgniteInternalFuture<T> postLock() throws IgniteCheckedException;
    }

    /**
     * Post-lock closure.
     *
     * @param <T> Return type.
     */
    protected abstract class PostMissClosure<T> implements IgniteBiClosure<T, Exception, IgniteInternalFuture<T>> {
        /** */
        private static final long serialVersionUID = 0L;

        /** {@inheritDoc} */
        @Override public final IgniteInternalFuture<T> apply(T t, Exception e) {
            boolean rollback = true;

            try {
                if (e != null)
                    throw new GridClosureException(e);

                IgniteInternalFuture<T> fut = postMiss(t);

                rollback = false;

                return fut;
            }
            catch (IgniteCheckedException ex) {
                throw new GridClosureException(ex);
            }
            finally {
                if (rollback)
                    setRollbackOnly();
            }
        }

        /**
         * Post lock callback.
         *
         * @param t Post-miss parameter.
         * @return Future return value.
         * @throws IgniteCheckedException If operation failed.
         */
        protected abstract IgniteInternalFuture<T> postMiss(T t) throws IgniteCheckedException;
    }

    /**
     * Post-lock closure.
     *
     * @param <T> Return type.
     */
    protected abstract class FinishClosure<T> implements IgniteBiClosure<T, Exception, T> {
        /** */
        private static final long serialVersionUID = 0L;

        /** {@inheritDoc} */
        @Override public final T apply(T t, @Nullable Exception e) {
            boolean rollback = true;

            try {
                if (e != null)
                    throw new GridClosureException(e);

                t = finish(t);

                // Commit implicit transactions.
                if (implicit())
                    commit();

                rollback = false;

                return t;
            }
            catch (IgniteCheckedException ex) {
                throw new GridClosureException(ex);
            }
            finally {
                if (rollback)
                    setRollbackOnly();
            }
        }

        /**
         * @param t Argument.
         * @return Result.
         * @throws IgniteCheckedException If failed.
         */
        abstract T finish(T t) throws IgniteCheckedException;
    }
}<|MERGE_RESOLUTION|>--- conflicted
+++ resolved
@@ -1938,13 +1938,13 @@
         Map<KeyCacheObject, GridCacheDrInfo> drMap
     ) {
         return this.<Object, Object>putAllAsync0(cacheCtx,
-                                                 null,
-                                                 null,
-                                                 null,
-                                                 drMap,
-                                                 false,
-                                                 null,
-                                                 null);
+            null,
+            null,
+            null,
+            drMap,
+            false,
+            null,
+            null);
     }
 
     /** {@inheritDoc} */
@@ -2237,13 +2237,8 @@
                                             }
                                             catch (GridCacheEntryRemovedException ex) {
                                                 if (log.isDebugEnabled())
-<<<<<<< HEAD
-                                                    log.debug("Failed to get entry version: [msg=" +
-                                                        ex.getMessage() + ']');
-=======
                                                     log.debug("Failed to get entry version " +
                                                         "[err=" + ex.getMessage() + ']');
->>>>>>> 53557e32
 
                                                 ver = null;
                                             }

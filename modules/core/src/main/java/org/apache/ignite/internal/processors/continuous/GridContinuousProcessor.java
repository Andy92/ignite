--- conflicted
+++ resolved
@@ -188,17 +188,12 @@
                 @Override public void onCustomEvent(AffinityTopologyVersion topVer,
                     ClusterNode snd,
                     StartRoutineDiscoveryMessage msg) {
-<<<<<<< HEAD
                     assert discoProtoVer == 1 : discoProtoVer;
 
-                    if (!snd.id().equals(ctx.localNodeId()) && !ctx.isStopping())
-                        processStartRequest(snd, msg);
-=======
                     if (ctx.isStopping())
                         return;
 
                     processStartRequest(snd, msg);
->>>>>>> 89c82f5f
                 }
             });
 
@@ -233,19 +228,11 @@
                 @Override public void onCustomEvent(AffinityTopologyVersion topVer,
                     ClusterNode snd,
                     StopRoutineDiscoveryMessage msg) {
-<<<<<<< HEAD
                     if (discoProtoVer == 2)
                         routinesInfo.removeRoutine(msg.routineId);
 
-                    if (!snd.id().equals(ctx.localNodeId())) {
-                        UUID routineId = msg.routineId();
-
-                        unregisterRemote(routineId);
-                    }
-=======
                     if (ctx.isStopping())
                         return;
->>>>>>> 89c82f5f
 
                     processStopRequest(snd, msg);
                 }
@@ -482,17 +469,10 @@
     /** {@inheritDoc} */
     @Override public void onJoiningNodeDataReceived(JoiningNodeDiscoveryData data) {
         if (log.isDebugEnabled()) {
-<<<<<<< HEAD
-            log.info("onJoiningNodeDataReceived [joining=" + data.joiningNodeId() +
+            log.debug("onJoiningNodeDataReceived [joining=" + data.joiningNodeId() +
                 ", loc=" + ctx.localNodeId() +
                 ", data=" + data.joiningNodeData() +
                 ']');
-=======
-            log.debug("onJoiningNodeDataReceived [joining=" + data.joiningNodeId() +
-                    ", loc=" + ctx.localNodeId() +
-                    ", data=" + data.joiningNodeData() +
-                    ']');
->>>>>>> 89c82f5f
         }
 
         if (discoProtoVer == 2) {
@@ -1123,7 +1103,183 @@
     }
 
     /**
-<<<<<<< HEAD
+     * @param msg Message.
+     */
+    private void processStopAckRequest(StopRoutineAckDiscoveryMessage msg) {
+        StopFuture fut = stopFuts.remove(msg.routineId());
+
+        if (fut != null)
+            fut.onDone();
+    }
+
+    /**
+     * @param snd Sender node.
+     * @param msg Message/
+     */
+    private void processStopRequest(ClusterNode snd, StopRoutineDiscoveryMessage msg) {
+        if (!snd.id().equals(ctx.localNodeId())) {
+            UUID routineId = msg.routineId();
+
+            unregisterRemote(routineId);
+        }
+
+        for (Map<UUID, LocalRoutineInfo> clientInfo : clientInfos.values()) {
+            if (clientInfo.remove(msg.routineId()) != null)
+                break;
+        }
+    }
+
+    /**
+     * @param topVer Topology version.
+     * @param msg Message.
+     */
+    private void processStartAckRequest(AffinityTopologyVersion topVer,
+        StartRoutineAckDiscoveryMessage msg) {
+        StartFuture fut = startFuts.remove(msg.routineId());
+
+        if (fut != null) {
+            if (msg.errs().isEmpty()) {
+                LocalRoutineInfo routine = locInfos.get(msg.routineId());
+
+                // Update partition counters.
+                if (routine != null && routine.handler().isQuery()) {
+                    Map<UUID, Map<Integer, T2<Long, Long>>> cntrsPerNode = msg.updateCountersPerNode();
+                    Map<Integer, T2<Long, Long>> cntrs = msg.updateCounters();
+
+                    GridCacheAdapter<Object, Object> interCache =
+                        ctx.cache().internalCache(routine.handler().cacheName());
+
+                    GridCacheContext cctx = interCache != null ? interCache.context() : null;
+
+                    if (cctx != null && cntrsPerNode != null && !cctx.isLocal() && cctx.affinityNode())
+                        cntrsPerNode.put(ctx.localNodeId(),
+                            toCountersMap(cctx.topology().localUpdateCounters(false)));
+
+                    routine.handler().updateCounters(topVer, cntrsPerNode, cntrs);
+                }
+
+                fut.onRemoteRegistered();
+            }
+            else {
+                IgniteCheckedException firstEx = F.first(msg.errs().values());
+
+                fut.onDone(firstEx);
+
+                stopRoutine(msg.routineId());
+            }
+        }
+    }
+
+    /**
+     * @param node Sender.
+     * @param req Start request.
+     */
+    private void processStartRequest(ClusterNode node, StartRoutineDiscoveryMessage req) {
+        UUID routineId = req.routineId();
+        if (node.id().equals(ctx.localNodeId()))
+            return;
+
+        StartRequestData data = req.startRequestData();
+
+        GridContinuousHandler hnd = data.handler();
+
+        if (req.keepBinary()) {
+            assert hnd instanceof CacheContinuousQueryHandler;
+
+            ((CacheContinuousQueryHandler)hnd).keepBinary(true);
+        }
+
+        IgniteCheckedException err = null;
+
+        try {
+            if (ctx.config().isPeerClassLoadingEnabled()) {
+                String clsName = data.className();
+
+                if (clsName != null) {
+                    GridDeploymentInfo depInfo = data.deploymentInfo();
+
+                    GridDeployment dep = ctx.deploy().getGlobalDeployment(depInfo.deployMode(), clsName, clsName,
+                        depInfo.userVersion(), node.id(), depInfo.classLoaderId(), depInfo.participants(), null);
+
+                    if (dep == null)
+                        throw new IgniteDeploymentCheckedException("Failed to obtain deployment for class: " + clsName);
+
+                    data.p2pUnmarshal(marsh, U.resolveClassLoader(dep.classLoader(), ctx.config()));
+                }
+
+                hnd.p2pUnmarshal(node.id(), ctx);
+            }
+        }
+        catch (IgniteCheckedException e) {
+            err = e;
+
+            U.error(log, "Failed to register handler [nodeId=" + node.id() + ", routineId=" + routineId + ']', e);
+        }
+
+        GridContinuousHandler hnd0 = hnd instanceof GridMessageListenHandler ?
+            new GridMessageListenHandler((GridMessageListenHandler)hnd) :
+            hnd;
+
+        if (node.isClient()) {
+            Map<UUID, LocalRoutineInfo> clientRoutineMap = clientInfos.get(node.id());
+
+            if (clientRoutineMap == null) {
+                clientRoutineMap = new HashMap<>();
+
+                Map<UUID, LocalRoutineInfo> old = clientInfos.put(node.id(), clientRoutineMap);
+
+                assert old == null;
+            }
+
+            clientRoutineMap.put(routineId, new LocalRoutineInfo(data.projectionPredicate(),
+                hnd0,
+                data.bufferSize(),
+                data.interval(),
+                data.autoUnsubscribe()));
+        }
+
+        if (err == null) {
+            try {
+                IgnitePredicate<ClusterNode> prjPred = data.projectionPredicate();
+
+                if (prjPred != null)
+                    ctx.resource().injectGeneric(prjPred);
+
+                if ((prjPred == null || prjPred.apply(ctx.discovery().node(ctx.localNodeId()))) &&
+                    !locInfos.containsKey(routineId))
+                    registerHandler(node.id(), routineId, hnd0, data.bufferSize(), data.interval(),
+                        data.autoUnsubscribe(), false);
+
+                if (!data.autoUnsubscribe())
+                    // Register routine locally.
+                    locInfos.putIfAbsent(routineId, new LocalRoutineInfo(
+                        prjPred, hnd0, data.bufferSize(), data.interval(), data.autoUnsubscribe()));
+            }
+            catch (IgniteCheckedException e) {
+                err = e;
+
+                U.error(log, "Failed to register handler [nodeId=" + node.id() + ", routineId=" + routineId + ']', e);
+            }
+        }
+
+        // Load partition counters.
+        if (hnd0.isQuery()) {
+            GridCacheProcessor proc = ctx.cache();
+
+            if (proc != null) {
+                GridCacheAdapter cache = ctx.cache().internalCache(hnd0.cacheName());
+
+                if (cache != null && !cache.isLocal() && cache.context().userCache())
+                    req.addUpdateCounters(ctx.localNodeId(),
+                        toCountersMap(cache.context().topology().localUpdateCounters(false)));
+            }
+        }
+
+        if (err != null)
+            req.addError(ctx.localNodeId(), err);
+    }
+
+    /**
      * @param snd Sender.
      * @param msg Start request.
      */
@@ -1174,8 +1330,8 @@
                 err = e;
 
                 U.error(log, "Failed to unmarshal continuous routine filter [" +
-                        "routineId=" + routineInfo.routineId +
-                        ", srcNodeId=" + routineInfo.srcNodeId + ']', e);
+                    "routineId=" + routineInfo.routineId +
+                    ", srcNodeId=" + routineInfo.srcNodeId + ']', e);
             }
         }
 
@@ -1212,182 +1368,8 @@
                 U.error(log, "Failed to register continuous routine handler [" +
                     "routineId=" + routineInfo.routineId +
                     ", srcNodeId=" + routineInfo.srcNodeId + ']', e);
-=======
-     * @param msg Message.
-     */
-    private void processStopAckRequest(StopRoutineAckDiscoveryMessage msg) {
-        StopFuture fut = stopFuts.remove(msg.routineId());
-
-        if (fut != null)
-            fut.onDone();
-    }
-
-    /**
-     * @param snd Sender node.
-     * @param msg Message/
-     */
-    private void processStopRequest(ClusterNode snd, StopRoutineDiscoveryMessage msg) {
-        if (!snd.id().equals(ctx.localNodeId())) {
-            UUID routineId = msg.routineId();
-
-            unregisterRemote(routineId);
-        }
-
-        for (Map<UUID, LocalRoutineInfo> clientInfo : clientInfos.values()) {
-            if (clientInfo.remove(msg.routineId()) != null)
-                break;
-        }
-    }
-
-    /**
-     * @param topVer Topology version.
-     * @param msg Message.
-     */
-    private void processStartAckRequest(AffinityTopologyVersion topVer,
-        StartRoutineAckDiscoveryMessage msg) {
-        StartFuture fut = startFuts.remove(msg.routineId());
-
-        if (fut != null) {
-            if (msg.errs().isEmpty()) {
-                LocalRoutineInfo routine = locInfos.get(msg.routineId());
-
-                // Update partition counters.
-                if (routine != null && routine.handler().isQuery()) {
-                    Map<UUID, Map<Integer, T2<Long, Long>>> cntrsPerNode = msg.updateCountersPerNode();
-                    Map<Integer, T2<Long, Long>> cntrs = msg.updateCounters();
-
-                    GridCacheAdapter<Object, Object> interCache =
-                        ctx.cache().internalCache(routine.handler().cacheName());
-
-                    GridCacheContext cctx = interCache != null ? interCache.context() : null;
-
-                    if (cctx != null && cntrsPerNode != null && !cctx.isLocal() && cctx.affinityNode())
-                        cntrsPerNode.put(ctx.localNodeId(),
-                            toCountersMap(cctx.topology().localUpdateCounters(false)));
-
-                    routine.handler().updateCounters(topVer, cntrsPerNode, cntrs);
-                }
-
-                fut.onRemoteRegistered();
-            }
-            else {
-                IgniteCheckedException firstEx = F.first(msg.errs().values());
-
-                fut.onDone(firstEx);
-
-                stopRoutine(msg.routineId());
->>>>>>> 89c82f5f
-            }
-        }
-    }
-
-    /**
-     * @param node Sender.
-     * @param req Start request.
-     */
-    private void processStartRequest(ClusterNode node, StartRoutineDiscoveryMessage req) {
-        UUID routineId = req.routineId();
-        if (node.id().equals(ctx.localNodeId()))
-            return;
-
-        StartRequestData data = req.startRequestData();
-
-        GridContinuousHandler hnd = data.handler();
-
-        if (req.keepBinary()) {
-            assert hnd instanceof CacheContinuousQueryHandler;
-
-            ((CacheContinuousQueryHandler)hnd).keepBinary(true);
-        }
-
-        IgniteCheckedException err = null;
-
-        try {
-            if (ctx.config().isPeerClassLoadingEnabled()) {
-                String clsName = data.className();
-
-                if (clsName != null) {
-                    GridDeploymentInfo depInfo = data.deploymentInfo();
-
-                    GridDeployment dep = ctx.deploy().getGlobalDeployment(depInfo.deployMode(), clsName, clsName,
-                        depInfo.userVersion(), node.id(), depInfo.classLoaderId(), depInfo.participants(), null);
-
-                    if (dep == null)
-                        throw new IgniteDeploymentCheckedException("Failed to obtain deployment for class: " + clsName);
-
-                    data.p2pUnmarshal(marsh, U.resolveClassLoader(dep.classLoader(), ctx.config()));
-                }
-
-                hnd.p2pUnmarshal(node.id(), ctx);
-            }
-        }
-        catch (IgniteCheckedException e) {
-            err = e;
-
-            U.error(log, "Failed to register handler [nodeId=" + node.id() + ", routineId=" + routineId + ']', e);
-        }
-
-        GridContinuousHandler hnd0 = hnd instanceof GridMessageListenHandler ?
-            new GridMessageListenHandler((GridMessageListenHandler)hnd) :
-            hnd;
-
-        if (node.isClient()) {
-            Map<UUID, LocalRoutineInfo> clientRoutineMap = clientInfos.get(node.id());
-
-            if (clientRoutineMap == null) {
-                clientRoutineMap = new HashMap<>();
-
-                Map<UUID, LocalRoutineInfo> old = clientInfos.put(node.id(), clientRoutineMap);
-
-                assert old == null;
-            }
-
-            clientRoutineMap.put(routineId, new LocalRoutineInfo(data.projectionPredicate(),
-                hnd0,
-                data.bufferSize(),
-                data.interval(),
-                data.autoUnsubscribe()));
-        }
-
-        if (err == null) {
-            try {
-                IgnitePredicate<ClusterNode> prjPred = data.projectionPredicate();
-
-                if (prjPred != null)
-                    ctx.resource().injectGeneric(prjPred);
-
-                if ((prjPred == null || prjPred.apply(ctx.discovery().node(ctx.localNodeId()))) &&
-                    !locInfos.containsKey(routineId))
-                    registerHandler(node.id(), routineId, hnd0, data.bufferSize(), data.interval(),
-                        data.autoUnsubscribe(), false);
-
-                if (!data.autoUnsubscribe())
-                    // Register routine locally.
-                    locInfos.putIfAbsent(routineId, new LocalRoutineInfo(
-                        prjPred, hnd0, data.bufferSize(), data.interval(), data.autoUnsubscribe()));
-            }
-            catch (IgniteCheckedException e) {
-                err = e;
-
-                U.error(log, "Failed to register handler [nodeId=" + node.id() + ", routineId=" + routineId + ']', e);
-            }
-        }
-
-        // Load partition counters.
-        if (hnd0.isQuery()) {
-            GridCacheProcessor proc = ctx.cache();
-
-            if (proc != null) {
-                GridCacheAdapter cache = ctx.cache().internalCache(hnd0.cacheName());
-
-                if (cache != null && !cache.isLocal() && cache.context().userCache())
-                    req.addUpdateCounters(ctx.localNodeId(),
-                        toCountersMap(cache.context().topology().localUpdateCounters(false)));
-            }
-        }
-
-        if (err != null)
-            req.addError(ctx.localNodeId(), err);
+            }
+        }
     }
 
     /**

--- conflicted
+++ resolved
@@ -69,19 +69,16 @@
     @Override protected void init() {
         map.setEntryFactory(new GridCacheMapEntryFactory() {
             /** {@inheritDoc} */
-<<<<<<< HEAD
-            @Override public GridCacheMapEntry<K, V> create(GridCacheContext<K, V> ctx, AffinityTopologyVersion topVer, K key, int hash,
-                V val, GridCacheMapEntry<K, V> next, long ttl, int hdrId) {
-=======
-            @Override public GridCacheMapEntry create(GridCacheContext ctx,
-                long topVer, KeyCacheObject key,
+            @Override public GridCacheMapEntry create(
+                GridCacheContext ctx,
+                AffinityTopologyVersion topVer, 
+                KeyCacheObject key,
                 int hash,
                 CacheObject val,
                 GridCacheMapEntry next,
                 long ttl,
-                int hdrId)
-            {
->>>>>>> 6c4282a1
+                int hdrId
+            ) {
                 // Can't hold any locks here - this method is invoked when
                 // holding write-lock on the whole cache map.
                 return new GridNearCacheEntry(ctx, key, hash, val, next, ttl, hdrId);
@@ -124,13 +121,8 @@
     }
 
     /** {@inheritDoc} */
-<<<<<<< HEAD
-    @Override public GridCacheEntryEx<K, V> entryEx(K key, AffinityTopologyVersion topVer) {
-        GridNearCacheEntry<K, V> entry = null;
-=======
-    @Override public GridCacheEntryEx entryEx(KeyCacheObject key, long topVer) {
+    @Override public GridCacheEntryEx entryEx(KeyCacheObject key, AffinityTopologyVersion topVer) {
         GridNearCacheEntry entry = null;
->>>>>>> 6c4282a1
 
         while (true) {
             try {
@@ -152,13 +144,8 @@
      * @param topVer Topology version.
      * @return Entry.
      */
-<<<<<<< HEAD
-    public GridNearCacheEntry<K, V> entryExx(K key, AffinityTopologyVersion topVer) {
-        return (GridNearCacheEntry<K, V>)entryEx(key, topVer);
-=======
-    public GridNearCacheEntry entryExx(KeyCacheObject key, long topVer) {
+    public GridNearCacheEntry entryExx(KeyCacheObject key, AffinityTopologyVersion topVer) {
         return (GridNearCacheEntry)entryEx(key, topVer);
->>>>>>> 6c4282a1
     }
 
     /**
@@ -349,13 +336,8 @@
 
     /** {@inheritDoc} */
     @Override public Set<Cache.Entry<K, V>> primaryEntrySet(
-<<<<<<< HEAD
-        @Nullable final IgnitePredicate<Cache.Entry<K, V>>... filter) {
+        @Nullable final CacheEntryPredicate... filter) {
         final AffinityTopologyVersion topVer = ctx.affinity().affinityTopologyVersion();
-=======
-        @Nullable final CacheEntryPredicate... filter) {
-        final long topVer = ctx.affinity().affinityTopologyVersion();
->>>>>>> 6c4282a1
 
         Collection<Cache.Entry<K, V>> entries =
             F.flatCollections(

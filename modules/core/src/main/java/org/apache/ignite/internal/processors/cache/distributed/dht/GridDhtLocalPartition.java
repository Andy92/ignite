--- conflicted
+++ resolved
@@ -492,11 +492,7 @@
 
         int ord = (int)(reservations >> 32);
 
-<<<<<<< HEAD
-        if (map.isEmpty() && !GridQueryProcessor.isEnabled(cctx.config()) &&
-=======
         if (isEmpty() && !GridQueryProcessor.isEnabled(cctx.config()) &&
->>>>>>> 4a8fb8f3
             ord == RENTING.ordinal() && (reservations & 0xFFFF) == 0 &&
             casState(reservations, EVICTED)) {
             if (log.isDebugEnabled())
@@ -561,11 +557,7 @@
         // Attempt to evict partition entries from cache.
         clearAll();
 
-<<<<<<< HEAD
-        if (map.isEmpty() && casState(reservations, EVICTED)) {
-=======
         if (isEmpty() && casState(reservations, EVICTED)) {
->>>>>>> 4a8fb8f3
             if (log.isDebugEnabled())
                 log.debug("Evicted partition: " + this);
 

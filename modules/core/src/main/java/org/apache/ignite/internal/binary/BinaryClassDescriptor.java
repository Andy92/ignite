/*
 * Licensed to the Apache Software Foundation (ASF) under one or more
 * contributor license agreements.  See the NOTICE file distributed with
 * this work for additional information regarding copyright ownership.
 * The ASF licenses this file to You under the Apache License, Version 2.0
 * (the "License"); you may not use this file except in compliance with
 * the License.  You may obtain a copy of the License at
 *
 *      http://www.apache.org/licenses/LICENSE-2.0
 *
 * Unless required by applicable law or agreed to in writing, software
 * distributed under the License is distributed on an "AS IS" BASIS,
 * WITHOUT WARRANTIES OR CONDITIONS OF ANY KIND, either express or implied.
 * See the License for the specific language governing permissions and
 * limitations under the License.
 */

package org.apache.ignite.internal.binary;

import java.lang.reflect.Constructor;
import java.lang.reflect.Field;
import java.lang.reflect.InvocationTargetException;
import java.lang.reflect.Method;
import java.lang.reflect.Modifier;
import java.lang.reflect.Proxy;
import java.math.BigDecimal;
import java.sql.Timestamp;
import java.util.Collection;
import java.util.Collections;
import java.util.Date;
import java.util.HashMap;
import java.util.HashSet;
import java.util.LinkedHashMap;
import java.util.Map;
import java.util.Set;
import java.util.TreeMap;
import java.util.UUID;
import org.apache.ignite.IgniteCheckedException;
import org.apache.ignite.binary.BinaryObjectException;
import org.apache.ignite.binary.BinaryReflectiveSerializer;
import org.apache.ignite.binary.BinarySerializer;
import org.apache.ignite.binary.Binarylizable;
import org.apache.ignite.internal.processors.cache.CacheObjectImpl;
import org.apache.ignite.internal.processors.query.GridQueryProcessor;
import org.apache.ignite.internal.util.GridUnsafe;
import org.apache.ignite.internal.util.IgniteUtils;
import org.apache.ignite.internal.util.tostring.GridToStringExclude;
import org.apache.ignite.internal.util.typedef.internal.S;
import org.apache.ignite.internal.util.typedef.internal.U;
import org.apache.ignite.marshaller.MarshallerExclusions;
import org.apache.ignite.marshaller.optimized.OptimizedMarshaller;
import org.jetbrains.annotations.Nullable;

/**
 * Binary class descriptor.
 */
public class BinaryClassDescriptor {
    /** */
    @GridToStringExclude
    private final BinaryContext ctx;

    /** */
    private final Class<?> cls;

    /** Configured serializer. */
    private final BinarySerializer serializer;

    /** Serializer that is passed during BinaryClassDescriptor construction. Can differ from {@link #serializer}. */
    private final BinarySerializer initialSerializer;

    /** ID mapper. */
    private final BinaryInternalMapper mapper;

    /** */
    private final BinaryWriteMode mode;

    /** */
    private final boolean userType;

    /** */
    private final int typeId;

    /** */
    private final String typeName;

    /** Affinity key field name. */
    private final String affKeyFieldName;

    /** */
    private final Constructor<?> ctor;

    /** */
    private final BinaryFieldAccessor[] fields;

    /** Write replacer. */
    private final BinaryWriteReplacer writeReplacer;

    /** */
    private final Method readResolveMtd;

    /** */
    private final Map<String, Integer> stableFieldsMeta;

    /** Object schemas. Initialized only for serializable classes and contains only 1 entry. */
    private final BinarySchema stableSchema;

    /** Schema registry. */
    private final BinarySchemaRegistry schemaReg;

    /** */
    private final boolean registered;

    /** */
    private final boolean useOptMarshaller;

    /** */
    private final boolean excluded;

    /** */
    private final boolean overridesHashCode;

    /** */
    private final Class<?>[] intfs;

    /** Whether stable schema was published. */
    private volatile boolean stableSchemaPublished;

    /**
     * @param ctx Context.
     * @param cls Class.
     * @param userType User type flag.
     * @param typeId Type ID.
     * @param typeName Type name.
     * @param affKeyFieldName Affinity key field name.
     * @param mapper Mapper.
     * @param serializer Serializer.
     * @param metaDataEnabled Metadata enabled flag.
     * @param registered Whether typeId has been successfully registered by MarshallerContext or not.
     * @throws BinaryObjectException In case of error.
     */
    BinaryClassDescriptor(
        BinaryContext ctx,
        Class<?> cls,
        boolean userType,
        int typeId,
        String typeName,
        @Nullable String affKeyFieldName,
        @Nullable BinaryInternalMapper mapper,
        @Nullable BinarySerializer serializer,
        boolean metaDataEnabled,
        boolean registered
    ) throws BinaryObjectException {
        assert ctx != null;
        assert cls != null;
        assert mapper != null;

        initialSerializer = serializer;

        // If serializer is not defined at this point, then we have to use OptimizedMarshaller.
        useOptMarshaller = serializer == null || GridQueryProcessor.isGeometryClass(cls);

        // Reset reflective serializer so that we rely on existing reflection-based serialization.
        if (serializer instanceof BinaryReflectiveSerializer)
            serializer = null;

        this.ctx = ctx;
        this.cls = cls;
        this.typeId = typeId;
        this.userType = userType;
        this.typeName = typeName;
        this.affKeyFieldName = affKeyFieldName;
        this.serializer = serializer;
        this.mapper = mapper;
        this.registered = registered;

        overridesHashCode = IgniteUtils.overridesEqualsAndHashCode(cls);

        schemaReg = ctx.schemaRegistry(typeId);

        excluded = MarshallerExclusions.isExcluded(cls);

        if (excluded)
            mode = BinaryWriteMode.EXCLUSION;
        else if (useOptMarshaller)
            mode = BinaryWriteMode.OPTIMIZED; // Will not be used anywhere.
        else {
            if (cls == BinaryEnumObjectImpl.class)
                mode = BinaryWriteMode.BINARY_ENUM;
            else
                mode = serializer != null ? BinaryWriteMode.BINARY : BinaryUtils.mode(cls);
        }

        if (useOptMarshaller && userType && !U.isIgnite(cls) && !U.isJdk(cls) &&
            !GridQueryProcessor.isGeometryClass(cls)) {
            U.warn(ctx.log(), "Class \"" + cls.getName() + "\" cannot be serialized using " +
                BinaryMarshaller.class.getSimpleName() + " because it either implements Externalizable interface " +
                "or have writeObject/readObject methods. " + OptimizedMarshaller.class.getSimpleName() + " will be " +
                "used instead and class instances will be deserialized on the server. Please ensure that all nodes " +
                "have this class in classpath. To enable binary serialization either implement " +
                Binarylizable.class.getSimpleName() + " interface or set explicit serializer using " +
                "BinaryTypeConfiguration.setSerializer() method.");
        }

        switch (mode) {
            case P_BYTE:
            case P_BOOLEAN:
            case P_SHORT:
            case P_CHAR:
            case P_INT:
            case P_LONG:
            case P_FLOAT:
            case P_DOUBLE:
            case BYTE:
            case SHORT:
            case INT:
            case LONG:
            case FLOAT:
            case DOUBLE:
            case CHAR:
            case BOOLEAN:
            case DECIMAL:
            case STRING:
            case UUID:
            case DATE:
            case TIMESTAMP:
            case BYTE_ARR:
            case SHORT_ARR:
            case INT_ARR:
            case LONG_ARR:
            case FLOAT_ARR:
            case DOUBLE_ARR:
            case CHAR_ARR:
            case BOOLEAN_ARR:
            case DECIMAL_ARR:
            case STRING_ARR:
            case UUID_ARR:
            case DATE_ARR:
            case TIMESTAMP_ARR:
            case OBJECT_ARR:
            case COL:
            case MAP:
            case BINARY_OBJ:
            case ENUM:
            case BINARY_ENUM:
            case ENUM_ARR:
            case CLASS:
            case OPTIMIZED:
            case EXCLUSION:
                ctor = null;
                fields = null;
                stableFieldsMeta = null;
                stableSchema = null;
                intfs = null;

                break;

            case PROXY:
                ctor = null;
                fields = null;
                stableFieldsMeta = null;
                stableSchema = null;
                intfs = cls.getInterfaces();

                break;

            case BINARY:
                ctor = constructor(cls);
                fields = null;
                stableFieldsMeta = null;
                stableSchema = null;
                intfs = null;

                break;

            case OBJECT:
                // Must not use constructor to honor transient fields semantics.
                ctor = null;
                stableFieldsMeta = metaDataEnabled ? new HashMap<String, Integer>() : null;

                Map<Object, BinaryFieldAccessor> fields0;

                if (BinaryUtils.FIELDS_SORTED_ORDER)
                    fields0 = new TreeMap<>();
                else
                    fields0 = new LinkedHashMap<>();

                Set<String> duplicates = duplicateFields(cls);

                Collection<String> names = new HashSet<>();
                Collection<Integer> ids = new HashSet<>();

                for (Class<?> c = cls; c != null && !c.equals(Object.class); c = c.getSuperclass()) {
                    for (Field f : c.getDeclaredFields()) {
                        if (serializeField(f)) {
                            f.setAccessible(true);

                            String name = f.getName();

                            if (duplicates.contains(name))
                                name = BinaryUtils.qualifiedFieldName(c, name);

                            boolean added = names.add(name);

                            assert added : name;

                            int fieldId = this.mapper.fieldId(typeId, name);

                            if (!ids.add(fieldId))
                                throw new BinaryObjectException("Duplicate field ID: " + name);

                            BinaryFieldAccessor fieldInfo = BinaryFieldAccessor.create(f, fieldId);

                            fields0.put(name, fieldInfo);

                            if (metaDataEnabled)
                                stableFieldsMeta.put(name, fieldInfo.mode().typeId());
                        }
                    }
                }

                fields = fields0.values().toArray(new BinaryFieldAccessor[fields0.size()]);

                BinarySchema.Builder schemaBuilder = BinarySchema.Builder.newBuilder();

                for (BinaryFieldAccessor field : fields)
                    schemaBuilder.addField(field.id);

                stableSchema = schemaBuilder.build();

                intfs = null;

                break;

            default:
                // Should never happen.
                throw new BinaryObjectException("Invalid mode: " + mode);
        }

        BinaryWriteReplacer writeReplacer0 = BinaryUtils.writeReplacer(cls);

        Method writeReplaceMthd;

        if (mode == BinaryWriteMode.BINARY || mode == BinaryWriteMode.OBJECT) {
            readResolveMtd = U.findNonPublicMethod(cls, "readResolve");

            writeReplaceMthd = U.findNonPublicMethod(cls, "writeReplace");
        }
        else {
            readResolveMtd = null;
            writeReplaceMthd = null;
        }

        if (writeReplaceMthd != null && writeReplacer0 == null)
            writeReplacer0 = new BinaryMethodWriteReplacer(writeReplaceMthd);

        writeReplacer = writeReplacer0;
    }

    /**
     * Find all fields with duplicate names in the class.
     *
     * @param cls Class.
     * @return Fields with duplicate names.
     */
    private static Set<String> duplicateFields(Class cls) {
        Set<String> all = new HashSet<>();
        Set<String> duplicates = new HashSet<>();

        for (Class<?> c = cls; c != null && !c.equals(Object.class); c = c.getSuperclass()) {
            for (Field f : c.getDeclaredFields()) {
                if (serializeField(f)) {
                    String name = f.getName();

                    if (!all.add(name))
                        duplicates.add(name);
                }
            }
        }

        return duplicates;
    }

    /**
     * Whether the field must be serialized.
     *
     * @param f Field.
     * @return {@code True} if must be serialized.
     */
    private static boolean serializeField(Field f) {
        int mod = f.getModifiers();

        return !Modifier.isStatic(mod) && !Modifier.isTransient(mod);
    }

    /**
     * @return {@code True} if enum.
     */
    boolean isEnum() {
        return mode == BinaryWriteMode.ENUM;
    }

    /**
     * @return Described class.
     */
    Class<?> describedClass() {
        return cls;
    }

    /**
     * @return Type ID.
     */
    public int typeId() {
        return typeId;
    }

    /**
     * @return Type name.
     */
    String typeName() {
        return typeName;
    }

    /**
     * @return Type mapper.
     */
    BinaryInternalMapper mapper() {
        return mapper;
    }

    /**
     * @return Serializer.
     */
    BinarySerializer serializer() {
        return serializer;
    }

    /**
     * @return Initial serializer that is passed during BinaryClassDescriptor construction.
     * Can differ from {@link #serializer}.
     */
    BinarySerializer initialSerializer() {
        return initialSerializer;
    }

    /**
     * @return Affinity field key name.
     */
    String affFieldKeyName() {
        return affKeyFieldName;
    }

    /**
     * @return User type flag.
     */
    boolean userType() {
        return userType;
    }

    /**
     * @return Fields meta data.
     */
    Map<String, Integer> fieldsMeta() {
        return stableFieldsMeta;
    }

    /**
     * @return Schema.
     */
    BinarySchema schema() {
        return stableSchema;
    }

    /**
     * @return Whether typeId has been successfully registered by MarshallerContext or not.
     */
    public boolean registered() {
        return registered;
    }

    /**
     * @return {@code true} if {@link OptimizedMarshaller} must be used instead of {@link BinaryMarshaller}
     * for object serialization and deserialization.
     */
    public boolean useOptimizedMarshaller() {
        return useOptMarshaller;
    }

    /**
     * Checks whether the class values are explicitly excluded from marshalling.
     *
     * @return {@code true} if excluded, {@code false} otherwise.
     */
    public boolean excluded() {
        return excluded;
    }

    /**
     * @return {@code True} if write-replace should be performed for class.
     */
    public boolean isWriteReplace() {
        return writeReplacer != null;
    }

    /**
     * Perform write replace.
     *
     * @param obj Original object.
     * @return Replaced object.
     */
    public Object writeReplace(Object obj) {
        assert isWriteReplace();

        return writeReplacer.replace(obj);
    }

    /**
     * @return binaryReadResolve() method
     */
    @SuppressWarnings("UnusedDeclaration")
    @Nullable Method getReadResolveMethod() {
        return readResolveMtd;
    }

    /**
     * @param obj Object.
     * @param writer Writer.
     * @throws BinaryObjectException In case of error.
     */
    void write(Object obj, BinaryWriterExImpl writer) throws BinaryObjectException {
        assert obj != null;
        assert writer != null;
        assert mode != BinaryWriteMode.OPTIMIZED : "OptimizedMarshaller should not be used here: " + cls.getName();

        writer.typeId(typeId);

        switch (mode) {
            case P_BYTE:
            case BYTE:
                writer.writeByteFieldPrimitive((byte) obj);

                break;

            case P_SHORT:
            case SHORT:
                writer.writeShortFieldPrimitive((short)obj);

                break;

            case P_INT:
            case INT:
                writer.writeIntFieldPrimitive((int) obj);

                break;

            case P_LONG:
            case LONG:
                writer.writeLongFieldPrimitive((long) obj);

                break;

            case P_FLOAT:
            case FLOAT:
                writer.writeFloatFieldPrimitive((float) obj);

                break;

            case P_DOUBLE:
            case DOUBLE:
                writer.writeDoubleFieldPrimitive((double) obj);

                break;

            case P_CHAR:
            case CHAR:
                writer.writeCharFieldPrimitive((char) obj);

                break;

            case P_BOOLEAN:
            case BOOLEAN:
                writer.writeBooleanFieldPrimitive((boolean) obj);

                break;

            case DECIMAL:
                writer.doWriteDecimal((BigDecimal)obj);

                break;

            case STRING:
                writer.doWriteString((String)obj);

                break;

            case UUID:
                writer.doWriteUuid((UUID)obj);

                break;

            case DATE:
                writer.doWriteDate((Date)obj);

                break;

            case TIMESTAMP:
                writer.doWriteTimestamp((Timestamp)obj);

                break;

            case BYTE_ARR:
                writer.doWriteByteArray((byte[])obj);

                break;

            case SHORT_ARR:
                writer.doWriteShortArray((short[]) obj);

                break;

            case INT_ARR:
                writer.doWriteIntArray((int[]) obj);

                break;

            case LONG_ARR:
                writer.doWriteLongArray((long[]) obj);

                break;

            case FLOAT_ARR:
                writer.doWriteFloatArray((float[]) obj);

                break;

            case DOUBLE_ARR:
                writer.doWriteDoubleArray((double[]) obj);

                break;

            case CHAR_ARR:
                writer.doWriteCharArray((char[]) obj);

                break;

            case BOOLEAN_ARR:
                writer.doWriteBooleanArray((boolean[]) obj);

                break;

            case DECIMAL_ARR:
                writer.doWriteDecimalArray((BigDecimal[]) obj);

                break;

            case STRING_ARR:
                writer.doWriteStringArray((String[]) obj);

                break;

            case UUID_ARR:
                writer.doWriteUuidArray((UUID[]) obj);

                break;

            case DATE_ARR:
                writer.doWriteDateArray((Date[]) obj);

                break;

            case TIMESTAMP_ARR:
                writer.doWriteTimestampArray((Timestamp[]) obj);

                break;

            case OBJECT_ARR:
                writer.doWriteObjectArray((Object[])obj);

                break;

            case COL:
                writer.doWriteCollection((Collection<?>)obj);

                break;

            case MAP:
                writer.doWriteMap((Map<?, ?>)obj);

                break;

            case ENUM:
                writer.doWriteEnum((Enum<?>)obj);

                break;

            case BINARY_ENUM:
                writer.doWriteBinaryEnum((BinaryEnumObjectImpl)obj);

                break;

            case ENUM_ARR:
                writer.doWriteEnumArray((Object[])obj);

                break;

            case CLASS:
                writer.doWriteClass((Class)obj);

                break;

            case PROXY:
                writer.doWriteProxy((Proxy)obj, intfs);

                break;

            case BINARY_OBJ:
                writer.doWriteBinaryObject((BinaryObjectImpl)obj);

                break;

            case BINARY:
                if (preWrite(writer, obj)) {
                    try {
                        if (serializer != null)
                            serializer.writeBinary(obj, writer);
                        else
                            ((Binarylizable)obj).writeBinary(writer);

                        postWrite(writer, obj);

                        // Check whether we need to update metadata.
                        if (obj.getClass() != BinaryMetadata.class) {
                            int schemaId = writer.schemaId();

                            if (schemaReg.schema(schemaId) == null) {
                                // This is new schema, let's update metadata.
                                BinaryMetadataCollector collector =
                                    new BinaryMetadataCollector(typeId, typeName, mapper);

                                if (serializer != null)
                                    serializer.writeBinary(obj, collector);
                                else
                                    ((Binarylizable)obj).writeBinary(collector);

                                BinarySchema newSchema = collector.schema();

                                BinaryMetadata meta = new BinaryMetadata(typeId, typeName, collector.meta(),
                                    affKeyFieldName, Collections.singleton(newSchema), false);

                                ctx.updateMetadata(typeId, meta);

                                schemaReg.addSchema(newSchema.schemaId(), newSchema);
                            }
                        }

                        postWriteHashCode(writer, obj);
                    }
                    finally {
                        writer.popSchema();
                    }
                }

                break;

            case OBJECT:
                if (userType && !stableSchemaPublished) {
                    // Update meta before write object with new schema
                    BinaryMetadata meta = new BinaryMetadata(typeId, typeName, stableFieldsMeta,
                        affKeyFieldName, Collections.singleton(stableSchema), false);

                    ctx.updateMetadata(typeId, meta);

                    schemaReg.addSchema(stableSchema.schemaId(), stableSchema);

                    stableSchemaPublished = true;
                }

                if (preWrite(writer, obj)) {
                    try {
                        for (BinaryFieldAccessor info : fields)
                            info.write(obj, writer);

                        writer.schemaId(stableSchema.schemaId());

                        postWrite(writer, obj);
                        postWriteHashCode(writer, obj);
                    }
                    finally {
                        writer.popSchema();
                    }
                }

                break;

            default:
                assert false : "Invalid mode: " + mode;
        }
    }

    /**
     * @param reader Reader.
     * @return Object.
     * @throws BinaryObjectException If failed.
     */
    Object read(BinaryReaderExImpl reader) throws BinaryObjectException {
        assert reader != null;
        assert mode != BinaryWriteMode.OPTIMIZED : "OptimizedMarshaller should not be used here: " + cls.getName();

        Object res;

        switch (mode) {
            case BINARY:
                res = newInstance();

                reader.setHandle(res);

                if (serializer != null)
                    serializer.readBinary(res, reader);
                else
                    ((Binarylizable)res).readBinary(reader);

                break;

            case OBJECT:
                res = newInstance();

                reader.setHandle(res);

                for (BinaryFieldAccessor info : fields)
                    info.read(res, reader);

                break;

            default:
                assert false : "Invalid mode: " + mode;

                return null;
        }

        if (readResolveMtd != null) {
            try {
                res = readResolveMtd.invoke(res);

                reader.setHandle(res);
            }
            catch (IllegalAccessException e) {
                throw new RuntimeException(e);
            }
            catch (InvocationTargetException e) {
                if (e.getTargetException() instanceof BinaryObjectException)
                    throw (BinaryObjectException)e.getTargetException();

                throw new BinaryObjectException("Failed to execute readResolve() method on " + res, e);
            }
        }

        return res;
    }

    /**
     * Pre-write phase.
     *
     * @param writer Writer.
     * @param obj Object.
     * @return Whether further write is needed.
     */
    private boolean preWrite(BinaryWriterExImpl writer, Object obj) {
        if (writer.tryWriteAsHandle(obj))
            return false;

        writer.preWrite(registered ? null : cls.getName());

        return true;
    }

    /**
     * Post-write phase.
     *
     * @param writer Writer.
     * @param obj Object.
     */
    private void postWrite(BinaryWriterExImpl writer, Object obj) {
        if (obj instanceof CacheObjectImpl)
            writer.postWrite(userType, registered, 0, false);
        else if (obj instanceof BinaryObjectEx) {
            boolean flagSet = ((BinaryObjectEx)obj).isFlagSet(BinaryUtils.FLAG_EMPTY_HASH_CODE);

            writer.postWrite(userType, registered, obj.hashCode(), !flagSet);
        }
        else
            writer.postWrite(userType, registered, obj.hashCode(), overridesHashCode);
<<<<<<< HEAD
=======
    }

    /**
     * Post-write routine for hash code.
     *
     * @param writer Writer.
     * @param obj Object.
     */
    private void postWriteHashCode(BinaryWriterExImpl writer, Object obj) {
        // No need to call "postWriteHashCode" here because we do not care about hash code.
        if (!(obj instanceof CacheObjectImpl))
            writer.postWriteHashCode(registered ? null : cls.getName());
>>>>>>> f7d89fdb
    }

    /**
     * @return Instance.
     * @throws BinaryObjectException In case of error.
     */
    private Object newInstance() throws BinaryObjectException {
        try {
            return ctor != null ? ctor.newInstance() : GridUnsafe.allocateInstance(cls);
        }
        catch (InstantiationException | InvocationTargetException | IllegalAccessException e) {
            throw new BinaryObjectException("Failed to instantiate instance: " + cls, e);
        }
    }

    /**
     * @param cls Class.
     * @return Constructor.
     * @throws BinaryObjectException If constructor doesn't exist.
     */
    @SuppressWarnings("ConstantConditions")
    @Nullable private static Constructor<?> constructor(Class<?> cls) throws BinaryObjectException {
        assert cls != null;

        try {
            Constructor<?> ctor = U.forceEmptyConstructor(cls);

            if (ctor == null)
                throw new BinaryObjectException("Failed to find empty constructor for class: " + cls.getName());

            ctor.setAccessible(true);

            return ctor;
        }
        catch (IgniteCheckedException e) {
            throw new BinaryObjectException("Failed to get constructor for class: " + cls.getName(), e);
        }
    }

    /** {@inheritDoc} */
    @Override public String toString() {
        return S.toString(BinaryClassDescriptor.class, this);
    }
}<|MERGE_RESOLUTION|>--- conflicted
+++ resolved
@@ -888,8 +888,6 @@
         }
         else
             writer.postWrite(userType, registered, obj.hashCode(), overridesHashCode);
-<<<<<<< HEAD
-=======
     }
 
     /**
@@ -902,7 +900,6 @@
         // No need to call "postWriteHashCode" here because we do not care about hash code.
         if (!(obj instanceof CacheObjectImpl))
             writer.postWriteHashCode(registered ? null : cls.getName());
->>>>>>> f7d89fdb
     }
 
     /**

/*
 * Licensed to the Apache Software Foundation (ASF) under one or more
 * contributor license agreements.  See the NOTICE file distributed with
 * this work for additional information regarding copyright ownership.
 * The ASF licenses this file to You under the Apache License, Version 2.0
 * (the "License"); you may not use this file except in compliance with
 * the License.  You may obtain a copy of the License at
 *
 *      http://www.apache.org/licenses/LICENSE-2.0
 *
 * Unless required by applicable law or agreed to in writing, software
 * distributed under the License is distributed on an "AS IS" BASIS,
 * WITHOUT WARRANTIES OR CONDITIONS OF ANY KIND, either express or implied.
 * See the License for the specific language governing permissions and
 * limitations under the License.
 */

package org.apache.ignite.internal.processors.cache.distributed.near;

import org.apache.ignite.IgniteCheckedException;
import org.apache.ignite.internal.IgniteInternalFuture;
import org.apache.ignite.internal.processors.affinity.AffinityTopologyVersion;
import org.apache.ignite.internal.processors.cache.GridCacheSharedContext;
import org.apache.ignite.internal.processors.cache.distributed.dht.GridDhtTopologyFuture;
import org.apache.ignite.internal.processors.cache.transactions.IgniteInternalTx;
import org.apache.ignite.internal.util.GridLongList;
import org.apache.ignite.internal.util.lang.GridPlainRunnable;
import org.apache.ignite.internal.util.typedef.CI1;
import org.jetbrains.annotations.Nullable;

/**
 *
 */
public abstract class GridNearOptimisticTxPrepareFutureAdapter extends GridNearTxPrepareFutureAdapter {
    /**
     * @param cctx Context.
     * @param tx Transaction.
     */
    public GridNearOptimisticTxPrepareFutureAdapter(GridCacheSharedContext cctx, GridNearTxLocal tx) {
        super(cctx, tx);

        assert tx.optimistic() : tx;
    }

    /** {@inheritDoc} */
    @Override public final void prepare() {
        // Obtain the topology version to use.
        AffinityTopologyVersion topVer = cctx.mvcc().lastExplicitLockTopologyVersion(Thread.currentThread().getId());

        // If there is another system transaction in progress, use it's topology version to prevent deadlock.
        if (topVer == null && tx != null && tx.system()) {
            IgniteInternalTx tx0 = cctx.tm().anyActiveThreadTx(tx);

            if (tx0 != null)
                topVer = tx0.topologyVersionSnapshot();
        }

        if (topVer != null) {
            tx.topologyVersion(topVer);

            cctx.mvcc().addFuture(this);

            prepare0(false, true);

            return;
        }

        prepareOnTopology(false, null);
    }

    /**
     * Acquires topology read lock.
     *
     * @return Topology ready future.
     */
    protected final GridDhtTopologyFuture topologyReadLock() {
<<<<<<< HEAD
        GridLongList cacheIds = tx.activeCacheIds();

        if (cacheIds.isEmpty())
            return cctx.exchange().lastTopologyFuture();

        GridCacheContext<?, ?> nonLocCtx = null;

        for (int i = 0; i < cacheIds.size(); i++) {
            int cacheId = (int)cacheIds.get(i);

            GridCacheContext<?, ?> cacheCtx = cctx.cacheContext(cacheId);

            if (!cacheCtx.isLocal()) {
                nonLocCtx = cacheCtx;

                break;
            }
        }

        if (nonLocCtx == null)
            return cctx.exchange().lastTopologyFuture();

        nonLocCtx.topology().readLock();

        if (nonLocCtx.topology().stopping()) {
            onDone(new IgniteCheckedException("Failed to perform cache operation (cache is stopped): " +
                nonLocCtx.name()));

            return null;
        }

        return nonLocCtx.topology().topologyVersionFuture();
=======
        return tx.txState().topologyReadLock(cctx, this);
>>>>>>> 3ff71fd7
    }

    /**
     * Releases topology read lock.
     */
    protected final void topologyReadUnlock() {
<<<<<<< HEAD
        GridLongList cacheIds = tx.activeCacheIds();

        if (!cacheIds.isEmpty()) {
            GridCacheContext<?, ?> nonLocCtx = null;

            for (int i = 0; i < cacheIds.size(); i++) {
                int cacheId = (int)cacheIds.get(i);

                GridCacheContext<?, ?> cacheCtx = cctx.cacheContext(cacheId);

                if (!cacheCtx.isLocal()) {
                    nonLocCtx = cacheCtx;

                    break;
                }
            }

            if (nonLocCtx != null)
                nonLocCtx.topology().readUnlock();
        }
=======
        tx.txState().topologyReadUnlock(cctx);
>>>>>>> 3ff71fd7
    }

    /**
     * @param remap Remap flag.
     * @param c Optional closure to run after map.
     */
    protected final void prepareOnTopology(final boolean remap, @Nullable final Runnable c) {
        GridDhtTopologyFuture topFut = topologyReadLock();

        AffinityTopologyVersion topVer = null;

        try {
            if (topFut == null) {
                assert isDone();

                return;
            }

            if (topFut.isDone()) {
                topVer = topFut.topologyVersion();

                if (remap)
                    tx.onRemap(topVer);
                else
                    tx.topologyVersion(topVer);

                if (!remap)
                    cctx.mvcc().addFuture(this);
            }
        }
        finally {
            topologyReadUnlock();
        }

        if (topVer != null) {
<<<<<<< HEAD
            StringBuilder invalidCaches = null;

            GridLongList cacheIds = tx.activeCacheIds();

            for (int i = 0; i < cacheIds.size(); i++) {
                int cacheId = (int)cacheIds.get(i);

                GridCacheContext ctx = cctx.cacheContext(cacheId);

                assert ctx != null : cacheId;

                Throwable err = topFut.validateCache(ctx);

                if (err != null) {
                    if (invalidCaches != null)
                        invalidCaches.append(", ");
                    else
                        invalidCaches = new StringBuilder();

                    invalidCaches.append(U.maskName(ctx.name()));
                }
            }
=======
            IgniteCheckedException err = tx.txState().validateTopology(cctx, topFut);
>>>>>>> 3ff71fd7

            if (err != null) {
                onDone(err);

                return;
            }

            prepare0(remap, false);

            if (c != null)
                c.run();
        }
        else {
            topFut.listen(new CI1<IgniteInternalFuture<AffinityTopologyVersion>>() {
                @Override public void apply(final IgniteInternalFuture<AffinityTopologyVersion> fut) {
                    cctx.kernalContext().closure().runLocalSafe(new GridPlainRunnable() {
                        @Override public void run() {
                            try {
                                fut.get();

                                prepareOnTopology(remap, c);
                            }
                            catch (IgniteCheckedException e) {
                                onDone(e);
                            }
                            finally {
                                cctx.txContextReset();
                            }
                        }
                    });
                }
            });
        }
    }

    /**
     * @param remap Remap flag.
     * @param topLocked {@code True} if thread already acquired lock preventing topology change.
     */
    protected abstract void prepare0(boolean remap, boolean topLocked);
}<|MERGE_RESOLUTION|>--- conflicted
+++ resolved
@@ -74,72 +74,14 @@
      * @return Topology ready future.
      */
     protected final GridDhtTopologyFuture topologyReadLock() {
-<<<<<<< HEAD
-        GridLongList cacheIds = tx.activeCacheIds();
-
-        if (cacheIds.isEmpty())
-            return cctx.exchange().lastTopologyFuture();
-
-        GridCacheContext<?, ?> nonLocCtx = null;
-
-        for (int i = 0; i < cacheIds.size(); i++) {
-            int cacheId = (int)cacheIds.get(i);
-
-            GridCacheContext<?, ?> cacheCtx = cctx.cacheContext(cacheId);
-
-            if (!cacheCtx.isLocal()) {
-                nonLocCtx = cacheCtx;
-
-                break;
-            }
-        }
-
-        if (nonLocCtx == null)
-            return cctx.exchange().lastTopologyFuture();
-
-        nonLocCtx.topology().readLock();
-
-        if (nonLocCtx.topology().stopping()) {
-            onDone(new IgniteCheckedException("Failed to perform cache operation (cache is stopped): " +
-                nonLocCtx.name()));
-
-            return null;
-        }
-
-        return nonLocCtx.topology().topologyVersionFuture();
-=======
         return tx.txState().topologyReadLock(cctx, this);
->>>>>>> 3ff71fd7
     }
 
     /**
      * Releases topology read lock.
      */
     protected final void topologyReadUnlock() {
-<<<<<<< HEAD
-        GridLongList cacheIds = tx.activeCacheIds();
-
-        if (!cacheIds.isEmpty()) {
-            GridCacheContext<?, ?> nonLocCtx = null;
-
-            for (int i = 0; i < cacheIds.size(); i++) {
-                int cacheId = (int)cacheIds.get(i);
-
-                GridCacheContext<?, ?> cacheCtx = cctx.cacheContext(cacheId);
-
-                if (!cacheCtx.isLocal()) {
-                    nonLocCtx = cacheCtx;
-
-                    break;
-                }
-            }
-
-            if (nonLocCtx != null)
-                nonLocCtx.topology().readUnlock();
-        }
-=======
         tx.txState().topologyReadUnlock(cctx);
->>>>>>> 3ff71fd7
     }
 
     /**
@@ -175,32 +117,7 @@
         }
 
         if (topVer != null) {
-<<<<<<< HEAD
-            StringBuilder invalidCaches = null;
-
-            GridLongList cacheIds = tx.activeCacheIds();
-
-            for (int i = 0; i < cacheIds.size(); i++) {
-                int cacheId = (int)cacheIds.get(i);
-
-                GridCacheContext ctx = cctx.cacheContext(cacheId);
-
-                assert ctx != null : cacheId;
-
-                Throwable err = topFut.validateCache(ctx);
-
-                if (err != null) {
-                    if (invalidCaches != null)
-                        invalidCaches.append(", ");
-                    else
-                        invalidCaches = new StringBuilder();
-
-                    invalidCaches.append(U.maskName(ctx.name()));
-                }
-            }
-=======
             IgniteCheckedException err = tx.txState().validateTopology(cctx, topFut);
->>>>>>> 3ff71fd7
 
             if (err != null) {
                 onDone(err);

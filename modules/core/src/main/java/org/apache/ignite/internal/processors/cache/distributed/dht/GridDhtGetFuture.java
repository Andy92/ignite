/*
 * Licensed to the Apache Software Foundation (ASF) under one or more
 * contributor license agreements.  See the NOTICE file distributed with
 * this work for additional information regarding copyright ownership.
 * The ASF licenses this file to You under the Apache License, Version 2.0
 * (the "License"); you may not use this file except in compliance with
 * the License.  You may obtain a copy of the License at
 *
 *      http://www.apache.org/licenses/LICENSE-2.0
 *
 * Unless required by applicable law or agreed to in writing, software
 * distributed under the License is distributed on an "AS IS" BASIS,
 * WITHOUT WARRANTIES OR CONDITIONS OF ANY KIND, either express or implied.
 * See the License for the specific language governing permissions and
 * limitations under the License.
 */

package org.apache.ignite.internal.processors.cache.distributed.dht;

import java.util.ArrayList;
import java.util.Arrays;
import java.util.Collection;
import java.util.Collections;
import java.util.HashSet;
import java.util.Map;
import java.util.UUID;
import java.util.concurrent.atomic.AtomicReference;
import org.apache.ignite.IgniteCheckedException;
import org.apache.ignite.IgniteLogger;
import org.apache.ignite.internal.IgniteInternalFuture;
import org.apache.ignite.internal.processors.affinity.AffinityTopologyVersion;
import org.apache.ignite.internal.processors.cache.CacheObject;
import org.apache.ignite.internal.processors.cache.EntryGetResult;
import org.apache.ignite.internal.processors.cache.GridCacheContext;
import org.apache.ignite.internal.processors.cache.GridCacheEntryInfo;
import org.apache.ignite.internal.processors.cache.GridCacheEntryRemovedException;
import org.apache.ignite.internal.processors.cache.IgniteCacheExpiryPolicy;
import org.apache.ignite.internal.processors.cache.KeyCacheObject;
import org.apache.ignite.internal.processors.cache.ReaderArguments;
import org.apache.ignite.internal.processors.cache.mvcc.MvccCoordinatorVersion;
import org.apache.ignite.internal.processors.cache.version.GridCacheVersion;
import org.apache.ignite.internal.util.future.GridCompoundFuture;
import org.apache.ignite.internal.util.future.GridCompoundIdentityFuture;
import org.apache.ignite.internal.util.future.GridEmbeddedFuture;
import org.apache.ignite.internal.util.future.GridFinishedFuture;
import org.apache.ignite.internal.util.lang.GridClosureException;
import org.apache.ignite.internal.util.typedef.C2;
import org.apache.ignite.internal.util.typedef.CI1;
import org.apache.ignite.internal.util.typedef.F;
import org.apache.ignite.internal.util.typedef.internal.CU;
import org.apache.ignite.internal.util.typedef.internal.U;
import org.apache.ignite.lang.IgniteUuid;
import org.jetbrains.annotations.NotNull;
import org.jetbrains.annotations.Nullable;

/**
 *
 */
public final class GridDhtGetFuture<K, V> extends GridCompoundIdentityFuture<Collection<GridCacheEntryInfo>>
    implements GridDhtFuture<Collection<GridCacheEntryInfo>> {
    /** */
    private static final long serialVersionUID = 0L;

    /** Logger reference. */
    private static final AtomicReference<IgniteLogger> logRef = new AtomicReference<>();

    /** Logger. */
    private static IgniteLogger log;

    /** Message ID. */
    private long msgId;

    /** */
    private UUID reader;

    /** Read through flag. */
    private boolean readThrough;

    /** Context. */
    private GridCacheContext<K, V> cctx;

    /** Keys. */
    private Map<KeyCacheObject, Boolean> keys;

    /** Reserved partitions. */
    private int[] parts;

    /** Future ID. */
    private IgniteUuid futId;

    /** Version. */
    private GridCacheVersion ver;

    /** Topology version .*/
    private AffinityTopologyVersion topVer;

    /** Retries because ownership changed. */
    private Collection<Integer> retries;

    /** Subject ID. */
    private UUID subjId;

    /** Task name. */
    private int taskNameHash;

    /** Expiry policy. */
    private IgniteCacheExpiryPolicy expiryPlc;

    /** Skip values flag. */
    private boolean skipVals;

    /** */
    private final boolean recovery;

    /** */
    private final boolean addReaders;

    /** */
    private final MvccCoordinatorVersion mvccVer;

    /**
     * @param cctx Context.
     * @param msgId Message ID.
     * @param reader Reader.
     * @param keys Keys.
     * @param readThrough Read through flag.
     * @param topVer Topology version.
     * @param subjId Subject ID.
     * @param taskNameHash Task name hash code.
     * @param expiryPlc Expiry policy.
     * @param skipVals Skip values flag.
     */
    public GridDhtGetFuture(
        GridCacheContext<K, V> cctx,
        long msgId,
        UUID reader,
        Map<KeyCacheObject, Boolean> keys,
        boolean readThrough,
        @NotNull AffinityTopologyVersion topVer,
        @Nullable UUID subjId,
        int taskNameHash,
        @Nullable IgniteCacheExpiryPolicy expiryPlc,
        boolean skipVals,
        boolean recovery,
        boolean addReaders,
        MvccCoordinatorVersion mvccVer
    ) {
        super(CU.<GridCacheEntryInfo>collectionsReducer(keys.size()));

        assert reader != null;
        assert !F.isEmpty(keys);

        this.reader = reader;
        this.cctx = cctx;
        this.msgId = msgId;
        this.keys = keys;
        this.readThrough = readThrough;
        this.topVer = topVer;
        this.subjId = subjId;
        this.taskNameHash = taskNameHash;
        this.expiryPlc = expiryPlc;
        this.skipVals = skipVals;
        this.recovery = recovery;
        this.addReaders = addReaders;
        this.mvccVer = mvccVer;

        futId = IgniteUuid.randomUuid();

        ver = cctx.versions().next();

        if (log == null)
            log = U.logger(cctx.kernalContext(), logRef, GridDhtGetFuture.class);
    }

    /**
     * Initializes future.
     */
    void init() {
        GridDhtFuture<Object> fut = cctx.group().preloader().request(cctx, keys.keySet(), topVer);

        if (fut != null) {
            if (!F.isEmpty(fut.invalidPartitions())) {
                if (retries == null)
                    retries = new HashSet<>();

                retries.addAll(fut.invalidPartitions());
            }

            fut.listen(new CI1<IgniteInternalFuture<Object>>() {
                @Override public void apply(IgniteInternalFuture<Object> fut) {
                    try {
                        fut.get();
                    }
                    catch (IgniteCheckedException e) {
                        if (log.isDebugEnabled())
                            log.debug("Failed to request keys from preloader [keys=" + keys + ", err=" + e + ']');

                        onDone(e);

                        return;
                    }

                    map0(keys);

                    markInitialized();
                }
            });
        }
        else {
            map0(keys);

            markInitialized();
        }
    }

    /** {@inheritDoc} */
    @Override public Collection<Integer> invalidPartitions() {
        return retries == null ? Collections.<Integer>emptyList() : retries;
    }

    /**
     * @return Future ID.
     */
    public IgniteUuid futureId() {
        return futId;
    }

    /**
     * @return Future version.
     */
    public GridCacheVersion version() {
        return ver;
    }

    /** {@inheritDoc} */
    @Override public boolean onDone(Collection<GridCacheEntryInfo> res, Throwable err) {
        if (super.onDone(res, err)) {
            // Release all partitions reserved by this future.
            if (parts != null)
                cctx.topology().releasePartitions(parts);

            return true;
        }

        return false;
    }

    /**
     * @param keys Keys to map.
     */
    private void map0(Map<KeyCacheObject, Boolean> keys) {
        Map<KeyCacheObject, Boolean> mappedKeys = null;

        // Assign keys to primary nodes.
        for (Map.Entry<KeyCacheObject, Boolean> key : keys.entrySet()) {
            int part = cctx.affinity().partition(key.getKey());

            if (retries == null || !retries.contains(part)) {
                if (!map(key.getKey())) {
                    if (retries == null)
                        retries = new HashSet<>();

                    retries.add(part);

                    if (mappedKeys == null) {
                        mappedKeys = U.newLinkedHashMap(keys.size());

                        for (Map.Entry<KeyCacheObject, Boolean> key1 : keys.entrySet()) {
                            if (key1.getKey() == key.getKey())
                                break;

                            mappedKeys.put(key.getKey(), key1.getValue());
                        }
                    }
                }
                else if (mappedKeys != null)
                    mappedKeys.put(key.getKey(), key.getValue());
            }
        }

        // Add new future.
        IgniteInternalFuture<Collection<GridCacheEntryInfo>> fut = getAsync(mappedKeys == null ? keys : mappedKeys);

        // Optimization to avoid going through compound future,
        // if getAsync() has been completed and no other futures added to this
        // compound future.
        if (fut.isDone() && !hasFutures()) {
            if (fut.error() != null)
                onDone(fut.error());
            else
                onDone(fut.result());

            return;
        }

        add(fut);
    }

    /**
     * @param key Key.
     * @return {@code True} if mapped.
     */
    private boolean map(KeyCacheObject key) {
        try {
            int keyPart = cctx.affinity().partition(key);

            GridDhtLocalPartition part = topVer.topologyVersion() > 0 ?
                cache().topology().localPartition(keyPart, topVer, true) :
                cache().topology().localPartition(keyPart);

            if (part == null)
                return false;

            if (parts == null || !F.contains(parts, part.id())) {
                // By reserving, we make sure that partition won't be unloaded while processed.
                if (part.reserve()) {
                    parts = parts == null ? new int[1] : Arrays.copyOf(parts, parts.length + 1);

                    parts[parts.length - 1] = part.id();

                    return true;
                }
                else
                    return false;
            }
            else
                return true;
        }
        catch (GridDhtInvalidPartitionException e) {
            if (log.isDebugEnabled())
                log.debug("Attempted to create a partition which does not belong to local node, will remap " +
                    "[key=" + key + ", part=" + e.partition() + ']');

            return false;
        }
    }

    /**
     * @param keys Keys to get.
     * @return Future for local get.
     */
    @SuppressWarnings( {"unchecked", "IfMayBeConditional"})
    private IgniteInternalFuture<Collection<GridCacheEntryInfo>> getAsync(
        final Map<KeyCacheObject, Boolean> keys
    ) {
        if (F.isEmpty(keys))
            return new GridFinishedFuture<Collection<GridCacheEntryInfo>>(
                Collections.<GridCacheEntryInfo>emptyList());

        String taskName0 = cctx.kernalContext().job().currentTaskName();

        if (taskName0 == null)
            taskName0 = cctx.kernalContext().task().resolveTaskName(taskNameHash);

        final String taskName = taskName0;

        GridCompoundFuture<Boolean, Boolean> txFut = null;

        ReaderArguments readerArgs = null;

        if (addReaders && !skipVals && !cctx.localNodeId().equals(reader)) {
            for (Map.Entry<KeyCacheObject, Boolean> k : keys.entrySet()) {
                if (!k.getValue())
                    continue;

                while (true) {
                    GridDhtCacheEntry e = cache().entryExx(k.getKey(), topVer);

                    try {
                        if (e.obsolete())
                            continue;

                        boolean addReader = !e.deleted();

                        if (addReader) {
                            e.unswap(false);

                            // Entry will be removed on touch() if no data in cache,
                            // but they could be loaded from store,
                            // we have to add reader again later.
                            if (readerArgs == null)
                                readerArgs = new ReaderArguments(reader, msgId, topVer);
                        }

                        // Register reader. If there are active transactions for this entry,
                        // then will wait for their completion before proceeding.
                        // TODO: IGNITE-3498:
                        // TODO: What if any transaction we wait for actually removes this entry?
                        // TODO: In this case seems like we will be stuck with untracked near entry.
                        // TODO: To fix, check that reader is contained in the list of readers once
                        // TODO: again after the returned future completes - if not, try again.
                        IgniteInternalFuture<Boolean> f = addReader ? e.addReader(reader, msgId, topVer) : null;

                        if (f != null) {
                            if (txFut == null)
                                txFut = new GridCompoundFuture<>(CU.boolReducer());

                            txFut.add(f);
                        }

                        break;
                    }
                    catch (IgniteCheckedException err) {
                        return new GridFinishedFuture<>(err);
                    }
                    catch (GridCacheEntryRemovedException ignore) {
                        if (log.isDebugEnabled())
                            log.debug("Got removed entry when getting a DHT value: " + e);
                    }
                    finally {
                        cctx.evicts().touch(e, topVer);
                    }
                }
            }

            if (txFut != null)
                txFut.markInitialized();
        }

        IgniteInternalFuture<Map<KeyCacheObject, EntryGetResult>> fut;

        if (txFut == null || txFut.isDone()) {
            fut = cache().getDhtAllAsync(
                keys.keySet(),
                readerArgs,
                readThrough,
                subjId,
                taskName,
                expiryPlc,
                skipVals,
<<<<<<< HEAD
                /*can remap*/true,
                recovery,
                mvccVer);
=======
                recovery);
>>>>>>> aefa9a8a
        }
        else {
            final ReaderArguments args = readerArgs;

            // If we are here, then there were active transactions for some entries
            // when we were adding the reader. In that case we must wait for those
            // transactions to complete.
            fut = new GridEmbeddedFuture<>(
                txFut,
                new C2<Boolean, Exception, IgniteInternalFuture<Map<KeyCacheObject, EntryGetResult>>>() {
                    @Override public IgniteInternalFuture<Map<KeyCacheObject, EntryGetResult>> apply(Boolean b, Exception e) {
                        if (e != null)
                            throw new GridClosureException(e);

                        return cache().getDhtAllAsync(
                            keys.keySet(),
                            args,
                            readThrough,
                            subjId,
                            taskName,
                            expiryPlc,
                            skipVals,
<<<<<<< HEAD
                            /*can remap*/true,
                            recovery,
                            mvccVer);
=======
                            recovery);
>>>>>>> aefa9a8a
                    }
                }
            );
        }

        if (fut.isDone()) {
            if (fut.error() != null)
                onDone(fut.error());
            else
                return new GridFinishedFuture<>(toEntryInfos(fut.result()));
        }

        return new GridEmbeddedFuture<>(
            new C2<Map<KeyCacheObject, EntryGetResult>, Exception, Collection<GridCacheEntryInfo>>() {
                @Override public Collection<GridCacheEntryInfo> apply(
                    Map<KeyCacheObject, EntryGetResult> map, Exception e
                ) {
                    if (e != null) {
                        onDone(e);

                        return Collections.emptyList();
                    }
                    else
                        return toEntryInfos(map);
                }
            },
            fut);
    }

    /**
     * @param map Map to convert.
     * @return List of infos.
     */
    private Collection<GridCacheEntryInfo> toEntryInfos(Map<KeyCacheObject, EntryGetResult> map) {
        if (map.isEmpty())
            return Collections.emptyList();

        Collection<GridCacheEntryInfo> infos = new ArrayList<>(map.size());

        for (Map.Entry<KeyCacheObject, EntryGetResult> entry : map.entrySet()) {
            EntryGetResult val = entry.getValue();

            assert val != null;

            GridCacheEntryInfo info = new GridCacheEntryInfo();

            info.cacheId(cctx.cacheId());
            info.key(entry.getKey());
            info.value(skipVals ? null : (CacheObject)val.value());
            info.version(val.version());
            info.expireTime(val.expireTime());
            info.ttl(val.ttl());

            infos.add(info);
        }

        return infos;
    }

    /**
     * @return DHT cache.
     */
    private GridDhtCacheAdapter<K, V> cache() {
        return (GridDhtCacheAdapter<K, V>)cctx.cache();
    }
}<|MERGE_RESOLUTION|>--- conflicted
+++ resolved
@@ -428,13 +428,8 @@
                 taskName,
                 expiryPlc,
                 skipVals,
-<<<<<<< HEAD
-                /*can remap*/true,
                 recovery,
                 mvccVer);
-=======
-                recovery);
->>>>>>> aefa9a8a
         }
         else {
             final ReaderArguments args = readerArgs;
@@ -457,13 +452,8 @@
                             taskName,
                             expiryPlc,
                             skipVals,
-<<<<<<< HEAD
-                            /*can remap*/true,
                             recovery,
                             mvccVer);
-=======
-                            recovery);
->>>>>>> aefa9a8a
                     }
                 }
             );

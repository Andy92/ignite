/*
 * Licensed to the Apache Software Foundation (ASF) under one or more
 * contributor license agreements.  See the NOTICE file distributed with
 * this work for additional information regarding copyright ownership.
 * The ASF licenses this file to You under the Apache License, Version 2.0
 * (the "License"); you may not use this file except in compliance with
 * the License.  You may obtain a copy of the License at
 *
 *      http://www.apache.org/licenses/LICENSE-2.0
 *
 * Unless required by applicable law or agreed to in writing, software
 * distributed under the License is distributed on an "AS IS" BASIS,
 * WITHOUT WARRANTIES OR CONDITIONS OF ANY KIND, either express or implied.
 * See the License for the specific language governing permissions and
 * limitations under the License.
 */

package org.apache.ignite.transactions;

import org.apache.ignite.*;
import org.apache.ignite.cache.*;
import org.apache.ignite.lang.*;

import org.jetbrains.annotations.*;

import java.util.*;

/**
 * Grid cache transaction. Cache transactions have a default 2PC (two-phase-commit) behavior and
 * can be plugged into ongoing {@code JTA} transaction by properly implementing
<<<<<<< HEAD
 * {@ignitelink org.gridgain.grid.cache.jta.GridCacheTmLookup}
 * interface. Cache transactions can also be started explicitly directly from {@link GridCacheProjection} API
 * via any of the {@code 'GridCacheProjection.txStart(..)'} methods.
=======
 * {@gglink org.gridgain.grid.cache.jta.GridCacheTmLookup}
 * interface. Cache transactions can also be started explicitly directly from {@link org.apache.ignite.cache.CacheProjection} API
 * via any of the {@code 'CacheProjection.txStart(..)'} methods.
>>>>>>> 7e40e222
 * <p>
 * Cache transactions support the following isolation levels:
 * <ul>
 * <li>
 *  {@link IgniteTxIsolation#READ_COMMITTED} isolation level means that always a committed value
 *  will be provided for read operations. With this isolation level values are always read
 *  from cache global memory or persistent store every time a value is accessed. In other words,
 *  if the same key is accessed more than once within the same transaction, it may have different
 *  value every time since global cache memory may be updated concurrently by other threads.
 * </li>
 * <li>
 *  {@link IgniteTxIsolation#REPEATABLE_READ} isolation level means that if a value was read once
 *  within transaction, then all consecutive reads will provide the same in-transaction value. With
 *  this isolation level accessed values are stored within in-transaction memory, so consecutive access
 *  to the same key within the same transaction will always return the value that was previously read or
 *  updated within this transaction. If concurrency is {@link IgniteTxConcurrency#PESSIMISTIC}, then a lock
 *  on the key will be acquired prior to accessing the value.
 * </li>
 * <li>
 *  {@link IgniteTxIsolation#SERIALIZABLE} isolation level means that all transactions occur in a completely
 *  isolated fashion, as if all transactions in the system had executed serially, one after the other.
 *  Read access with this level happens the same way as with {@link IgniteTxIsolation#REPEATABLE_READ} level.
 *  However, in {@link IgniteTxConcurrency#OPTIMISTIC} mode, if some transactions cannot be serially isolated
 *  from each other, then one winner will be picked and the other transactions in conflict will result in
 * {@link IgniteTxOptimisticException} being thrown.
 * </li>
 * </ul>
 * <p>
 * Cache transactions support the following concurrency models:
 * <ul>
 * <li>
 *  {@link IgniteTxConcurrency#OPTIMISTIC} - in this mode all cache operations are not distributed to other
 *  nodes until {@link #commit()} is called. In this mode one {@code 'PREPARE'}
 *  message will be sent to participating cache nodes to start acquiring per-transaction locks, and once
 *  all nodes reply {@code 'OK'} (i.e. {@code Phase 1} completes successfully), a one-way' {@code 'COMMIT'}
 *  message is sent without waiting for reply. If it is necessary to know whenever remote nodes have committed
 *  as well, synchronous commit or synchronous rollback should be enabled via
 *  {@link CacheConfiguration#setWriteSynchronizationMode}
 *  or by setting proper flags on cache projection, such as {@link org.apache.ignite.internal.processors.cache.CacheFlag#SYNC_COMMIT}.
 *  <p>
 *  Note that in this mode, optimistic failures are only possible in conjunction with
 *  {@link IgniteTxIsolation#SERIALIZABLE} isolation level. In all other cases, optimistic
 *  transactions will never fail optimistically and will always be identically ordered on all participating
 *  grid nodes.
 * </li>
 * <li>
 *  {@link IgniteTxConcurrency#PESSIMISTIC} - in this mode a lock is acquired on all cache operations
 *  with exception of read operations in {@link IgniteTxIsolation#READ_COMMITTED} mode. All optional filters
 *  passed into cache operations will be evaluated after successful lock acquisition. Whenever
 *  {@link #commit()} is called, a single one-way {@code 'COMMIT'} message
 *  is sent to participating cache nodes without waiting for reply. Note that there is no reason for
 *  distributed 'PREPARE' step, as all locks have been already acquired. Just like with optimistic mode,
 *  it is possible to configure synchronous commit or rollback and wait till transaction commits on
 *  all participating remote nodes.
 * </li>
 * </ul>
 * <p>
 * <h1 class="header">Cache Atomicity Mode</h1>
 * In addition to standard {@link org.apache.ignite.cache.CacheAtomicityMode#TRANSACTIONAL} behavior, GridGain also supports
 * a lighter {@link org.apache.ignite.cache.CacheAtomicityMode#ATOMIC} mode as well. In this mode distributed transactions
 * and distributed locking are not supported. Disabling transactions and locking allows to achieve much higher
 * performance and throughput ratios. It is recommended that {@link org.apache.ignite.cache.CacheAtomicityMode#ATOMIC} mode
 * is used whenever full {@code ACID}-compliant transactions are not needed.
 * <p>
 * <h1 class="header">Usage</h1>
 * You can use cache transactions as follows:
 * <pre name="code" class="java">
 * Cache&lt;String, Integer&gt; cache = GridGain.grid().cache();
 *
 * try (GridCacheTx tx = cache.txStart()) {
 *     // Perform transactional operations.
 *     Integer v1 = cache.get("k1");
 *
 *     // Check if v1 satisfies some condition before doing a put.
 *     if (v1 != null && v1 > 0)
 *         cache.putx("k1", 2);
 *
 *     cache.removex("k2");
 *
 *     // Commit the transaction.
 *     tx.commit();
 * }
 * </pre>
 */
public interface IgniteTx extends AutoCloseable, IgniteAsyncSupport {
    /**
     * Gets unique identifier for this transaction.
     *
     * @return Transaction UID.
     */
    public IgniteUuid xid();

    /**
     * ID of the node on which this transaction started.
     *
     * @return Originating node ID.
     */
    public UUID nodeId();

    /**
     * ID of the thread in which this transaction started.
     *
     * @return Thread ID.
     */
    public long threadId();

    /**
     * Start time of this transaction.
     *
     * @return Start time of this transaction on this node.
     */
    public long startTime();

    /**
     * Cache transaction isolation level.
     *
     * @return Isolation level.
     */
    public IgniteTxIsolation isolation();

    /**
     * Cache transaction concurrency mode.
     *
     * @return Concurrency mode.
     */
    public IgniteTxConcurrency concurrency();

    /**
     * Flag indicating whether transaction was started automatically by the
     * system or not. System will start transactions implicitly whenever
     * any cache {@code put(..)} or {@code remove(..)} operation is invoked
     * outside of transaction.
     *
     * @return {@code True} if transaction was started implicitly.
     */
    public boolean implicit();

    /**
     * Get invalidation flag for this transaction. If set to {@code true}, then
     * remote values will be {@code invalidated} (set to {@code null}) instead
     * of updated.
     * <p>
     * Invalidation messages don't carry new values, so they are a lot lighter
     * than update messages. However, when a value is accessed on a node after
     * it's been invalidated, it must be loaded from persistent store.
     *
     * @return Invalidation flag.
     */
    public boolean isInvalidate();

    /**
     * Gets current transaction state value.
     *
     * @return Current transaction state.
     */
    public IgniteTxState state();

    /**
     * Gets timeout value in milliseconds for this transaction. If transaction times
     * out prior to it's completion, {@link IgniteTxTimeoutException} will be thrown.
     *
     * @return Transaction timeout value.
     */
    public long timeout();

    /**
     * Sets transaction timeout value. This value can be set only before a first operation
     * on transaction has been performed.
     *
     * @param timeout Transaction timeout value.
     * @return Previous timeout.
     */
    public long timeout(long timeout);

    /**
     * Modify the transaction associated with the current thread such that the
     * only possible outcome of the transaction is to roll back the
     * transaction.
     *
     * @return {@code True} if rollback-only flag was set as a result of this operation,
     *      {@code false} if it was already set prior to this call or could not be set
     *      because transaction is already finishing up committing or rolling back.
     */
    public boolean setRollbackOnly();

    /**
     * If transaction was marked as rollback-only.
     *
     * @return {@code True} if transaction can only be rolled back.
     */
    public boolean isRollbackOnly();

    /**
     * Commits this transaction by initiating {@code two-phase-commit} process.
     *
     * @throws IgniteCheckedException If commit failed.
     */
    @IgniteAsyncSupported
    public void commit() throws IgniteCheckedException;

    /**
     * Ends the transaction. Transaction will be rolled back if it has not been committed.
     *
     * @throws IgniteCheckedException If transaction could not be gracefully ended.
     */
    @Override public void close() throws IgniteCheckedException;

    /**
     * Rolls back this transaction.
     *
     * @throws IgniteCheckedException If rollback failed.
     */
    @IgniteAsyncSupported
    public void rollback() throws IgniteCheckedException;

    /**
     * Removes metadata by name.
     *
     * @param name Name of the metadata to remove.
     * @param <V> Type of the value.
     * @return Value of removed metadata or {@code null}.
     */
    @Nullable public <V> V removeMeta(String name);

    /**
     * Gets metadata by name.
     *
     * @param name Metadata name.
     * @param <V> Type of the value.
     * @return Metadata value or {@code null}.
     */
    @Nullable public <V> V meta(String name);

    /**
     * Adds a new metadata.
     *
     * @param name Metadata name.
     * @param val Metadata value.
     * @param <V> Type of the value.
     * @return Metadata previously associated with given name, or
     *      {@code null} if there was none.
     */
    @Nullable public <V> V addMeta(String name, V val);
}<|MERGE_RESOLUTION|>--- conflicted
+++ resolved
@@ -28,15 +28,9 @@
 /**
  * Grid cache transaction. Cache transactions have a default 2PC (two-phase-commit) behavior and
  * can be plugged into ongoing {@code JTA} transaction by properly implementing
-<<<<<<< HEAD
  * {@ignitelink org.gridgain.grid.cache.jta.GridCacheTmLookup}
- * interface. Cache transactions can also be started explicitly directly from {@link GridCacheProjection} API
- * via any of the {@code 'GridCacheProjection.txStart(..)'} methods.
-=======
- * {@gglink org.gridgain.grid.cache.jta.GridCacheTmLookup}
  * interface. Cache transactions can also be started explicitly directly from {@link org.apache.ignite.cache.CacheProjection} API
  * via any of the {@code 'CacheProjection.txStart(..)'} methods.
->>>>>>> 7e40e222
  * <p>
  * Cache transactions support the following isolation levels:
  * <ul>

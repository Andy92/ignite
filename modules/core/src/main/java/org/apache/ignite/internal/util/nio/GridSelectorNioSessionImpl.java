/*
 * Licensed to the Apache Software Foundation (ASF) under one or more
 * contributor license agreements.  See the NOTICE file distributed with
 * this work for additional information regarding copyright ownership.
 * The ASF licenses this file to You under the Apache License, Version 2.0
 * (the "License"); you may not use this file except in compliance with
 * the License.  You may obtain a copy of the License at
 *
 *      http://www.apache.org/licenses/LICENSE-2.0
 *
 * Unless required by applicable law or agreed to in writing, software
 * distributed under the License is distributed on an "AS IS" BASIS,
 * WITHOUT WARRANTIES OR CONDITIONS OF ANY KIND, either express or implied.
 * See the License for the specific language governing permissions and
 * limitations under the License.
 */

package org.apache.ignite.internal.util.nio;

import java.net.InetSocketAddress;
import java.nio.ByteBuffer;
import java.nio.channels.SelectionKey;
import java.util.Collection;
import java.util.concurrent.Semaphore;
import java.util.concurrent.atomic.AtomicBoolean;
import org.apache.ignite.IgniteLogger;
import org.apache.ignite.internal.util.tostring.GridToStringExclude;
import org.apache.ignite.internal.util.typedef.internal.LT;
import org.apache.ignite.internal.util.typedef.internal.S;
import org.jetbrains.annotations.Nullable;
import org.jsr166.ConcurrentLinkedDeque8;

/**
 * Session implementation bound to selector API and socket API.
 * Note that this implementation requires non-null values for local and remote
 * socket addresses.
 */
class GridSelectorNioSessionImpl extends GridNioSessionImpl {
    /** Pending write requests. */
    private final ConcurrentLinkedDeque8<GridNioFuture<?>> queue = new ConcurrentLinkedDeque8<>();

    /** Selection key associated with this session. */
    @GridToStringExclude
    private SelectionKey key;

    /** Worker index for server */
    private final int selectorIdx;

    /** Semaphore. */
    @GridToStringExclude
    private final Semaphore sem;

    /** Write buffer. */
    private ByteBuffer writeBuf;

    /** Read buffer. */
    private ByteBuffer readBuf;

    /** Incoming recovery data. */
    private GridNioRecoveryDescriptor inRecovery;

    /** Outgoing recovery data. */
    private GridNioRecoveryDescriptor outRecovery;

    /** Logger. */
    private final IgniteLogger log;

    /** */
    final AtomicBoolean procWrite = new AtomicBoolean();

    /**
     * Creates session instance.
     *
     * @param log Logger.
     * @param selectorIdx Selector index for this session.
     * @param filterChain Filter chain that will handle requests.
     * @param locAddr Local address.
     * @param rmtAddr Remote address.
     * @param accepted Accepted flag.
     * @param sndQueueLimit Send queue limit.
     * @param writeBuf Write buffer.
     * @param readBuf Read buffer.
     */
    GridSelectorNioSessionImpl(
        IgniteLogger log,
        int selectorIdx,
        GridNioFilterChain filterChain,
        InetSocketAddress locAddr,
        InetSocketAddress rmtAddr,
        boolean accepted,
        int sndQueueLimit,
        @Nullable ByteBuffer writeBuf,
        @Nullable ByteBuffer readBuf
    ) {
        super(filterChain, locAddr, rmtAddr, accepted);

        assert selectorIdx >= 0;
        assert sndQueueLimit >= 0;

        assert locAddr != null : "GridSelectorNioSessionImpl should have local socket address.";
        assert rmtAddr != null : "GridSelectorNioSessionImpl should have remote socket address.";

        assert log != null;

        this.log = log;

        this.selectorIdx = selectorIdx;

        sem = sndQueueLimit > 0 ? new Semaphore(sndQueueLimit) : null;

        if (writeBuf != null) {
            writeBuf.clear();

            this.writeBuf = writeBuf;
        }

        if (readBuf != null) {
            readBuf.clear();

            this.readBuf = readBuf;
        }
    }

    /**
     * Sets selection key for this session.
     *
     * @param key Selection key.
     */
    void key(SelectionKey key) {
        assert key != null;

        this.key = key;
    }

    /**
     * @return Write buffer.
     */
    public ByteBuffer writeBuffer() {
        return writeBuf;
    }

    /**
     * @return Read buffer.
     */
    public ByteBuffer readBuffer() {
        return readBuf;
    }

    /**
     * @return Registered selection key for this session.
     */
    SelectionKey key() {
        return key;
    }

    /**
     * @return Selector index.
     */
    int selectorIndex() {
        return selectorIdx;
    }

    /**
     * Adds write future at the front of the queue without acquiring back pressure semaphore.
     *
     * @param writeFut Write request.
     * @return Updated size of the queue.
     */
    int offerSystemFuture(GridNioFuture<?> writeFut) {
        writeFut.messageThread(true);

        boolean res = queue.offerFirst(writeFut);

        assert res : "Future was not added to queue";

        return queue.sizex();
    }

    /**
     * Adds write future to the pending list and returns the size of the queue.
     * <p>
     * Note that separate counter for the queue size is needed because in case of concurrent
     * calls this method should return different values (when queue size is 0 and 2 concurrent calls
     * occur exactly one call will return 1)
     *
     * @param writeFut Write request to add.
     * @return Updated size of the queue.
     */
    int offerFuture(GridNioFuture<?> writeFut) {
        boolean msgThread = GridNioBackPressureControl.threadProcessingMessage();

        if (sem != null && !msgThread)
            sem.acquireUninterruptibly();

        writeFut.messageThread(msgThread);

        boolean res = queue.offer(writeFut);

        assert res : "Future was not added to queue";

        return queue.sizex();
    }

    /**
     * @param futs Futures to resend.
     */
    void resend(Collection<GridNioFuture<?>> futs) {
        assert queue.isEmpty() : queue.size();

        boolean add = queue.addAll(futs);

        assert add;
    }

    /**
     * @return Message that is in the head of the queue, {@code null} if queue is empty.
     */
    @Nullable GridNioFuture<?> pollFuture() {
        GridNioFuture<?> last = queue.poll();

        if (last != null) {
            if (sem != null && !last.messageThread())
                sem.release();

<<<<<<< HEAD
            if (outRecovery != null) {
                if (!outRecovery.add(last)) {
                    LT.warn(log, null, "Unacknowledged messages queue size overflow, will attempt to reconnect " +
=======
            if (recovery != null) {
                if (!recovery.add(last)) {
                    LT.warn(log, "Unacknowledged messages queue size overflow, will attempt to reconnect " +
>>>>>>> 9326f9a5
                        "[remoteAddr=" + remoteAddress() +
                        ", queueLimit=" + outRecovery.queueLimit() + ']');

                    if (log.isDebugEnabled())
                        log.debug("Unacknowledged messages queue size overflow, will attempt to reconnect " +
                            "[remoteAddr=" + remoteAddress() +
                            ", queueSize=" + outRecovery.messagesFutures().size() +
                            ", queueLimit=" + outRecovery.queueLimit() + ']');

                    close();
                }
            }
        }

        return last;
    }

    /**
     * @param fut Future.
     * @return {@code True} if future was removed from queue.
     */
    boolean removeFuture(GridNioFuture<?> fut) {
        assert closed();

        return queue.removeLastOccurrence(fut);
    }

    /**
     * Gets number of write requests in a queue that have not been processed yet.
     *
     * @return Number of write requests.
     */
    int writeQueueSize() {
        return queue.sizex();
    }

    /**
     * @return Write requests.
     */
    Collection<GridNioFuture<?>> writeQueue() {
        return queue;
    }

    /** {@inheritDoc} */
    @Override public void outRecoveryDescriptor(GridNioRecoveryDescriptor recoveryDesc) {
        assert recoveryDesc != null;

        outRecovery = recoveryDesc;
    }

    /** {@inheritDoc} */
    @Nullable @Override public GridNioRecoveryDescriptor outRecoveryDescriptor() {
        return outRecovery;
    }

    /** {@inheritDoc} */
    @Override public void inRecoveryDescriptor(GridNioRecoveryDescriptor recoveryDesc) {
        assert recoveryDesc != null;

        inRecovery = recoveryDesc;
    }

    /** {@inheritDoc} */
    @Nullable @Override public GridNioRecoveryDescriptor inRecoveryDescriptor() {
        return inRecovery;
    }

    /** {@inheritDoc} */
    @Override public <T> T addMeta(int key, @Nullable T val) {
        if (!accepted() && val instanceof GridNioRecoveryDescriptor) {
            outRecovery = (GridNioRecoveryDescriptor)val;

            outRecovery.onConnected();

            return null;
        }
        else
            return super.addMeta(key, val);
    }

    /**
     *
     */
    void onServerStopped() {
        onClosed();
    }

    /**
     *
     */
    void onClosed() {
        if (sem != null)
            sem.release(1_000_000);
    }

    /** {@inheritDoc} */
    @Override public String toString() {
        return S.toString(GridSelectorNioSessionImpl.class, this, super.toString());
    }
}<|MERGE_RESOLUTION|>--- conflicted
+++ resolved
@@ -222,15 +222,9 @@
             if (sem != null && !last.messageThread())
                 sem.release();
 
-<<<<<<< HEAD
             if (outRecovery != null) {
                 if (!outRecovery.add(last)) {
-                    LT.warn(log, null, "Unacknowledged messages queue size overflow, will attempt to reconnect " +
-=======
-            if (recovery != null) {
-                if (!recovery.add(last)) {
                     LT.warn(log, "Unacknowledged messages queue size overflow, will attempt to reconnect " +
->>>>>>> 9326f9a5
                         "[remoteAddr=" + remoteAddress() +
                         ", queueLimit=" + outRecovery.queueLimit() + ']');
 

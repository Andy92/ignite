/*
 * Licensed to the Apache Software Foundation (ASF) under one or more
 * contributor license agreements.  See the NOTICE file distributed with
 * this work for additional information regarding copyright ownership.
 * The ASF licenses this file to You under the Apache License, Version 2.0
 * (the "License"); you may not use this file except in compliance with
 * the License.  You may obtain a copy of the License at
 *
 *      http://www.apache.org/licenses/LICENSE-2.0
 *
 * Unless required by applicable law or agreed to in writing, software
 * distributed under the License is distributed on an "AS IS" BASIS,
 * WITHOUT WARRANTIES OR CONDITIONS OF ANY KIND, either express or implied.
 * See the License for the specific language governing permissions and
 * limitations under the License.
 */

package org.apache.ignite.internal.processors.cache;

import org.apache.ignite.*;
import org.apache.ignite.cache.*;
import org.apache.ignite.cache.query.*;
import org.apache.ignite.cluster.*;
import org.apache.ignite.configuration.*;
import org.apache.ignite.internal.*;
import org.apache.ignite.internal.processors.cache.query.*;
import org.apache.ignite.internal.util.*;
import org.apache.ignite.internal.util.future.*;
import org.apache.ignite.internal.util.tostring.*;
import org.apache.ignite.internal.util.typedef.*;
import org.apache.ignite.internal.util.typedef.internal.*;
import org.apache.ignite.lang.*;
import org.apache.ignite.mxbean.*;
import org.jetbrains.annotations.*;

import javax.cache.*;
import javax.cache.configuration.*;
import javax.cache.expiry.*;
import javax.cache.integration.*;
import javax.cache.processor.*;
import java.io.*;
import java.util.*;
import java.util.concurrent.locks.*;

/**
 * Cache proxy.
 */
public class IgniteCacheProxy<K, V> extends AsyncSupportAdapter<IgniteCache<K, V>>
    implements IgniteCache<K, V>, Externalizable {
    /** */
    private static final long serialVersionUID = 0L;

    /** */
    private static final IgniteBiPredicate ACCEPT_ALL = new IgniteBiPredicate() {
        @Override public boolean apply(Object k, Object v) {
            return true;
        }
    };

    /** Context. */
    private GridCacheContext<K, V> ctx;

    /** Gateway. */
    private GridCacheGateway<K, V> gate;

    /** Delegate. */
    @GridToStringInclude
    private GridCacheProjectionEx<K, V> delegate;

    /** Projection. */
    private GridCacheProjectionImpl<K, V> prj;

    /**
     * Empty constructor required for {@link Externalizable}.
     */
    public IgniteCacheProxy() {
        // No-op.
    }

    /**
     * @param ctx Context.
     * @param delegate Delegate.
     * @param prj Projection.
     * @param async Async support flag.
     */
    public IgniteCacheProxy(GridCacheContext<K, V> ctx,
        GridCacheProjectionEx<K, V> delegate,
        @Nullable GridCacheProjectionImpl<K, V> prj,
        boolean async) {
        super(async);

        assert ctx != null;
        assert delegate != null;

        this.ctx = ctx;
        this.delegate = delegate;
        this.prj = prj;

        gate = ctx.gate();
    }

    /**
     * @return Context.
     */
    public GridCacheContext<K, V> context() {
        return ctx;
    }

    /** {@inheritDoc} */
    @Override public CacheMetrics metrics() {
        GridCacheProjectionImpl<K, V> prev = gate.enter(prj);

        try {
            return ctx.cache().metrics();
        }
        finally {
            gate.leave(prev);
        }
    }

    /** {@inheritDoc} */
    @Override public CacheMetricsMXBean mxBean() {
        GridCacheProjectionImpl<K, V> prev = gate.enter(prj);

        try {
            return ctx.cache().mxBean();
        }
        finally {
            gate.leave(prev);
        }
    }

    /** {@inheritDoc} */
    @Override public <C extends Configuration<K, V>> C getConfiguration(Class<C> clazz) {
        CacheConfiguration cfg = ctx.config();

        if (!clazz.isAssignableFrom(cfg.getClass()))
            throw new IllegalArgumentException();

        return clazz.cast(cfg);
    }

    /** {@inheritDoc} */
    @Nullable @Override public Entry<K, V> randomEntry() {
        GridCacheProjectionImpl<K, V> prev = gate.enter(prj);

        try {
            return ctx.cache().randomEntry();
        }
        finally {
            gate.leave(prev);
        }
    }

    /** {@inheritDoc} */
    @Override public IgniteCache<K, V> withExpiryPolicy(ExpiryPolicy plc) {
        GridCacheProjectionImpl<K, V> prev = gate.enter(prj);

        try {
            GridCacheProjectionEx<K, V> prj0 = prj != null ? prj.withExpiryPolicy(plc) : delegate.withExpiryPolicy(plc);

            return new IgniteCacheProxy<>(ctx, prj0, (GridCacheProjectionImpl<K, V>)prj0, isAsync());
        }
        finally {
            gate.leave(prev);
        }
    }

    /** {@inheritDoc} */
    @Override public IgniteCache<K, V> withSkipStore() {
        return flagOn(CacheFlag.SKIP_STORE);
    }

    /** {@inheritDoc} */
    @Override public void loadCache(@Nullable IgniteBiPredicate<K, V> p, @Nullable Object... args) {
        try {
            GridCacheProjectionImpl<K, V> prev = gate.enter(prj);

            try {
                if (isAsync())
                    setFuture(ctx.cache().globalLoadCacheAsync(p, args));
                else
                    ctx.cache().globalLoadCache(p, args);
            }
            finally {
                gate.leave(prev);
            }
        }
        catch (IgniteCheckedException e) {
            throw cacheException(e);
        }
    }

    /** {@inheritDoc} */
    @Override public void localLoadCache(@Nullable IgniteBiPredicate<K, V> p, @Nullable Object... args) {
        try {
            GridCacheProjectionImpl<K, V> prev = gate.enter(prj);

            try {
                if (isAsync())
                    setFuture(delegate.<K,V>cache().loadCacheAsync(p, 0, args));
                else
                    delegate.<K, V>cache().loadCache(p, 0, args);
            }
            finally {
                gate.leave(prev);
            }
        }
        catch (IgniteCheckedException e) {
            throw cacheException(e);
        }
    }

    /** {@inheritDoc} */
    @Nullable @Override public V getAndPutIfAbsent(K key, V val) throws CacheException {
        try {
            GridCacheProjectionImpl<K, V> prev = gate.enter(prj);

            try {
                if (isAsync()) {
                    setFuture(delegate.putIfAbsentAsync(key, val));

                    return null;
                }
                else
                    return delegate.putIfAbsent(key, val);
            }
            finally {
                gate.leave(prev);
            }
        }
        catch (IgniteCheckedException e) {
            throw cacheException(e);
        }
    }

    /** {@inheritDoc} */
    @Override public Lock lock(K key) throws CacheException {
        return lockAll(Collections.singleton(key));
    }

    /** {@inheritDoc} */
    @Override public Lock lockAll(final Collection<? extends K> keys) {
        return new CacheLockImpl<>(gate, delegate, prj, keys);
    }

    /** {@inheritDoc} */
    @Override public boolean isLocalLocked(K key, boolean byCurrThread) {
        GridCacheProjectionImpl<K, V> prev = gate.enter(prj);

        try {
            return byCurrThread ? delegate.isLockedByThread(key) : delegate.isLocked(key);
        }
        finally {
            gate.leave(prev);
        }
    }

    /**
     * @param filter Filter.
     * @param grp Optional cluster group.
     * @return Cursor.
     */
    @SuppressWarnings("unchecked")
    private QueryCursor<Entry<K,V>> query(Query filter, @Nullable ClusterGroup grp) {
        final CacheQuery<Map.Entry<K,V>> qry;
        final CacheQueryFuture<Map.Entry<K,V>> fut;

        if (filter instanceof ScanQuery) {
            IgniteBiPredicate<K,V> p = ((ScanQuery)filter).getFilter();

            qry = delegate.queries().createScanQuery(p != null ? p : ACCEPT_ALL);

            if (grp != null)
                qry.projection(grp);

            fut = qry.execute();
        }
        else if (filter instanceof TextQuery) {
            TextQuery p = (TextQuery)filter;

            qry = delegate.queries().createFullTextQuery(p.getType(), p.getText());

            if (grp != null)
                qry.projection(grp);

            fut = qry.execute();
        }
        else if (filter instanceof SpiQuery) {
            qry = ((GridCacheQueriesEx)delegate.queries()).createSpiQuery();

            if (grp != null)
                qry.projection(grp);

            fut = qry.execute(((SpiQuery)filter).getArgs());
        }
        else
            throw new IgniteException("Unsupported query predicate: " + filter);

        return new QueryCursorImpl<>(new GridCloseableIteratorAdapter<Entry<K,V>>() {
            /** */
            Map.Entry<K,V> cur;

            @Override protected Entry<K,V> onNext() throws IgniteCheckedException {
                if (!onHasNext())
                    throw new NoSuchElementException();

                Map.Entry<K,V> e = cur;

                cur = null;

                return new CacheEntryImpl<>(e.getKey(), e.getValue());
            }

            @Override protected boolean onHasNext() throws IgniteCheckedException {
                return cur != null || (cur = fut.next()) != null;
            }

            @Override protected void onClose() throws IgniteCheckedException {
                fut.cancel();
            }
        });
    }

    /**
     * @param local Enforce local.
     * @return Local node cluster group.
     */
    private ClusterGroup projection(boolean local) {
        return local || ctx.isLocal() || ctx.isReplicated() ? ctx.kernalContext().grid().forLocal() : null;
    }

    /** {@inheritDoc} */
    @Override public QueryCursor<Entry<K,V>> query(Query qry) {
        A.notNull(qry, "qry");

        GridCacheProjectionImpl<K, V> prev = gate.enter(prj);

        try {
            if (qry instanceof SqlQuery) {
                SqlQuery p = (SqlQuery)qry;

                if (ctx.isReplicated() || ctx.isLocal())
                    return doLocalQuery(p);

                return ctx.kernalContext().query().queryTwoStep(ctx.name(), p.getType(), p.getSql(), p.getArgs());
            }

            return query(qry, projection(false));
        }
        catch (Exception e) {
            if (e instanceof CacheException)
                throw e;

            throw new CacheException(e);
        }
        finally {
            gate.leave(prev);
        }
    }

    /** {@inheritDoc} */
    @Override public QueryCursor<List<?>> queryFields(SqlFieldsQuery qry) {
        A.notNull(qry, "qry");

        GridCacheProjectionImpl<K, V> prev = gate.enter(prj);

        try {
            if (ctx.isReplicated() || ctx.isLocal())
                return doLocalFieldsQuery(qry);

            return ctx.kernalContext().query().queryTwoStep(ctx.name(), qry.getSql(), qry.getArgs());
        }
        catch (Exception e) {
            if (e instanceof CacheException)
                throw e;

            throw new CacheException(e);
        }
        finally {
            gate.leave(prev);
        }
    }

    /**
     * @param p Query.
     * @return Cursor.
     */
    private QueryCursor<Entry<K,V>> doLocalQuery(SqlQuery p) {
        return new QueryCursorImpl<>(ctx.kernalContext().query().<K,V>queryLocal(
            ctx.name(), p.getType(), p.getSql(), p.getArgs()));
    }

    /**
     * @param q Query.
     * @return Cursor.
     */
    private QueryCursor<List<?>> doLocalFieldsQuery(SqlFieldsQuery q) {
        return new QueryCursorImpl<>(ctx.kernalContext().query().queryLocalFields(
            ctx.name(), q.getSql(), q.getArgs()));
    }

    /** {@inheritDoc} */
    @Override public QueryCursor<Entry<K,V>> localQuery(Query qry) {
        A.notNull(qry, "qry");

        GridCacheProjectionImpl<K, V> prev = gate.enter(prj);

        try {
            if (qry instanceof SqlQuery)
                return doLocalQuery((SqlQuery)qry);

            return query(qry, projection(true));
        }
        catch (Exception e) {
            if (e instanceof CacheException)
                throw e;

            throw new CacheException(e);
        }
        finally {
            gate.leave(prev);
        }
    }

    /** {@inheritDoc} */
    @Override public QueryCursor<List<?>> localQueryFields(SqlFieldsQuery qry) {
        A.notNull(qry, "qry");

        GridCacheProjectionImpl<K, V> prev = gate.enter(prj);

        try {
            return doLocalFieldsQuery(qry);
        }
        catch (Exception e) {
            if (e instanceof CacheException)
                throw e;

            throw new CacheException(e);
        }
        finally {
            gate.leave(prev);
        }
    }

    /** {@inheritDoc} */
    @Override public Iterable<Entry<K, V>> localEntries(CachePeekMode... peekModes) throws CacheException {
        GridCacheProjectionImpl<K, V> prev = gate.enter(prj);

        try {
<<<<<<< HEAD
            // TODO IGNITE-1.
            throw new UnsupportedOperationException();
        }
        finally {
            gate.leave(prev);
        }
    }

    /** {@inheritDoc} */
    @Override public QueryMetrics queryMetrics() {
        GridCacheProjectionImpl<K, V> prev = gate.enter(prj);

        try {
            return delegate.queries().metrics();
=======
            return delegate.localEntries(peekModes);
        }
        catch (IgniteCheckedException e) {
            throw cacheException(e);
>>>>>>> 28f3b6a3
        }
        finally {
            gate.leave(prev);
        }
    }

    /** {@inheritDoc} */
    @Override public void localEvict(Collection<? extends K> keys) {
        GridCacheProjectionImpl<K, V> prev = gate.enter(prj);

        try {
            delegate.evictAll(keys);
        }
        finally {
            gate.leave(prev);
        }
    }

    /** {@inheritDoc} */
    @Nullable @Override public V localPeek(K key, CachePeekMode... peekModes) {
        GridCacheProjectionImpl<K, V> prev = gate.enter(prj);

        try {
            return delegate.localPeek(key, peekModes);
        }
        catch (IgniteCheckedException e) {
            throw cacheException(e);
        }
        finally {
            gate.leave(prev);
        }
    }

    /** {@inheritDoc} */
    @Override public void localPromote(Set<? extends K> keys) throws CacheException {
        try {
            GridCacheProjectionImpl<K, V> prev = gate.enter(prj);

            try {
                delegate.promoteAll(keys);
            }
            finally {
                gate.leave(prev);
            }
        }
        catch (IgniteCheckedException e) {
            throw cacheException(e);
        }
    }

    /** {@inheritDoc} */
    @Override public int size(CachePeekMode... peekModes) throws CacheException {
        GridCacheProjectionImpl<K, V> prev = gate.enter(prj);

        try {
            if (isAsync()) {
                setFuture(delegate.sizeAsync(peekModes));

                return 0;
            }
            else
                return delegate.size(peekModes);
        }
        catch (IgniteCheckedException e) {
            throw cacheException(e);
        }
        finally {
            gate.leave(prev);
        }
    }

    /** {@inheritDoc} */
    @Override public int localSize(CachePeekMode... peekModes) {
        GridCacheProjectionImpl<K, V> prev = gate.enter(prj);

        try {
            return delegate.localSize(peekModes);
        }
        catch (IgniteCheckedException e) {
            throw cacheException(e);
        }
        finally {
            gate.leave(prev);
        }
    }

    /** {@inheritDoc} */
    @Override public V get(K key) {
        try {
            GridCacheProjectionImpl<K, V> prev = gate.enter(prj);

            try {
                if (isAsync()) {
                    setFuture(delegate.getAsync(key));

                    return null;
                }
                else
                    return delegate.get(key);
            }
            finally {
                gate.leave(prev);
            }
        }
        catch (IgniteCheckedException e) {
            throw cacheException(e);
        }
    }

    /** {@inheritDoc} */
    @Override public Map<K, V> getAll(Set<? extends K> keys) {
        try {
            GridCacheProjectionImpl<K, V> prev = gate.enter(prj);

            try {
                if (isAsync()) {
                    setFuture(delegate.getAllAsync(keys));

                    return null;
                }
                else
                    return delegate.getAll(keys);
            }
            finally {
                gate.leave(prev);
            }
        }
        catch (IgniteCheckedException e) {
            throw cacheException(e);
        }
    }

    /**
     * @param keys Keys.
     * @return Values map.
     */
    public Map<K, V> getAll(Collection<? extends K> keys) {
        try {
            GridCacheProjectionImpl<K, V> prev = gate.enter(prj);

            try {
                if (isAsync()) {
                    setFuture(delegate.getAllAsync(keys));

                    return null;
                }
                else
                    return delegate.getAll(keys);
            }
            finally {
                gate.leave(prev);
            }
        }
        catch (IgniteCheckedException e) {
            throw cacheException(e);
        }
    }

    /**
     * Gets entry set containing internal entries.
     *
     * @param filter Filter.
     * @return Entry set.
     */
    public Set<CacheEntry<K, V>> entrySetx(IgnitePredicate<CacheEntry<K, V>>... filter) {
        GridCacheProjectionImpl<K, V> prev = gate.enter(prj);

        try {
            return delegate.entrySetx(filter);
        }
        finally {
            gate.leave(prev);
        }
    }

    /** {@inheritDoc} */
    @Override public boolean containsKey(K key) {
        GridCacheProjectionImpl<K, V> prev = gate.enter(prj);

        try {
            if (isAsync()) {
                setFuture(delegate.containsKeyAsync(key));

                return false;
            }
            else
                return delegate.containsKey(key);
        }
        finally {
            gate.leave(prev);
        }
    }

    /** {@inheritDoc} */
    @Override public void loadAll(
        Set<? extends K> keys,
        boolean replaceExisting,
        @Nullable final CompletionListener completionLsnr
    ) {
        GridCacheProjectionImpl<K, V> prev = gate.enter(prj);

        try {
            IgniteInternalFuture<?> fut = ctx.cache().loadAll(keys, replaceExisting);

            if (completionLsnr != null) {
                fut.listenAsync(new CI1<IgniteInternalFuture<?>>() {
                    @Override public void apply(IgniteInternalFuture<?> fut) {
                        try {
                            fut.get();

                            completionLsnr.onCompletion();
                        }
                        catch (IgniteCheckedException e) {
                            completionLsnr.onException(cacheException(e));
                        }
                    }
                });
            }
        }
        finally {
            gate.leave(prev);
        }
    }

    /** {@inheritDoc} */
    @Override public void put(K key, V val) {
        try {
            GridCacheProjectionImpl<K, V> prev = gate.enter(prj);

            try {
                if (isAsync())
                    setFuture(delegate.putxAsync(key, val));
                else
                    delegate.putx(key, val);
            }
            finally {
                gate.leave(prev);
            }
        }
        catch (IgniteCheckedException e) {
            throw cacheException(e);
        }
    }

    /** {@inheritDoc} */
    @Override public V getAndPut(K key, V val) {
        try {
            GridCacheProjectionImpl<K, V> prev = gate.enter(prj);

            try {
                if (isAsync()) {
                    setFuture(delegate.putAsync(key, val));

                    return null;
                }
                else
                    return delegate.put(key, val);
            }
            finally {
                gate.leave(prev);
            }
        }
        catch (IgniteCheckedException e) {
            throw cacheException(e);
        }
    }

    /** {@inheritDoc} */
    @Override public void putAll(Map<? extends K, ? extends V> map) {
        try {
            GridCacheProjectionImpl<K, V> prev = gate.enter(prj);

            try {
                if (isAsync())
                    setFuture(delegate.putAllAsync(map));
                else
                    delegate.putAll(map);
            }
            finally {
                gate.leave(prev);
            }
        }
        catch (IgniteCheckedException e) {
            throw cacheException(e);
        }
    }

    /** {@inheritDoc} */
    @Override public boolean putIfAbsent(K key, V val) {
        try {
            GridCacheProjectionImpl<K, V> prev = gate.enter(prj);

            try {
                if (isAsync()) {
                    setFuture(delegate.putxIfAbsentAsync(key, val));

                    return false;
                }
                else
                    return delegate.putxIfAbsent(key, val);
            }
            finally {
                gate.leave(prev);
            }
        }
        catch (IgniteCheckedException e) {
            throw cacheException(e);
        }
    }

    /** {@inheritDoc} */
    @Override public boolean remove(K key) {
        try {
            GridCacheProjectionImpl<K, V> prev = gate.enter(prj);

            try {
                if (isAsync()) {
                    setFuture(delegate.removexAsync(key));

                    return false;
                }
                else
                    return delegate.removex(key);
            }
            finally {
                gate.leave(prev);
            }
        }
        catch (IgniteCheckedException e) {
            throw cacheException(e);
        }
    }

    /** {@inheritDoc} */
    @Override public boolean remove(K key, V oldVal) {
        try {
            GridCacheProjectionImpl<K, V> prev = gate.enter(prj);

            try {
                if (isAsync()) {
                    setFuture(delegate.removeAsync(key, oldVal));

                    return false;
                }
                else
                    return delegate.remove(key, oldVal);
            }
            finally {
                gate.leave(prev);
            }
        }
        catch (IgniteCheckedException e) {
            throw cacheException(e);
        }
    }

    /** {@inheritDoc} */
    @Override public V getAndRemove(K key) {
        try {
            GridCacheProjectionImpl<K, V> prev = gate.enter(prj);

            try {
                if (isAsync()) {
                    setFuture(delegate.removeAsync(key));

                    return null;
                }
                else
                    return delegate.remove(key);
            }
            finally {
                gate.leave(prev);
            }
        }
        catch (IgniteCheckedException e) {
            throw cacheException(e);
        }
    }

    /** {@inheritDoc} */
    @Override public boolean replace(K key, V oldVal, V newVal) {
        try {
            GridCacheProjectionImpl<K, V> prev = gate.enter(prj);

            try {
                if (isAsync()) {
                    setFuture(delegate.replaceAsync(key, oldVal, newVal));

                    return false;
                }
                else
                    return delegate.replace(key, oldVal, newVal);
            }
            finally {
                gate.leave(prev);
            }
        }
        catch (IgniteCheckedException e) {
            throw cacheException(e);
        }
    }

    /** {@inheritDoc} */
    @Override public boolean replace(K key, V val) {
        try {
            GridCacheProjectionImpl<K, V> prev = gate.enter(prj);

            try {
                if (isAsync()) {
                    setFuture(delegate.replacexAsync(key, val));

                    return false;
                }
                else
                    return delegate.replacex(key, val);
            }
            finally {
                gate.leave(prev);
            }
        }
        catch (IgniteCheckedException e) {
            throw cacheException(e);
        }
    }

    /** {@inheritDoc} */
    @Override public V getAndReplace(K key, V val) {
        try {
            GridCacheProjectionImpl<K, V> prev = gate.enter(prj);

            try {
                if (isAsync()) {
                    setFuture(delegate.replaceAsync(key, val));

                    return null;
                }
                else
                    return delegate.replace(key, val);
            }
            finally {
                gate.leave(prev);
            }
        }
        catch (IgniteCheckedException e) {
            throw cacheException(e);
        }
    }

    /** {@inheritDoc} */
    @Override public void removeAll(Set<? extends K> keys) {
        try {
            GridCacheProjectionImpl<K, V> prev = gate.enter(prj);

            try {
                if (isAsync())
                    setFuture(delegate.removeAllAsync(keys));
                else
                    delegate.removeAll(keys);
            }
            finally {
                gate.leave(prev);
            }
        }
        catch (IgniteCheckedException e) {
            throw cacheException(e);
        }
    }

    /** {@inheritDoc} */
    @Override public void removeAll() {
        GridCacheProjectionImpl<K, V> prev = gate.enter(prj);

        try {
            if (isAsync())
                setFuture(delegate.removeAllAsync());
            else
                delegate.removeAll();
        }
        catch (IgniteCheckedException e) {
            throw cacheException(e);
        }
        finally {
            gate.leave(prev);
        }
    }

    /** {@inheritDoc} */
    @Override public void clear() {
        GridCacheProjectionImpl<K, V> prev = gate.enter(prj);

        try {
            if (isAsync())
                setFuture(delegate.clearAsync());
            else
                delegate.clear();
        }
        catch (IgniteCheckedException e) {
            throw cacheException(e);
        }
        finally {
            gate.leave(prev);
        }
    }

    /** {@inheritDoc} */
    @Override public <T> T invoke(K key, EntryProcessor<K, V, T> entryProcessor, Object... args)
        throws EntryProcessorException {
        try {
            GridCacheProjectionImpl<K, V> prev = gate.enter(prj);

            try {
                if (isAsync()) {
                    IgniteInternalFuture<EntryProcessorResult<T>> fut = delegate.invokeAsync(key, entryProcessor, args);

                    IgniteInternalFuture<T> fut0 = fut.chain(new CX1<IgniteInternalFuture<EntryProcessorResult<T>>, T>() {
                        @Override public T applyx(IgniteInternalFuture<EntryProcessorResult<T>> fut)
                            throws IgniteCheckedException {
                            EntryProcessorResult<T> res = fut.get();

                            return res != null ? res.get() : null;
                        }
                    });

                    setFuture(fut0);

                    return null;
                }
                else {
                    EntryProcessorResult<T> res = delegate.invoke(key, entryProcessor, args);

                    return res != null ? res.get() : null;
                }
            }
            finally {
                gate.leave(prev);
            }
        }
        catch (IgniteCheckedException e) {
            throw cacheException(e);
        }
    }

    /** {@inheritDoc} */
    @Override public <T> Map<K, EntryProcessorResult<T>> invokeAll(Set<? extends K> keys,
        EntryProcessor<K, V, T> entryProcessor,
        Object... args) {
        try {
            GridCacheProjectionImpl<K, V> prev = gate.enter(prj);

            try {
                if (isAsync()) {
                    setFuture(delegate.invokeAllAsync(keys, entryProcessor, args));

                    return null;
                }
                else
                    return delegate.invokeAll(keys, entryProcessor, args);
            }
            finally {
                gate.leave(prev);
            }
        }
        catch (IgniteCheckedException e) {
            throw cacheException(e);
        }
    }

    /** {@inheritDoc} */
    @Override public <T> Map<K, EntryProcessorResult<T>> invokeAll(
        Map<? extends K, ? extends EntryProcessor<K, V, T>> map,
        Object... args) {
        try {
            GridCacheProjectionImpl<K, V> prev = gate.enter(prj);

            try {
                if (isAsync()) {
                    setFuture(delegate.invokeAllAsync(map, args));

                    return null;
                }
                else
                    return delegate.invokeAll(map, args);
            }
            finally {
                gate.leave(prev);
            }
        }
        catch (IgniteCheckedException e) {
            throw cacheException(e);
        }
    }

    /** {@inheritDoc} */
    @Override public String getName() {
        return delegate.name();
    }

    /** {@inheritDoc} */
    @Override public javax.cache.CacheManager getCacheManager() {
        // TODO IGNITE-45 (Support start/close/destroy cache correctly)
        CachingProvider provider = (CachingProvider)Caching.getCachingProvider(
            CachingProvider.class.getName(),
            CachingProvider.class.getClassLoader());

        if (provider == null)
            return null;

        return provider.findManager(this);
    }

    /** {@inheritDoc} */
    @Override public void close() {
        // TODO IGNITE-45 (Support start/close/destroy cache correctly)
        getCacheManager().destroyCache(getName());
    }

    /** {@inheritDoc} */
    @Override public boolean isClosed() {
        // TODO IGNITE-45 (Support start/close/destroy cache correctly)
        return getCacheManager() == null;
    }

    /** {@inheritDoc} */
    @SuppressWarnings("unchecked")
    @Override public <T> T unwrap(Class<T> clazz) {
        if (clazz.equals(IgniteCache.class))
            return (T)this;
        else if (clazz.equals(Ignite.class))
            return (T)ctx.grid();

        throw new IllegalArgumentException("Unsupported class: " + clazz);
    }

    /** {@inheritDoc} */
    @Override public void registerCacheEntryListener(CacheEntryListenerConfiguration<K, V> lsnrCfg) {
        GridCacheProjectionImpl<K, V> prev = gate.enter(prj);

        try {
            ctx.continuousQueries().registerCacheEntryListener(lsnrCfg, true);
        }
        catch (IgniteCheckedException e) {
            throw cacheException(e);
        }
        finally {
            gate.leave(prev);
        }
    }

    /** {@inheritDoc} */
    @Override public void deregisterCacheEntryListener(CacheEntryListenerConfiguration lsnrCfg) {
        GridCacheProjectionImpl<K, V> prev = gate.enter(prj);

        try {
            ctx.continuousQueries().deregisterCacheEntryListener(lsnrCfg);
        }
        catch (IgniteCheckedException e) {
            throw cacheException(e);
        }
        finally {
            gate.leave(prev);
        }
    }

    /** {@inheritDoc} */
    @Override public Iterator<Cache.Entry<K, V>> iterator() {
        GridCacheProjectionImpl<K, V> prev = gate.enter(prj);

        try {
            return ctx.cache().igniteIterator(this);
        }
        finally {
            gate.leave(prev);
        }
    }

    /** {@inheritDoc} */
    @Override protected IgniteCache<K, V> createAsyncInstance() {
        return new IgniteCacheProxy<>(ctx, delegate, prj, true);
    }

    /** {@inheritDoc} */
    @SuppressWarnings("unchecked")
    @Override public <K1, V1> IgniteCache<K1, V1> keepPortable() {
        GridCacheProjectionImpl<K, V> prev = gate.enter(prj);

        try {
            GridCacheProjectionImpl<K1, V1> prj0 = new GridCacheProjectionImpl<>(
                (CacheProjection<K1, V1>)(prj != null ? prj : delegate),
                (GridCacheContext<K1, V1>)ctx,
                null,
                null,
                prj != null ? prj.flags() : null,
                prj != null ? prj.subjectId() : null,
                true,
                prj != null ? prj.expiry() : null);

            return new IgniteCacheProxy<>((GridCacheContext<K1, V1>)ctx,
                prj0,
                prj0,
                isAsync());
        }
        finally {
            gate.leave(prev);
        }
    }

    /**
     * @param flag Flag to turn on.
     * @return Cache with given flags enabled.
     */
    public IgniteCache<K, V> flagOn(CacheFlag flag) {
        GridCacheProjectionImpl<K, V> prev = gate.enter(prj);

        try {
            Set<CacheFlag> res;

            Set<CacheFlag> flags0 = prj != null ? prj.flags() : null;

            if (flags0 != null) {
                if (flags0.contains(flag))
                    return this;

                res = EnumSet.copyOf(flags0);
            }
            else
                res = EnumSet.noneOf(CacheFlag.class);

            res.add(flag);

            GridCacheProjectionImpl<K, V> prj0 = new GridCacheProjectionImpl<>(
                (prj != null ? prj : delegate),
                ctx,
                null,
                null,
                res,
                prj != null ? prj.subjectId() : null,
                true,
                prj != null ? prj.expiry() : null);

            return new IgniteCacheProxy<>(ctx,
                prj0,
                prj0,
                isAsync());
        }
        finally {
            gate.leave(prev);
        }
    }

    /**
     * @param e Checked exception.
     * @return Cache exception.
     */
    private CacheException cacheException(IgniteCheckedException e) {
        return U.convertToCacheException(e);
    }

    /**
     * @param fut Future for async operation.
     */
    private <R> void setFuture(IgniteInternalFuture<R> fut) {
        curFut.set(new IgniteFutureImpl<>(fut));
    }

    /** {@inheritDoc} */
    @Override public void writeExternal(ObjectOutput out) throws IOException {
        out.writeObject(ctx);

        out.writeObject(delegate);

        out.writeObject(prj);
    }

    /** {@inheritDoc} */
    @SuppressWarnings({"unchecked"})
    @Override public void readExternal(ObjectInput in) throws IOException, ClassNotFoundException {
        ctx = (GridCacheContext<K, V>)in.readObject();

        delegate = (GridCacheProjectionEx<K, V>)in.readObject();

        prj = (GridCacheProjectionImpl<K, V>)in.readObject();

        gate = ctx.gate();
    }

    /** {@inheritDoc} */
    @Override public String toString() {
        return S.toString(IgniteCacheProxy.class, this);
    }
}<|MERGE_RESOLUTION|>--- conflicted
+++ resolved
@@ -448,9 +448,10 @@
         GridCacheProjectionImpl<K, V> prev = gate.enter(prj);
 
         try {
-<<<<<<< HEAD
-            // TODO IGNITE-1.
-            throw new UnsupportedOperationException();
+            return delegate.localEntries(peekModes);
+        }
+        catch (IgniteCheckedException e) {
+            throw cacheException(e);
         }
         finally {
             gate.leave(prev);
@@ -463,12 +464,6 @@
 
         try {
             return delegate.queries().metrics();
-=======
-            return delegate.localEntries(peekModes);
-        }
-        catch (IgniteCheckedException e) {
-            throw cacheException(e);
->>>>>>> 28f3b6a3
         }
         finally {
             gate.leave(prev);

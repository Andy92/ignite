--- conflicted
+++ resolved
@@ -152,14 +152,11 @@
     }
 
     /** {@inheritDoc} */
-<<<<<<< HEAD
-=======
     @Override public void getCacheNames(long memPtr) {
         // No-op.
     }
 
     /** {@inheritDoc} */
->>>>>>> 5ac30480
     @Override public PlatformTarget atomicSequence(String name, long initVal, boolean create) throws IgniteException {
         return null;
     }

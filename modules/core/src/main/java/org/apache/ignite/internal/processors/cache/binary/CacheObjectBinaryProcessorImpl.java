/*
 * Licensed to the Apache Software Foundation (ASF) under one or more
 * contributor license agreements.  See the NOTICE file distributed with
 * this work for additional information regarding copyright ownership.
 * The ASF licenses this file to You under the Apache License, Version 2.0
 * (the "License"); you may not use this file except in compliance with
 * the License.  You may obtain a copy of the License at
 *
 *      http://www.apache.org/licenses/LICENSE-2.0
 *
 * Unless required by applicable law or agreed to in writing, software
 * distributed under the License is distributed on an "AS IS" BASIS,
 * WITHOUT WARRANTIES OR CONDITIONS OF ANY KIND, either express or implied.
 * See the License for the specific language governing permissions and
 * limitations under the License.
 */

package org.apache.ignite.internal.processors.cache.binary;

import java.io.Externalizable;
import java.io.IOException;
import java.io.ObjectInput;
import java.io.ObjectOutput;
import java.util.ArrayList;
import java.util.Arrays;
import java.util.Collection;
import java.util.HashMap;
import java.util.Map;
import java.util.UUID;
import java.util.concurrent.ConcurrentHashMap;
import java.util.concurrent.CountDownLatch;
import javax.cache.Cache;
import javax.cache.CacheException;
import javax.cache.event.CacheEntryEvent;
import javax.cache.event.CacheEntryListenerException;
import javax.cache.event.CacheEntryUpdatedListener;
import javax.cache.event.EventType;
import javax.cache.processor.EntryProcessor;
import javax.cache.processor.MutableEntry;
import org.apache.ignite.IgniteBinary;
import org.apache.ignite.IgniteCheckedException;
import org.apache.ignite.IgniteException;
import org.apache.ignite.binary.BinaryBasicNameMapper;
import org.apache.ignite.binary.BinaryObject;
import org.apache.ignite.binary.BinaryObjectBuilder;
import org.apache.ignite.binary.BinaryObjectException;
import org.apache.ignite.binary.BinaryType;
import org.apache.ignite.binary.BinaryTypeConfiguration;
import org.apache.ignite.cache.CacheEntryEventSerializableFilter;
import org.apache.ignite.cluster.ClusterNode;
import org.apache.ignite.cluster.ClusterTopologyException;
import org.apache.ignite.configuration.BinaryConfiguration;
import org.apache.ignite.configuration.CacheConfiguration;
import org.apache.ignite.internal.GridKernalContext;
import org.apache.ignite.internal.IgniteNodeAttributes;
import org.apache.ignite.internal.binary.BinaryContext;
import org.apache.ignite.internal.binary.BinaryEnumObjectImpl;
import org.apache.ignite.internal.binary.BinaryMarshaller;
import org.apache.ignite.internal.binary.BinaryMetadata;
import org.apache.ignite.internal.binary.BinaryMetadataHandler;
import org.apache.ignite.internal.binary.BinaryObjectEx;
import org.apache.ignite.internal.binary.BinaryObjectImpl;
import org.apache.ignite.internal.binary.BinaryObjectOffheapImpl;
import org.apache.ignite.internal.binary.BinaryTypeImpl;
import org.apache.ignite.internal.binary.BinaryUtils;
import org.apache.ignite.internal.binary.GridBinaryMarshaller;
import org.apache.ignite.internal.binary.builder.BinaryObjectBuilderImpl;
import org.apache.ignite.internal.binary.streams.BinaryInputStream;
import org.apache.ignite.internal.binary.streams.BinaryOffheapInputStream;
import org.apache.ignite.internal.cluster.ClusterTopologyCheckedException;
import org.apache.ignite.internal.processors.affinity.AffinityTopologyVersion;
import org.apache.ignite.internal.processors.cache.CacheEntryPredicate;
import org.apache.ignite.internal.processors.cache.CacheEntryPredicateAdapter;
import org.apache.ignite.internal.processors.cache.CacheObject;
import org.apache.ignite.internal.processors.cache.CacheObjectContext;
import org.apache.ignite.internal.processors.cache.CacheObjectImpl;
import org.apache.ignite.internal.processors.cache.GridCacheContext;
import org.apache.ignite.internal.processors.cache.GridCacheEntryEx;
import org.apache.ignite.internal.processors.cache.GridCacheUtils;
import org.apache.ignite.internal.processors.cache.IgniteCacheProxy;
import org.apache.ignite.internal.processors.cache.KeyCacheObject;
import org.apache.ignite.internal.processors.cache.query.CacheQuery;
import org.apache.ignite.internal.processors.cache.query.CacheQueryFuture;
import org.apache.ignite.internal.processors.cache.query.GridCacheQueryManager;
import org.apache.ignite.internal.processors.cacheobject.IgniteCacheObjectProcessorImpl;
import org.apache.ignite.internal.util.GridUnsafe;
import org.apache.ignite.internal.util.IgniteUtils;
import org.apache.ignite.internal.util.lang.GridMapEntry;
import org.apache.ignite.internal.util.tostring.GridToStringExclude;
import org.apache.ignite.internal.util.typedef.C1;
import org.apache.ignite.internal.util.typedef.F;
import org.apache.ignite.internal.util.typedef.T2;
import org.apache.ignite.internal.util.typedef.X;
import org.apache.ignite.internal.util.typedef.internal.CU;
import org.apache.ignite.internal.util.typedef.internal.S;
import org.apache.ignite.internal.util.typedef.internal.U;
import org.apache.ignite.lang.IgniteBiPredicate;
import org.apache.ignite.lang.IgniteBiTuple;
import org.apache.ignite.lang.IgniteClosure;
import org.apache.ignite.lang.IgniteProductVersion;
import org.apache.ignite.marshaller.Marshaller;
import org.apache.ignite.spi.IgniteNodeValidationResult;
import org.jetbrains.annotations.Nullable;
import org.jsr166.ConcurrentHashMap8;

import static org.apache.ignite.IgniteSystemProperties.IGNITE_SKIP_CONFIGURATION_CONSISTENCY_CHECK;
import static org.apache.ignite.IgniteSystemProperties.getBoolean;

/**
 * Binary processor implementation.
 */
public class CacheObjectBinaryProcessorImpl extends IgniteCacheObjectProcessorImpl implements
    CacheObjectBinaryProcessor {
    /** */
    public static final IgniteProductVersion BINARY_CFG_CHECK_SINCE = IgniteProductVersion.fromString("1.5.6");

    /** */
    private final CountDownLatch startLatch = new CountDownLatch(1);

    /** */
    private final boolean clientNode;

    /** */
    private volatile IgniteCacheProxy<BinaryMetadataKey, BinaryMetadata> metaDataCache;

    /** */
    private final ConcurrentHashMap8<Integer, BinaryTypeImpl> clientMetaDataCache;

    /** Predicate to filter binary meta data in utility cache. */
    private final CacheEntryPredicate metaPred = new CacheEntryPredicateAdapter() {
        private static final long serialVersionUID = 0L;

        @Override public boolean apply(GridCacheEntryEx e) {
            return e.key().value(e.context().cacheObjectContext(), false) instanceof BinaryMetadataKey;
        }
    };

    /** */
    private BinaryContext binaryCtx;

    /** */
    private Marshaller marsh;

    /** */
    private GridBinaryMarshaller binaryMarsh;

    /** */
    @GridToStringExclude
    private IgniteBinary binaries;

    /** Metadata updates collected before metadata cache is initialized. */
    private final Map<Integer, BinaryMetadata> metaBuf = new ConcurrentHashMap<>();

    /** */
    private UUID metaCacheQryId;

    /**
     * @param ctx Kernal context.
     */
    public CacheObjectBinaryProcessorImpl(GridKernalContext ctx) {
        super(ctx);

        marsh = ctx.grid().configuration().getMarshaller();

        clientNode = this.ctx.clientNode();

        clientMetaDataCache = clientNode ? new ConcurrentHashMap8<Integer, BinaryTypeImpl>() : null;
    }

    /** {@inheritDoc} */
    @Override public void start() throws IgniteCheckedException {
        if (marsh instanceof BinaryMarshaller) {
            BinaryMetadataHandler metaHnd = new BinaryMetadataHandler() {
                @Override public void addMeta(int typeId, BinaryType newMeta) throws BinaryObjectException {
                    assert newMeta != null;
                    assert newMeta instanceof BinaryTypeImpl;

                    BinaryMetadata newMeta0 = ((BinaryTypeImpl)newMeta).metadata();

                    if (metaDataCache == null) {
                        BinaryMetadata oldMeta = metaBuf.get(typeId);
                        BinaryMetadata mergedMeta = BinaryUtils.mergeMetadata(oldMeta, newMeta0);

                        if (oldMeta != mergedMeta) {
                            synchronized (this) {
                                mergedMeta = BinaryUtils.mergeMetadata(oldMeta, newMeta0);

                                if (oldMeta != mergedMeta)
                                    metaBuf.put(typeId, mergedMeta);
                                else
                                    return;
                            }

                            if (metaDataCache == null)
                                return;
                            else
                                metaBuf.remove(typeId);
                        }
                        else
                            return;
                    }

                    assert metaDataCache != null;

                    CacheObjectBinaryProcessorImpl.this.addMeta(typeId, newMeta0.wrap(binaryCtx));
                }

                @Override public BinaryType metadata(int typeId) throws BinaryObjectException {
                    if (metaDataCache == null)
                        U.awaitQuiet(startLatch);

                    return CacheObjectBinaryProcessorImpl.this.metadata(typeId);
                }
            };

            BinaryMarshaller bMarsh0 = (BinaryMarshaller)marsh;

            binaryCtx = new BinaryContext(metaHnd, ctx.config(), ctx.log(BinaryContext.class));

            IgniteUtils.invoke(BinaryMarshaller.class, bMarsh0, "setBinaryContext", binaryCtx, ctx.config());

            binaryMarsh = new GridBinaryMarshaller(binaryCtx);

            binaries = new IgniteBinaryImpl(ctx, this);

            if (!getBoolean(IGNITE_SKIP_CONFIGURATION_CONSISTENCY_CHECK)) {
                BinaryConfiguration bCfg = ctx.config().getBinaryConfiguration();

                if (bCfg != null) {
                    Map<String, Object> map = new HashMap<>();

                    map.put("globIdMapper", bCfg.getIdMapper() != null ? bCfg.getIdMapper().getClass().getName() : null);
                    map.put("globSerializer", bCfg.getSerializer() != null ? bCfg.getSerializer().getClass() : null);
                    map.put("compactFooter", bCfg.isCompactFooter());

                    if (bCfg.getTypeConfigurations() != null) {
                        Map<Object, Object> typeCfgsMap = new HashMap<>();

                        for (BinaryTypeConfiguration c : bCfg.getTypeConfigurations()) {
                            typeCfgsMap.put(
                                c.getTypeName() != null,
                                Arrays.asList(
                                    c.getIdMapper() != null ? c.getIdMapper().getClass() : null,
                                    c.getSerializer() != null ? c.getSerializer().getClass() : null,
                                    c.isEnum()
                                )
                            );
                        }

                        map.put("typeCfgs", typeCfgsMap);
                    }

                    ctx.addNodeAttribute(IgniteNodeAttributes.ATTR_BINARY_CONFIGURATION, map);
                }
            }
        }
    }

    /** {@inheritDoc} */
    @SuppressWarnings("unchecked")
    @Override public void onUtilityCacheStarted() throws IgniteCheckedException {
        IgniteCacheProxy<Object, Object> proxy = ctx.cache().jcache(CU.UTILITY_CACHE_NAME);

        boolean old = proxy.context().deploy().ignoreOwnership(true);

        try {
            metaDataCache = (IgniteCacheProxy)proxy.withNoRetries();
        }
        finally {
            proxy.context().deploy().ignoreOwnership(old);
        }

        if (clientNode) {
            assert !metaDataCache.context().affinityNode();

            metaCacheQryId = metaDataCache.context().continuousQueries().executeInternalQuery(
                new MetaDataEntryListener(),
                new MetaDataEntryFilter(),
                false,
                true);

            while (true) {
                ClusterNode oldestSrvNode =
                    CU.oldestAliveCacheServerNode(ctx.cache().context(), AffinityTopologyVersion.NONE);

                if (oldestSrvNode == null)
                    break;

                GridCacheQueryManager qryMgr = metaDataCache.context().queries();

                CacheQuery<Map.Entry<BinaryMetadataKey, BinaryMetadata>> qry =
                    qryMgr.createScanQuery(new MetaDataPredicate(), null, false);

                qry.keepAll(false);

                qry.projection(ctx.cluster().get().forNode(oldestSrvNode));

                try {
                    CacheQueryFuture<Map.Entry<BinaryMetadataKey, BinaryMetadata>> fut = qry.execute();

                    Map.Entry<BinaryMetadataKey, BinaryMetadata> next;

                    while ((next = fut.next()) != null) {
                        assert next.getKey() != null : next;
                        assert next.getValue() != null : next;

                        addClientCacheMetaData(next.getKey(), next.getValue());
                    }
                }
                catch (IgniteCheckedException e) {
                    if (!ctx.discovery().alive(oldestSrvNode) || !ctx.discovery().pingNode(oldestSrvNode.id()))
                        continue;
                    else
                        throw e;
                }
                catch (CacheException e) {
                    if (X.hasCause(e, ClusterTopologyCheckedException.class, ClusterTopologyException.class))
                        continue;
                    else
                        throw e;
                }

                break;
            }
        }

        for (Map.Entry<Integer, BinaryMetadata> e : metaBuf.entrySet())
            addMeta(e.getKey(), e.getValue().wrap(binaryCtx));

        metaBuf.clear();

        startLatch.countDown();
    }

    /** {@inheritDoc} */
    @Override public void onKernalStart() throws IgniteCheckedException {
        super.onKernalStart();

        if (!getBoolean(IGNITE_SKIP_CONFIGURATION_CONSISTENCY_CHECK) && marsh instanceof BinaryMarshaller) {
            BinaryConfiguration bcfg = ctx.config().getBinaryConfiguration();

            for (ClusterNode rmtNode : ctx.discovery().remoteNodes()) {
                if (rmtNode.version().compareTo(BINARY_CFG_CHECK_SINCE) < 0) {
                    if (bcfg == null || bcfg.getNameMapper() == null) {
                        throw new IgniteCheckedException("When BinaryMarshaller is used and topology contains old " +
                            "nodes, then " + BinaryBasicNameMapper.class.getName() + " mapper have to be set " +
                            "explicitely into binary configuration and 'simpleName' property of the mapper " +
                            "have to be set to 'true'.");
                    }

                    if (!(bcfg.getNameMapper() instanceof BinaryBasicNameMapper)
                        || !((BinaryBasicNameMapper)bcfg.getNameMapper()).isSimpleName()) {
                        U.quietAndWarn(log, "When BinaryMarshaller is used and topology contains old" +
                            " nodes, it's strongly recommended, to set " + BinaryBasicNameMapper.class.getName() +
                            " mapper into binary configuration explicitely " +
                            " and 'simpleName' property of the mapper set to 'true' (fix configuration or set " +
                            "-D" + IGNITE_SKIP_CONFIGURATION_CONSISTENCY_CHECK + "=true system property).");
                    }

                    break;
                }
            }
        }
    }

    /** {@inheritDoc} */
    @Override public void onKernalStop(boolean cancel) {
        super.onKernalStop(cancel);

        if (metaCacheQryId != null)
            metaDataCache.context().continuousQueries().cancelInternalQuery(metaCacheQryId);
    }

    /**
     * @param key Metadata key.
     * @param newMeta Metadata.
     */
    private void addClientCacheMetaData(BinaryMetadataKey key, final BinaryMetadata newMeta) {
        int key0 = key.typeId();

        clientMetaDataCache.compute(key0, new ConcurrentHashMap8.BiFun<Integer, BinaryTypeImpl, BinaryTypeImpl>() {
            @Override public BinaryTypeImpl apply(Integer key, BinaryTypeImpl oldMeta) {
                BinaryMetadata res;

                BinaryMetadata oldMeta0 = oldMeta != null ? oldMeta.metadata() : null;

                try {
                    res = BinaryUtils.mergeMetadata(oldMeta0, newMeta);
                }
                catch (BinaryObjectException e) {
                    res = oldMeta0;
                }

                return res != null ? res.wrap(binaryCtx) : null;
            }
        });
    }

    /** {@inheritDoc} */
    @Override public int typeId(String typeName) {
        if (binaryCtx == null)
            return super.typeId(typeName);

        return binaryCtx.typeId(typeName);
    }

    /**
     * @param obj Object.
     * @return Bytes.
     * @throws org.apache.ignite.binary.BinaryObjectException If failed.
     */
    public byte[] marshal(@Nullable Object obj) throws BinaryObjectException {
        byte[] arr = binaryMarsh.marshal(obj);

        assert arr.length > 0;

        return arr;
    }

    /**
     * @param ptr Off-heap pointer.
     * @param forceHeap If {@code true} creates heap-based object.
     * @return Object.
     * @throws org.apache.ignite.binary.BinaryObjectException If failed.
     */
    public Object unmarshal(long ptr, boolean forceHeap) throws BinaryObjectException {
        assert ptr > 0 : ptr;

        int size = GridUnsafe.getInt(ptr);

        ptr += 4;

        byte type = GridUnsafe.getByte(ptr++);

        if (type != CacheObject.TYPE_BYTE_ARR) {
            assert size > 0 : size;

            BinaryInputStream in = new BinaryOffheapInputStream(ptr, size, forceHeap);

            return binaryMarsh.unmarshal(in);
        }
        else
            return U.copyMemory(ptr, size);
    }

    /** {@inheritDoc} */
    @SuppressWarnings("unchecked")
    @Override public Object marshalToBinary(@Nullable Object obj) throws BinaryObjectException {
        if (obj == null)
            return null;

        if (BinaryUtils.isBinaryType(obj.getClass()))
            return obj;

        if (obj instanceof Object[]) {
            Object[] arr = (Object[])obj;

            Object[] pArr = new Object[arr.length];

            for (int i = 0; i < arr.length; i++)
                pArr[i] = marshalToBinary(arr[i]);

            return pArr;
        }

        if (obj instanceof IgniteBiTuple) {
            IgniteBiTuple tup = (IgniteBiTuple)obj;

            if (obj instanceof T2)
                return new T2<>(marshalToBinary(tup.get1()), marshalToBinary(tup.get2()));

            return new IgniteBiTuple<>(marshalToBinary(tup.get1()), marshalToBinary(tup.get2()));
        }

        {
            Collection<Object> pCol = BinaryUtils.newKnownCollection(obj);

            if (pCol != null) {
                Collection<?> col = (Collection<?>)obj;

                for (Object item : col)
                    pCol.add(marshalToBinary(item));

                return pCol;
            }
        }

<<<<<<< HEAD
        if (obj instanceof Map && !ctx.json().jsonObject(obj)) {
            Map<?, ?> map = (Map<?, ?>)obj;
=======
        {
            Map<Object, Object> pMap = BinaryUtils.newKnownMap(obj);
>>>>>>> cfffa2c5

            if (pMap != null) {
                Map<?, ?> map = (Map<?, ?>)obj;

                for (Map.Entry<?, ?> e : map.entrySet())
                    pMap.put(marshalToBinary(e.getKey()), marshalToBinary(e.getValue()));

                return pMap;
            }
        }

        if (obj instanceof Map.Entry) {
            Map.Entry<?, ?> e = (Map.Entry<?, ?>)obj;

            return new GridMapEntry<>(marshalToBinary(e.getKey()), marshalToBinary(e.getValue()));
        }

        if (binaryMarsh.mustDeserialize(obj))
            return obj; // No need to go through marshal-unmarshal because result will be the same as initial object.

        byte[] arr = binaryMarsh.marshal(obj);

        assert arr.length > 0;

        Object obj0 = binaryMarsh.unmarshal(arr, null);

        // Possible if a class has writeObject method.
        if (obj0 instanceof BinaryObject)
            ((BinaryObjectImpl)obj0).detachAllowed(true);

        return obj0;
    }

    /**
     * @return Marshaller.
     */
    public GridBinaryMarshaller marshaller() {
        return binaryMarsh;
    }

    /** {@inheritDoc} */
    @Override public BinaryObjectBuilder builder(String clsName) {
        return new BinaryObjectBuilderImpl(binaryCtx, clsName);
    }

    /** {@inheritDoc} */
    @Override public BinaryObjectBuilder builder(BinaryObject binaryObj) {
        return BinaryObjectBuilderImpl.wrap(binaryObj);
    }

    /** {@inheritDoc} */
    @Override public void updateMetadata(int typeId, String typeName, @Nullable String affKeyFieldName,
        Map<String, Integer> fieldTypeIds, boolean isEnum) throws BinaryObjectException {
        BinaryMetadata meta = new BinaryMetadata(typeId, typeName, fieldTypeIds, affKeyFieldName, null, isEnum);

        binaryCtx.updateMetadata(typeId, meta);
    }

    /** {@inheritDoc} */
    @Override public void addMeta(final int typeId, final BinaryType newMeta) throws BinaryObjectException {
        assert newMeta != null;
        assert newMeta instanceof BinaryTypeImpl;

        BinaryMetadata newMeta0 = ((BinaryTypeImpl)newMeta).metadata();

        final BinaryMetadataKey key = new BinaryMetadataKey(typeId);

        try {
            BinaryMetadata oldMeta = metaDataCache.localPeek(key);
            BinaryMetadata mergedMeta = BinaryUtils.mergeMetadata(oldMeta, newMeta0);

            AffinityTopologyVersion topVer = ctx.cache().context().lockedTopologyVersion(null);

            if (topVer == null)
                topVer = ctx.cache().context().exchange().readyAffinityVersion();

            BinaryObjectException err = metaDataCache.invoke(topVer, key, new MetadataProcessor(mergedMeta));

            if (err != null)
                throw err;
        }
        catch (CacheException e) {
            throw new BinaryObjectException("Failed to update meta data for type: " + newMeta.typeName(), e);
        }
    }

    /** {@inheritDoc} */
    @Nullable @Override public BinaryType metadata(final int typeId) throws BinaryObjectException {
        try {
            if (clientNode) {
                BinaryType typeMeta = clientMetaDataCache.get(typeId);

                if (typeMeta != null)
                    return typeMeta;

                BinaryMetadata meta = metaDataCache.getTopologySafe(new BinaryMetadataKey(typeId));

                return meta != null ? meta.wrap(binaryCtx) : null;
            }
            else {
                BinaryMetadataKey key = new BinaryMetadataKey(typeId);

                BinaryMetadata meta = metaDataCache.localPeek(key);

                if (meta == null && !metaDataCache.context().preloader().syncFuture().isDone())
                    meta = metaDataCache.getTopologySafe(key);

                return meta != null ? meta.wrap(binaryCtx) : null;
            }
        }
        catch (CacheException e) {
            throw new BinaryObjectException(e);
        }
    }

    /** {@inheritDoc} */
    @Override public Map<Integer, BinaryType> metadata(Collection<Integer> typeIds)
        throws BinaryObjectException {
        try {
            Collection<BinaryMetadataKey> keys = new ArrayList<>(typeIds.size());

            for (Integer typeId : typeIds)
                keys.add(new BinaryMetadataKey(typeId));

            Map<BinaryMetadataKey, BinaryMetadata> meta = metaDataCache.getAll(keys);

            Map<Integer, BinaryType> res = U.newHashMap(meta.size());

            for (Map.Entry<BinaryMetadataKey, BinaryMetadata> e : meta.entrySet())
                res.put(e.getKey().typeId(), e.getValue().wrap(binaryCtx));

            return res;
        }
        catch (CacheException e) {
            throw new BinaryObjectException(e);
        }
    }

    /** {@inheritDoc} */
    @SuppressWarnings("unchecked")
    @Override public Collection<BinaryType> metadata() throws BinaryObjectException {
        if (clientNode)
            return F.viewReadOnly(clientMetaDataCache.values(), new IgniteClosure<BinaryTypeImpl, BinaryType>() {
                @Override public BinaryType apply(BinaryTypeImpl meta) {
                    return meta;
                }
            });
        else {
            return F.viewReadOnly(metaDataCache.entrySetx(metaPred),
                new C1<Cache.Entry<BinaryMetadataKey, BinaryMetadata>, BinaryType>() {
                    private static final long serialVersionUID = 0L;

                    @Override public BinaryType apply(Cache.Entry<BinaryMetadataKey, BinaryMetadata> e) {
                        return e.getValue().wrap(binaryCtx);
                    }
                });
        }
    }

    /** {@inheritDoc} */
    @Override public BinaryObject buildEnum(String typeName, int ord) throws IgniteException {
        int typeId = binaryCtx.typeId(typeName);

        typeName = binaryCtx.userTypeName(typeName);

        updateMetadata(typeId, typeName, null, null, true);

        return new BinaryEnumObjectImpl(binaryCtx, typeId, null, ord);
    }

    /** {@inheritDoc} */
    @Override public IgniteBinary binary() throws IgniteException {
        return binaries;
    }

    /** {@inheritDoc} */
    @Override public boolean isBinaryObject(Object obj) {
        return obj instanceof BinaryObject;
    }

    /** {@inheritDoc} */
    @Override public boolean isBinaryEnabled(CacheConfiguration<?, ?> ccfg) {
        return marsh instanceof BinaryMarshaller;
    }

    /**
     * @param po Binary object.
     * @return Affinity key.
     */
    public Object affinityKey(BinaryObject po) {
        try {
            BinaryType meta = po.type();

            if (meta != null) {
                String affKeyFieldName = meta.affinityKeyFieldName();

                if (affKeyFieldName != null)
                    return po.field(affKeyFieldName);
            }
            else if (po instanceof BinaryObjectEx) {
                int id = ((BinaryObjectEx)po).typeId();

                String affKeyFieldName = binaryCtx.affinityKeyFieldName(id);

                if (affKeyFieldName != null)
                    return po.field(affKeyFieldName);
            }
        }
        catch (BinaryObjectException e) {
            U.error(log, "Failed to get affinity field from binary object: " + po, e);
        }

        return po;
    }

    /** {@inheritDoc} */
    @Override public int typeId(Object obj) {
        if (obj == null)
            return 0;

        return isBinaryObject(obj) ? ((BinaryObjectEx)obj).typeId() : typeId(obj.getClass().getSimpleName());
    }

    /** {@inheritDoc} */
    @Override public Object field(Object obj, String fieldName) {
        if (obj == null)
            return null;

        return isBinaryObject(obj) ? ((BinaryObject)obj).field(fieldName) : super.field(obj, fieldName);
    }

    /** {@inheritDoc} */
    @Override public boolean hasField(Object obj, String fieldName) {
        return obj != null && ((BinaryObject)obj).hasField(fieldName);
    }

    /**
     * @return Binary context.
     */
    public BinaryContext binaryContext() {
        return binaryCtx;
    }

    /** {@inheritDoc} */
    @Override public CacheObjectContext contextForCache(CacheConfiguration cfg) throws IgniteCheckedException {
        assert cfg != null;

        boolean binaryEnabled = marsh instanceof BinaryMarshaller && !GridCacheUtils.isSystemCache(cfg.getName()) &&
            !GridCacheUtils.isIgfsCache(ctx.config(), cfg.getName());

        CacheObjectContext ctx0 = super.contextForCache(cfg);

        CacheObjectContext res = new CacheObjectBinaryContext(ctx,
            ctx0.copyOnGet(),
            ctx0.storeValue(),
            binaryEnabled,
            ctx0.addDeploymentInfo());

        ctx.resource().injectGeneric(res.defaultAffMapper());

        return res;
    }

    /** {@inheritDoc} */
    @Override public byte[] marshal(CacheObjectContext ctx, Object val) throws IgniteCheckedException {
        if (!((CacheObjectBinaryContext)ctx).binaryEnabled() || binaryMarsh == null)
            return super.marshal(ctx, val);

        byte[] arr = binaryMarsh.marshal(val);

        assert arr.length > 0;

        return arr;
    }

    /** {@inheritDoc} */
    @Override public Object unmarshal(CacheObjectContext ctx, byte[] bytes, ClassLoader clsLdr)
        throws IgniteCheckedException {
        if (!((CacheObjectBinaryContext)ctx).binaryEnabled() || binaryMarsh == null)
            return super.unmarshal(ctx, bytes, clsLdr);

        return binaryMarsh.unmarshal(bytes, clsLdr);
    }

    /** {@inheritDoc} */
    @Override public KeyCacheObject toCacheKeyObject(CacheObjectContext ctx, Object obj, boolean userObj) {
        if (!((CacheObjectBinaryContext)ctx).binaryEnabled() || ctx.kernalContext().json().jsonObject(obj))
            return super.toCacheKeyObject(ctx, obj, userObj);

        if (obj instanceof KeyCacheObject)
            return (KeyCacheObject)obj;

        if (((CacheObjectBinaryContext)ctx).binaryEnabled()) {
            obj = toBinary(obj);

            if (obj instanceof BinaryObject)
                return (BinaryObjectImpl)obj;
        }

        return toCacheKeyObject0(obj, userObj);
    }

    /** {@inheritDoc} */
    @Nullable @Override public CacheObject toCacheObject(CacheObjectContext ctx, @Nullable Object obj,
        boolean userObj) {
        if (!((CacheObjectBinaryContext)ctx).binaryEnabled() || ctx.kernalContext().json().jsonObject(obj))
            return super.toCacheObject(ctx, obj, userObj);

        if (obj == null || obj instanceof CacheObject)
            return (CacheObject)obj;

        obj = toBinary(obj);

        if (obj instanceof BinaryObject)
            return (BinaryObjectImpl)obj;

        return toCacheObject0(obj, userObj);
    }

    /** {@inheritDoc} */
    @Override public CacheObject toCacheObject(CacheObjectContext ctx, byte type, byte[] bytes) {
        if (type == BinaryObjectImpl.TYPE_BINARY)
            return new BinaryObjectImpl(binaryContext(), bytes, 0);

        return super.toCacheObject(ctx, type, bytes);
    }

    /** {@inheritDoc} */
    @Override public CacheObject toCacheObject(GridCacheContext ctx, long valPtr, boolean tmp)
        throws IgniteCheckedException {
        if (!((CacheObjectBinaryContext)ctx.cacheObjectContext()).binaryEnabled())
            return super.toCacheObject(ctx, valPtr, tmp);

        Object val = unmarshal(valPtr, !tmp);

        if (val instanceof CacheObject)
            return (CacheObject)val;

        return toCacheObject(ctx.cacheObjectContext(), val, false);
    }

    /** {@inheritDoc} */
    @Override public Object unwrapTemporary(GridCacheContext ctx, Object obj) throws BinaryObjectException {
        if (!((CacheObjectBinaryContext)ctx.cacheObjectContext()).binaryEnabled())
            return obj;

        if (obj instanceof BinaryObjectOffheapImpl)
            return ((BinaryObjectOffheapImpl)obj).heapCopy();

        return obj;
    }

    /**
     * @param obj Object.
     * @return Binary object.
     * @throws IgniteException In case of error.
     */
    @Nullable public Object toBinary(@Nullable Object obj) throws IgniteException {
        if (obj == null)
            return null;

        if (isBinaryObject(obj))
            return obj;

        return marshalToBinary(obj);
    }

    /** {@inheritDoc} */
    @Nullable @Override public IgniteNodeValidationResult validateNode(ClusterNode rmtNode) {
        IgniteNodeValidationResult res = super.validateNode(rmtNode);

        if (res != null)
            return res;

        if (getBoolean(IGNITE_SKIP_CONFIGURATION_CONSISTENCY_CHECK) || !(marsh instanceof BinaryMarshaller))
            return null;

        Object rmtBinaryCfg = rmtNode.attribute(IgniteNodeAttributes.ATTR_BINARY_CONFIGURATION);

        if (rmtNode.version().compareTo(BINARY_CFG_CHECK_SINCE) < 0)
            return null;

        ClusterNode locNode = ctx.discovery().localNode();

        Object locBinaryCfg = locNode.attribute(IgniteNodeAttributes.ATTR_BINARY_CONFIGURATION);

        if (!F.eq(locBinaryCfg, rmtBinaryCfg)) {
            String msg = "Local node's binary configuration is not equal to remote node's binary configuration " +
                "[locNodeId=%s, rmtNodeId=%s, locBinaryCfg=%s, rmtBinaryCfg=%s]";

            return new IgniteNodeValidationResult(rmtNode.id(),
                String.format(msg, locNode.id(), rmtNode.id(), locBinaryCfg, rmtBinaryCfg),
                String.format(msg, rmtNode.id(), locNode.id(), rmtBinaryCfg, locBinaryCfg));
        }

        return null;
    }

    /**
     * Processor responsible for metadata update.
     */
    private static class MetadataProcessor
        implements EntryProcessor<BinaryMetadataKey, BinaryMetadata, BinaryObjectException>, Externalizable {
        /** */
        private static final long serialVersionUID = 0L;

        /** */
        private BinaryMetadata newMeta;

        /**
         * For {@link Externalizable}.
         */
        public MetadataProcessor() {
            // No-op.
        }

        /**
         * @param newMeta New metadata.
         */
        private MetadataProcessor(BinaryMetadata newMeta) {
            assert newMeta != null;

            this.newMeta = newMeta;
        }

        /** {@inheritDoc} */
        @Override public BinaryObjectException process(MutableEntry<BinaryMetadataKey, BinaryMetadata> entry,
            Object... args) {
            try {
                BinaryMetadata oldMeta = entry.getValue();

                BinaryMetadata mergedMeta = BinaryUtils.mergeMetadata(oldMeta, newMeta);

                if (mergedMeta != oldMeta)
                    entry.setValue(mergedMeta);

                return null;
            }
            catch (BinaryObjectException e) {
                return e;
            }
        }

        /** {@inheritDoc} */
        @Override public void writeExternal(ObjectOutput out) throws IOException {
            out.writeObject(newMeta);
        }

        /** {@inheritDoc} */
        @Override public void readExternal(ObjectInput in) throws IOException, ClassNotFoundException {
            newMeta = (BinaryMetadata)in.readObject();
        }

        /** {@inheritDoc} */
        @Override public String toString() {
            return S.toString(MetadataProcessor.class, this);
        }
    }

    /**
     *
     */
    class MetaDataEntryListener implements CacheEntryUpdatedListener<BinaryMetadataKey, BinaryMetadata> {
        /** {@inheritDoc} */
        @Override public void onUpdated(
            Iterable<CacheEntryEvent<? extends BinaryMetadataKey, ? extends BinaryMetadata>> evts)
            throws CacheEntryListenerException {
            for (CacheEntryEvent<? extends BinaryMetadataKey, ? extends BinaryMetadata> evt : evts) {
                assert evt.getEventType() == EventType.CREATED || evt.getEventType() == EventType.UPDATED : evt;

                BinaryMetadataKey key = evt.getKey();

                final BinaryMetadata newMeta = evt.getValue();

                assert newMeta != null : evt;

                addClientCacheMetaData(key, newMeta);
            }
        }

        /** {@inheritDoc} */
        @Override public String toString() {
            return S.toString(MetaDataEntryListener.class, this);
        }
    }

    /**
     *
     */
    static class MetaDataEntryFilter implements CacheEntryEventSerializableFilter<Object, Object> {
        /** */
        private static final long serialVersionUID = 0L;

        /** {@inheritDoc} */
        @Override public boolean evaluate(CacheEntryEvent<?, ?> evt) throws CacheEntryListenerException {
            return evt.getKey() instanceof BinaryMetadataKey;
        }

        /** {@inheritDoc} */
        @Override public String toString() {
            return S.toString(MetaDataEntryFilter.class, this);
        }
    }

    /**
     *
     */
    static class MetaDataPredicate implements IgniteBiPredicate<Object, Object> {
        /** */
        private static final long serialVersionUID = 0L;

        /** {@inheritDoc} */
        @Override public boolean apply(Object key, Object val) {
            return key instanceof BinaryMetadataKey;
        }

        /** {@inheritDoc} */
        @Override public String toString() {
            return S.toString(MetaDataPredicate.class, this);
        }
    }
}<|MERGE_RESOLUTION|>--- conflicted
+++ resolved
@@ -73,7 +73,6 @@
 import org.apache.ignite.internal.processors.cache.CacheEntryPredicateAdapter;
 import org.apache.ignite.internal.processors.cache.CacheObject;
 import org.apache.ignite.internal.processors.cache.CacheObjectContext;
-import org.apache.ignite.internal.processors.cache.CacheObjectImpl;
 import org.apache.ignite.internal.processors.cache.GridCacheContext;
 import org.apache.ignite.internal.processors.cache.GridCacheEntryEx;
 import org.apache.ignite.internal.processors.cache.GridCacheUtils;
@@ -485,13 +484,8 @@
             }
         }
 
-<<<<<<< HEAD
         if (obj instanceof Map && !ctx.json().jsonObject(obj)) {
-            Map<?, ?> map = (Map<?, ?>)obj;
-=======
-        {
             Map<Object, Object> pMap = BinaryUtils.newKnownMap(obj);
->>>>>>> cfffa2c5
 
             if (pMap != null) {
                 Map<?, ?> map = (Map<?, ?>)obj;

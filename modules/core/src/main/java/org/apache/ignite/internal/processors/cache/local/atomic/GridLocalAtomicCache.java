--- conflicted
+++ resolved
@@ -531,12 +531,6 @@
                         if (needVer) {
                             T2<CacheObject, GridCacheVersion> res = entry.innerGetVersioned(
                                 null,
-<<<<<<< HEAD
-=======
-                                null,
-                                /*swap*/swapOrOffheap,
-                                /*unmarshal*/true,
->>>>>>> e1eb931b
                                 /**update-metrics*/false,
                                 /*event*/!skipVals,
                                 subjId,
@@ -562,14 +556,7 @@
                                 success = false;
                         }
                         else {
-<<<<<<< HEAD
                             v = entry.innerGet(null,
-=======
-                            v = entry.innerGet(
-                                null,
-                                null,
-                                /*swap*/swapOrOffheap,
->>>>>>> e1eb931b
                                 /*read-through*/false,
                                 /**update-metrics*/true,
                                 /**event*/!skipVals,
@@ -1124,14 +1111,7 @@
                         EntryProcessor<Object, Object, Object> entryProcessor =
                             (EntryProcessor<Object, Object, Object>)val;
 
-<<<<<<< HEAD
                         CacheObject old = entry.innerGet(null,
-=======
-                        CacheObject old = entry.innerGet(
-                            null,
-                            null,
-                            /*swap*/true,
->>>>>>> e1eb931b
                             /*read-through*/true,
                             /**update-metrics*/true,
                             /**event*/true,
@@ -1249,14 +1229,7 @@
                         CacheObject cacheVal = ctx.toCacheObject(val);
 
                         if (intercept) {
-<<<<<<< HEAD
                             CacheObject old = entry.innerGet(null,
-=======
-                            CacheObject old = entry.innerGet(
-                                null,
-                                null,
-                                /*swap*/true,
->>>>>>> e1eb931b
                                 /*read-through*/ctx.loadPreviousValue(),
                                 /**update-metrics*/true,
                                 /**event*/true,
@@ -1287,14 +1260,7 @@
                         assert op == DELETE;
 
                         if (intercept) {
-<<<<<<< HEAD
                             CacheObject old = entry.innerGet(null,
-=======
-                            CacheObject old = entry.innerGet(
-                                null,
-                                null,
-                                /*swap*/true,
->>>>>>> e1eb931b
                                 /*read-through*/ctx.loadPreviousValue(),
                                 /**update-metrics*/true,
                                 /**event*/true,

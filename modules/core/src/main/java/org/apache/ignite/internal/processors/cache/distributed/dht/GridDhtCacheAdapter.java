/*
 * Licensed to the Apache Software Foundation (ASF) under one or more
 * contributor license agreements.  See the NOTICE file distributed with
 * this work for additional information regarding copyright ownership.
 * The ASF licenses this file to You under the Apache License, Version 2.0
 * (the "License"); you may not use this file except in compliance with
 * the License.  You may obtain a copy of the License at
 *
 *      http://www.apache.org/licenses/LICENSE-2.0
 *
 * Unless required by applicable law or agreed to in writing, software
 * distributed under the License is distributed on an "AS IS" BASIS,
 * WITHOUT WARRANTIES OR CONDITIONS OF ANY KIND, either express or implied.
 * See the License for the specific language governing permissions and
 * limitations under the License.
 */

package org.apache.ignite.internal.processors.cache.distributed.dht;

import java.io.Externalizable;
import java.util.Collection;
import java.util.Collections;
import java.util.HashMap;
import java.util.Iterator;
import java.util.List;
import java.util.Map;
import java.util.NoSuchElementException;
import java.util.UUID;
import java.util.concurrent.ConcurrentMap;
import javax.cache.Cache;
import javax.cache.expiry.ExpiryPolicy;
import org.apache.ignite.IgniteCheckedException;
import org.apache.ignite.IgniteException;
import org.apache.ignite.cluster.ClusterNode;
import org.apache.ignite.events.DiscoveryEvent;
import org.apache.ignite.events.Event;
import org.apache.ignite.internal.IgniteInternalFuture;
import org.apache.ignite.internal.NodeStoppingException;
import org.apache.ignite.internal.cluster.ClusterTopologyCheckedException;
import org.apache.ignite.internal.managers.eventstorage.GridLocalEventListener;
import org.apache.ignite.internal.processors.affinity.AffinityTopologyVersion;
import org.apache.ignite.internal.processors.cache.CacheObject;
import org.apache.ignite.internal.processors.cache.CacheOperationContext;
import org.apache.ignite.internal.processors.cache.EntryGetResult;
import org.apache.ignite.internal.processors.cache.GridCacheAdapter;
import org.apache.ignite.internal.processors.cache.GridCacheClearAllRunnable;
import org.apache.ignite.internal.processors.cache.GridCacheConcurrentMap;
import org.apache.ignite.internal.processors.cache.GridCacheContext;
import org.apache.ignite.internal.processors.cache.GridCacheEntryEx;
import org.apache.ignite.internal.processors.cache.GridCacheEntryInfo;
import org.apache.ignite.internal.processors.cache.GridCacheEntryRemovedException;
import org.apache.ignite.internal.processors.cache.GridCacheMapEntry;
import org.apache.ignite.internal.processors.cache.GridCachePreloader;
import org.apache.ignite.internal.processors.cache.IgniteCacheExpiryPolicy;
import org.apache.ignite.internal.processors.cache.KeyCacheObject;
import org.apache.ignite.internal.processors.cache.ReaderArguments;
import org.apache.ignite.internal.processors.cache.distributed.GridCacheTtlUpdateRequest;
import org.apache.ignite.internal.processors.cache.distributed.GridDistributedCacheAdapter;
import org.apache.ignite.internal.processors.cache.distributed.GridDistributedCacheEntry;
import org.apache.ignite.internal.processors.cache.distributed.dht.colocated.GridDhtDetachedCacheEntry;
import org.apache.ignite.internal.processors.cache.distributed.dht.preloader.GridDhtForceKeysFuture;
import org.apache.ignite.internal.processors.cache.distributed.dht.preloader.GridDhtForceKeysRequest;
import org.apache.ignite.internal.processors.cache.distributed.dht.preloader.GridDhtForceKeysResponse;
import org.apache.ignite.internal.processors.cache.distributed.near.CacheVersionedValue;
import org.apache.ignite.internal.processors.cache.distributed.near.GridNearCacheAdapter;
import org.apache.ignite.internal.processors.cache.distributed.near.GridNearGetRequest;
import org.apache.ignite.internal.processors.cache.distributed.near.GridNearGetResponse;
import org.apache.ignite.internal.processors.cache.distributed.near.GridNearSingleGetRequest;
import org.apache.ignite.internal.processors.cache.distributed.near.GridNearSingleGetResponse;
import org.apache.ignite.internal.processors.cache.mvcc.MvccCoordinatorVersion;
import org.apache.ignite.internal.processors.cache.version.GridCacheVersion;
import org.apache.ignite.internal.processors.platform.cache.PlatformCacheEntryFilter;
import org.apache.ignite.internal.util.future.GridCompoundFuture;
import org.apache.ignite.internal.util.future.GridFutureAdapter;
import org.apache.ignite.internal.util.typedef.CI1;
import org.apache.ignite.internal.util.typedef.CI2;
import org.apache.ignite.internal.util.typedef.CI3;
import org.apache.ignite.internal.util.typedef.F;
import org.apache.ignite.internal.util.typedef.internal.CU;
import org.apache.ignite.internal.util.typedef.internal.S;
import org.apache.ignite.internal.util.typedef.internal.U;
import org.apache.ignite.lang.IgniteBiInClosure;
import org.apache.ignite.lang.IgniteBiPredicate;
import org.apache.ignite.lang.IgniteBiTuple;
import org.apache.ignite.lang.IgniteUuid;
import org.apache.ignite.plugin.extensions.communication.Message;
import org.jetbrains.annotations.NotNull;
import org.jetbrains.annotations.Nullable;
import org.jsr166.ConcurrentHashMap8;

import static org.apache.ignite.events.EventType.EVT_NODE_FAILED;
import static org.apache.ignite.events.EventType.EVT_NODE_LEFT;
import static org.apache.ignite.internal.processors.dr.GridDrType.DR_LOAD;
import static org.apache.ignite.internal.processors.dr.GridDrType.DR_NONE;
import static org.apache.ignite.internal.util.GridConcurrentFactory.newMap;

/**
 * DHT cache adapter.
 */
public abstract class GridDhtCacheAdapter<K, V> extends GridDistributedCacheAdapter<K, V> {
    /** */
    private static final long serialVersionUID = 0L;

    /** Multi tx future holder. */
    private ThreadLocal<IgniteBiTuple<IgniteUuid, GridDhtTopologyFuture>> multiTxHolder = new ThreadLocal<>();

    /** Multi tx futures. */
    private ConcurrentMap<IgniteUuid, MultiUpdateFuture> multiTxFuts = new ConcurrentHashMap8<>();

    /** Force key futures. */
    private final ConcurrentMap<IgniteUuid, GridDhtForceKeysFuture<?, ?>> forceKeyFuts = newMap();

    /** */
    private volatile boolean stopping;

    /** Discovery listener. */
    private final GridLocalEventListener discoLsnr = new GridLocalEventListener() {
        @Override public void onEvent(Event evt) {
            DiscoveryEvent e = (DiscoveryEvent)evt;

            ClusterNode loc = ctx.localNode();

            assert e.type() == EVT_NODE_LEFT || e.type() == EVT_NODE_FAILED : e;

            final ClusterNode n = e.eventNode();

            assert !loc.id().equals(n.id());

            for (GridDhtForceKeysFuture<?, ?> f : forceKeyFuts.values())
                f.onDiscoveryEvent(e);
        }
    };

    /**
     * Empty constructor required for {@link Externalizable}.
     */
    protected GridDhtCacheAdapter() {
        // No-op.
    }

    /**
     * Adds future to future map.
     *
     * @param fut Future to add.
     * @return {@code False} if node cache is stopping and future was completed with error.
     */
    public boolean addFuture(GridDhtForceKeysFuture<?, ?> fut) {
        forceKeyFuts.put(fut.futureId(), fut);

        if (stopping) {
            fut.onDone(stopError());

            return false;
        }

        return true;
    }

    /**
     * Removes future from future map.
     *
     * @param fut Future to remove.
     */
    public void removeFuture(GridDhtForceKeysFuture<?, ?> fut) {
        forceKeyFuts.remove(fut.futureId(), fut);
    }

    /**
     * @param node Node.
     * @param msg Message.
     */
    protected final void processForceKeyResponse(ClusterNode node, GridDhtForceKeysResponse msg) {
        GridDhtForceKeysFuture<?, ?> f = forceKeyFuts.get(msg.futureId());

        if (f != null)
            f.onResult(msg);
        else if (log.isDebugEnabled())
            log.debug("Receive force key response for unknown future (is it duplicate?) [nodeId=" + node.id() +
                ", res=" + msg + ']');
    }
    /**
     * @param node Node originated request.
     * @param msg Force keys message.
     */
    protected final void processForceKeysRequest(final ClusterNode node, final GridDhtForceKeysRequest msg) {
        IgniteInternalFuture<?> fut = ctx.mvcc().finishKeys(msg.keys(), msg.cacheId(), msg.topologyVersion());

        if (fut.isDone())
            processForceKeysRequest0(node, msg);
        else
            fut.listen(new CI1<IgniteInternalFuture<?>>() {
                @Override public void apply(IgniteInternalFuture<?> t) {
                    processForceKeysRequest0(node, msg);
                }
            });
    }

    /**
     * @param node Node originated request.
     * @param msg Force keys message.
     */
    private void processForceKeysRequest0(ClusterNode node, GridDhtForceKeysRequest msg) {
        try {
            ClusterNode loc = ctx.localNode();

            GridDhtForceKeysResponse res = new GridDhtForceKeysResponse(
                ctx.cacheId(),
                msg.futureId(),
                msg.miniId(),
                ctx.deploymentEnabled());

            GridDhtPartitionTopology top = ctx.topology();

            for (KeyCacheObject k : msg.keys()) {
                int p = ctx.affinity().partition(k);

                GridDhtLocalPartition locPart = top.localPartition(p, AffinityTopologyVersion.NONE, false);

                // If this node is no longer an owner.
                if (locPart == null && !top.owners(p).contains(loc)) {
                    res.addMissed(k);

                    continue;
                }

                GridCacheEntryEx entry;

                while (true) {
                    try {
                        entry = ctx.dht().entryEx(k);

                        entry.unswap();

                        GridCacheEntryInfo info = entry.info();

                        if (info == null) {
                            assert entry.obsolete() : entry;

                            continue;
                        }

                        if (!info.isNew())
                            res.addInfo(info);

                        ctx.evicts().touch(entry, msg.topologyVersion());

                        break;
                    }
                    catch (GridCacheEntryRemovedException ignore) {
                        if (log.isDebugEnabled())
                            log.debug("Got removed entry: " + k);
                    }
                    catch (GridDhtInvalidPartitionException ignore) {
                        if (log.isDebugEnabled())
                            log.debug("Local node is no longer an owner: " + p);

                        res.addMissed(k);

                        break;
                    }
                }
            }

            if (log.isDebugEnabled())
                log.debug("Sending force key response [node=" + node.id() + ", res=" + res + ']');

            ctx.io().send(node, res, ctx.ioPolicy());
        }
        catch (ClusterTopologyCheckedException ignore) {
            if (log.isDebugEnabled())
                log.debug("Received force key request form failed node (will ignore) [nodeId=" + node.id() +
                    ", req=" + msg + ']');
        }
        catch (IgniteCheckedException e) {
            U.error(log, "Failed to reply to force key request [nodeId=" + node.id() + ", req=" + msg + ']', e);
        }
    }

    /**
     *
     */
    public void dumpDebugInfo() {
        if (!forceKeyFuts.isEmpty()) {
            U.warn(log, "Pending force key futures [cache=" + ctx.name() + "]:");

            for (GridDhtForceKeysFuture fut : forceKeyFuts.values())
                U.warn(log, ">>> " + fut);
        }
    }

    @Override public void onKernalStop() {
        super.onKernalStop();

        stopping = true;

        IgniteCheckedException err = stopError();

        for (GridDhtForceKeysFuture fut : forceKeyFuts.values())
            fut.onDone(err);

        ctx.gridEvents().removeLocalEventListener(discoLsnr);
    }

    /**
     * @return Node stop exception.
     */
    private IgniteCheckedException stopError() {
        return new NodeStoppingException("Operation has been cancelled (cache or node is stopping).");
    }

    /**
     * @param nodeId Sender node ID.
     * @param res Near get response.
     */
    protected final void processNearGetResponse(UUID nodeId, GridNearGetResponse res) {
        if (log.isDebugEnabled())
            log.debug("Processing near get response [nodeId=" + nodeId + ", res=" + res + ']');

        CacheGetFuture fut = (CacheGetFuture)ctx.mvcc().future(res.futureId());

        if (fut == null) {
            if (log.isDebugEnabled())
                log.debug("Failed to find future for get response [sender=" + nodeId + ", res=" + res + ']');

            return;
        }

        fut.onResult(nodeId, res);
    }

    /**
     * @param nodeId Sender node ID.
     * @param res Near get response.
     */
    protected void processNearSingleGetResponse(UUID nodeId, GridNearSingleGetResponse res) {
        if (log.isDebugEnabled())
            log.debug("Processing near get response [nodeId=" + nodeId + ", res=" + res + ']');

        GridPartitionedSingleGetFuture fut = (GridPartitionedSingleGetFuture)ctx.mvcc()
            .future(new IgniteUuid(IgniteUuid.VM_ID, res.futureId()));

        if (fut == null) {
            if (log.isDebugEnabled())
                log.debug("Failed to find future for get response [sender=" + nodeId + ", res=" + res + ']');

            return;
        }

        fut.onResult(nodeId, res);
    }

    /**
     * @param ctx Context.
     */
    protected GridDhtCacheAdapter(GridCacheContext<K, V> ctx) {
        this(ctx, new GridCachePartitionedConcurrentMap(ctx.group()));
    }

    /**
     * Constructor used for near-only cache.
     *
     * @param ctx Cache context.
     * @param map Cache map.
     */
    protected GridDhtCacheAdapter(GridCacheContext<K, V> ctx, GridCacheConcurrentMap map) {
        super(ctx, map);
    }

    /** {@inheritDoc} */
    @Override public void start() throws IgniteCheckedException {
        ctx.io().addCacheHandler(ctx.cacheId(), GridCacheTtlUpdateRequest.class, new CI2<UUID, GridCacheTtlUpdateRequest>() {
            @Override public void apply(UUID nodeId, GridCacheTtlUpdateRequest req) {
                processTtlUpdateRequest(req);
            }
        });

        ctx.gridEvents().addLocalEventListener(discoLsnr, EVT_NODE_LEFT, EVT_NODE_FAILED);
    }

    /** {@inheritDoc} */
    @Override public void printMemoryStats() {
        super.printMemoryStats();

        ctx.group().topology().printMemoryStats(1024);
    }

    /**
     * @return Near cache.
     */
    public abstract GridNearCacheAdapter<K, V> near();

    /**
     * @return Partition topology.
     */
    public GridDhtPartitionTopology topology() {
        return ctx.group().topology();
    }

    /** {@inheritDoc} */
    @Override public GridCachePreloader preloader() {
        return ctx.group().preloader();
    }

    /**
     * @return Topology version future registered for multi-update.
     */
    @Nullable public GridDhtTopologyFuture multiUpdateTopologyFuture() {
        IgniteBiTuple<IgniteUuid, GridDhtTopologyFuture> tup = multiTxHolder.get();

        return tup == null ? null : tup.get2();
    }

    /**
     * Starts multi-update lock. Will wait for topology future is ready.
     *
     * @return Topology version.
     * @throws IgniteCheckedException If failed.
     */
    public AffinityTopologyVersion beginMultiUpdate() throws IgniteCheckedException {
        IgniteBiTuple<IgniteUuid, GridDhtTopologyFuture> tup = multiTxHolder.get();

        if (tup != null)
            throw new IgniteCheckedException("Nested multi-update locks are not supported");

        GridDhtPartitionTopology top = ctx.group().topology();

        top.readLock();

        GridDhtTopologyFuture topFut;

        AffinityTopologyVersion topVer;

        try {
            // While we are holding read lock, register lock future for partition release future.
            IgniteUuid lockId = IgniteUuid.fromUuid(ctx.localNodeId());

            topVer = top.readyTopologyVersion();

            MultiUpdateFuture fut = new MultiUpdateFuture(topVer);

            MultiUpdateFuture old = multiTxFuts.putIfAbsent(lockId, fut);

            assert old == null;

            topFut = top.topologyVersionFuture();

            multiTxHolder.set(F.t(lockId, topFut));
        }
        finally {
            top.readUnlock();
        }

        topFut.get();

        return topVer;
    }

    /**
     * Ends multi-update lock.
     *
     * @throws IgniteCheckedException If failed.
     */
    public void endMultiUpdate() throws IgniteCheckedException {
        IgniteBiTuple<IgniteUuid, GridDhtTopologyFuture> tup = multiTxHolder.get();

        if (tup == null)
            throw new IgniteCheckedException("Multi-update was not started or released twice.");

        ctx.group().topology().readLock();

        try {
            IgniteUuid lockId = tup.get1();

            MultiUpdateFuture multiFut = multiTxFuts.remove(lockId);

            multiTxHolder.set(null);

            // Finish future.
            multiFut.onDone(lockId);
        }
        finally {
            ctx.group().topology().readUnlock();
        }
    }

    /**
     * Creates multi update finish future. Will return {@code null} if no multi-update locks are found.
     *
     * @param topVer Topology version.
     * @return Finish future.
     */
    @Nullable public IgniteInternalFuture<?> multiUpdateFinishFuture(AffinityTopologyVersion topVer) {
        GridCompoundFuture<IgniteUuid, Object> fut = null;

        for (MultiUpdateFuture multiFut : multiTxFuts.values()) {
            if (multiFut.topologyVersion().compareTo(topVer) <= 0) {
                if (fut == null)
                    fut = new GridCompoundFuture<>();

                fut.add(multiFut);
            }
        }

        if (fut != null)
            fut.markInitialized();

        return fut;
    }

    /**
     * @param key Key.
     * @return DHT entry.
     */
    @Nullable public GridDhtCacheEntry peekExx(KeyCacheObject key) {
        return (GridDhtCacheEntry)peekEx(key);
    }

    /**
     * {@inheritDoc}
     *
     * @throws GridDhtInvalidPartitionException If partition for the key is no longer valid.
     */
    @Override public GridCacheEntryEx entryEx(KeyCacheObject key,
        AffinityTopologyVersion topVer) throws GridDhtInvalidPartitionException {
        return super.entryEx(key, topVer);
    }

    /**
     * @param key Key.
     * @return DHT entry.
     * @throws GridDhtInvalidPartitionException If partition for the key is no longer valid.
     */
    public GridDhtCacheEntry entryExx(KeyCacheObject key) throws GridDhtInvalidPartitionException {
        return (GridDhtCacheEntry)entryEx(key);
    }

    /**
     * @param key Key.
     * @param topVer Topology version.
     * @return DHT entry.
     * @throws GridDhtInvalidPartitionException If partition for the key is no longer valid.
     */
    public GridDhtCacheEntry entryExx(KeyCacheObject key,
        AffinityTopologyVersion topVer) throws GridDhtInvalidPartitionException {
        return (GridDhtCacheEntry)entryEx(key, topVer);
    }

    /**
     * @param key Key for which entry should be returned.
     * @return Cache entry.
     */
    protected GridDistributedCacheEntry createEntry(KeyCacheObject key) {
        return new GridDhtDetachedCacheEntry(ctx, key);
    }

    /** {@inheritDoc} */
    @Override public void localLoad(Collection<? extends K> keys, final ExpiryPolicy plc, final boolean keepBinary)
        throws IgniteCheckedException {
        if (ctx.store().isLocal()) {
            super.localLoad(keys, plc, keepBinary);

            return;
        }

        // Version for all loaded entries.
        final AffinityTopologyVersion topVer = ctx.affinity().affinityTopologyVersion();

        final GridCacheVersion ver0 = ctx.shared().versions().nextForLoad(topVer);

        final boolean replicate = ctx.isDrEnabled();

        final ExpiryPolicy plc0 = plc != null ? plc : ctx.expiry();

        Collection<KeyCacheObject> keys0 = ctx.cacheKeysView(keys);

        ctx.store().loadAll(null, keys0, new CI2<KeyCacheObject, Object>() {
            @Override public void apply(KeyCacheObject key, Object val) {
                loadEntry(key, val, ver0, null, topVer, replicate, plc0);
            }
        });
    }

    /** {@inheritDoc} */
    @Override public void localLoadCache(final IgniteBiPredicate<K, V> p, Object[] args) throws IgniteCheckedException {
        if (ctx.store().isLocal()) {
            super.localLoadCache(p, args);

            return;
        }

        final AffinityTopologyVersion topVer = ctx.affinity().affinityTopologyVersion();

        // Version for all loaded entries.
        final GridCacheVersion ver0 = ctx.shared().versions().nextForLoad(topVer);

        final boolean replicate = ctx.isDrEnabled();

        CacheOperationContext opCtx = ctx.operationContextPerCall();

        ExpiryPolicy plc0 = opCtx != null ? opCtx.expiry() : null;

        final ExpiryPolicy plc = plc0 != null ? plc0 : ctx.expiry();

        if (p != null)
            ctx.kernalContext().resource().injectGeneric(p);

        try {
            ctx.store().loadCache(new CI3<KeyCacheObject, Object, GridCacheVersion>() {
                @Override public void apply(KeyCacheObject key, Object val, @Nullable GridCacheVersion ver) {
                    assert ver == null;

                    loadEntry(key, val, ver0, p, topVer, replicate, plc);
                }
            }, args);

        }
        finally {
            if (p instanceof PlatformCacheEntryFilter)
                ((PlatformCacheEntryFilter)p).onClose();
        }
    }

    /**
     * @param key Key.
     * @param val Value.
     * @param ver Cache version.
     * @param p Optional predicate.
     * @param topVer Topology version.
     * @param replicate Replication flag.
     * @param plc Expiry policy.
     */
    private void loadEntry(KeyCacheObject key,
        Object val,
        GridCacheVersion ver,
        @Nullable IgniteBiPredicate<K, V> p,
        AffinityTopologyVersion topVer,
        boolean replicate,
        @Nullable ExpiryPolicy plc) {
        if (p != null && !p.apply(key.<K>value(ctx.cacheObjectContext(), false), (V)val))
            return;

        try {
            GridDhtLocalPartition part = ctx.group().topology().localPartition(ctx.affinity().partition(key),
                AffinityTopologyVersion.NONE, true);

            // Reserve to make sure that partition does not get unloaded.
            if (part.reserve()) {
                GridCacheEntryEx entry = null;

                try {
                    long ttl = CU.ttlForLoad(plc);

                    if (ttl == CU.TTL_ZERO)
                        return;

                    CacheObject cacheVal = ctx.toCacheObject(val);

                    entry = entryEx(key);

                    // TODO IGNITE-3478 (mvcc ver)
                    entry.initialValue(cacheVal,
                        ver,
                        null,
                        ttl,
                        CU.EXPIRE_TIME_CALCULATE,
                        false,
                        topVer,
                        replicate ? DR_LOAD : DR_NONE,
                        false);
                }
                catch (IgniteCheckedException e) {
                    throw new IgniteException("Failed to put cache value: " + entry, e);
                }
                catch (GridCacheEntryRemovedException ignore) {
                    if (log.isDebugEnabled())
                        log.debug("Got removed entry during loadCache (will ignore): " + entry);
                }
                finally {
                    if (entry != null)
                        entry.context().evicts().touch(entry, topVer);

                    part.release();
                }
            }
            else if (log.isDebugEnabled())
                log.debug("Will node load entry into cache (partition is invalid): " + part);
        }
        catch (GridDhtInvalidPartitionException e) {
            if (log.isDebugEnabled())
                log.debug(S.toString("Ignoring entry for partition that does not belong",
                    "key", key, true,
                    "val", val, true,
                    "err", e, false));
        }
    }

    /** {@inheritDoc} */
    @Override public int size() {
        return (int)sizeLong();
    }

    /** {@inheritDoc} */
    @Override public long sizeLong() {
        long sum = 0;

        for (GridDhtLocalPartition p : topology().currentLocalPartitions())
            sum += p.dataStore().cacheSize(ctx.cacheId());

        return sum;
    }

    /** {@inheritDoc} */
    @Override public int primarySize() {
        return (int)primarySizeLong();
    }

    /** {@inheritDoc} */
    @Override public long primarySizeLong() {
        long sum = 0;

        AffinityTopologyVersion topVer = ctx.affinity().affinityTopologyVersion();

        for (GridDhtLocalPartition p : topology().currentLocalPartitions()) {
            if (p.primary(topVer))
                sum += p.dataStore().cacheSize(ctx.cacheId());
        }

        return sum;
    }

    /** {@inheritDoc} */
    @Override public IgniteInternalFuture<Map<K, V>> getAllAsync(
        @Nullable Collection<? extends K> keys,
        boolean forcePrimary,
        boolean skipTx,
        @Nullable UUID subjId,
        String taskName,
        boolean deserializeBinary,
        boolean recovery,
        boolean skipVals,
        boolean needVer
    ) {
        CacheOperationContext opCtx = ctx.operationContextPerCall();

        return getAllAsync(keys,
            null,
            opCtx == null || !opCtx.skipStore(),
            /*don't check local tx. */false,
            subjId,
            taskName,
            deserializeBinary,
            opCtx != null && opCtx.recovery(),
            forcePrimary,
            null,
            skipVals,
            needVer);
    }

    /**
     * @param keys Keys to get
     * @param readerArgs Reader will be added if not null.
     * @param readThrough Read through flag.
     * @param subjId Subject ID.
     * @param taskName Task name.
     * @param expiry Expiry policy.
     * @param skipVals Skip values flag.
     * @return Get future.
     */
    IgniteInternalFuture<Map<KeyCacheObject, EntryGetResult>> getDhtAllAsync(
        Collection<KeyCacheObject> keys,
        @Nullable final ReaderArguments readerArgs,
        boolean readThrough,
        @Nullable UUID subjId,
        String taskName,
        @Nullable IgniteCacheExpiryPolicy expiry,
        boolean skipVals,
<<<<<<< HEAD
        boolean canRemap,
        boolean recovery,
        MvccCoordinatorVersion mvccVer
=======
        boolean recovery
>>>>>>> aefa9a8a
    ) {
        return getAllAsync0(keys,
            readerArgs,
            readThrough,
            /*don't check local tx. */false,
            subjId,
            taskName,
            false,
            expiry,
            skipVals,
            /*keep cache objects*/true,
            recovery,
<<<<<<< HEAD
            canRemap,
            /*need version*/true,
            mvccVer);
=======
            /*need version*/true);
>>>>>>> aefa9a8a
    }

    /**
     * @param reader Reader node ID.
     * @param msgId Message ID.
     * @param keys Keys to get.
     * @param addReaders Add readers flag.
     * @param readThrough Read through flag.
     * @param topVer Topology version.
     * @param subjId Subject ID.
     * @param taskNameHash Task name hash code.
     * @param expiry Expiry policy.
     * @param skipVals Skip values flag.
     * @return DHT future.
     */
    public GridDhtFuture<Collection<GridCacheEntryInfo>> getDhtAsync(UUID reader,
        long msgId,
        Map<KeyCacheObject, Boolean> keys,
        boolean addReaders,
        boolean readThrough,
        AffinityTopologyVersion topVer,
        @Nullable UUID subjId,
        int taskNameHash,
        @Nullable IgniteCacheExpiryPolicy expiry,
        boolean skipVals,
        boolean recovery,
        MvccCoordinatorVersion mvccVer
    ) {
        GridDhtGetFuture<K, V> fut = new GridDhtGetFuture<>(ctx,
            msgId,
            reader,
            keys,
            readThrough,
            topVer,
            subjId,
            taskNameHash,
            expiry,
            skipVals,
            recovery,
            addReaders,
            mvccVer);

        fut.init();

        return fut;
    }

    /**
     * @param nodeId Node ID.
     * @param msgId Message ID.
     * @param key Key.
     * @param addRdr Add reader flag.
     * @param readThrough Read through flag.
     * @param topVer Topology version flag.
     * @param subjId Subject ID.
     * @param taskNameHash Task name hash.
     * @param expiry Expiry.
     * @param skipVals Skip vals flag.
     * @return Future for the operation.
     */
    public GridDhtGetSingleFuture getDhtSingleAsync(
        UUID nodeId,
        long msgId,
        KeyCacheObject key,
        boolean addRdr,
        boolean readThrough,
        AffinityTopologyVersion topVer,
        @Nullable UUID subjId,
        int taskNameHash,
        @Nullable IgniteCacheExpiryPolicy expiry,
        boolean skipVals,
        boolean recovery
    ) {
        GridDhtGetSingleFuture fut = new GridDhtGetSingleFuture<>(
            ctx,
            msgId,
            nodeId,
            key,
            addRdr,
            readThrough,
            topVer,
            subjId,
            taskNameHash,
            expiry,
            skipVals,
            recovery);

        fut.init();

        return fut;
    }

    /**
     * @param nodeId Node ID.
     * @param req Get request.
     */
    protected void processNearSingleGetRequest(final UUID nodeId, final GridNearSingleGetRequest req) {
        assert ctx.affinityNode();

        final CacheExpiryPolicy expiryPlc = CacheExpiryPolicy.fromRemote(req.createTtl(), req.accessTtl());

        IgniteInternalFuture<GridCacheEntryInfo> fut =
            getDhtSingleAsync(
                nodeId,
                req.messageId(),
                req.key(),
                req.addReader(),
                req.readThrough(),
                req.topologyVersion(),
                req.subjectId(),
                req.taskNameHash(),
                expiryPlc,
                req.skipValues(),
                req.recovery());

        fut.listen(new CI1<IgniteInternalFuture<GridCacheEntryInfo>>() {
            @Override public void apply(IgniteInternalFuture<GridCacheEntryInfo> f) {
                GridNearSingleGetResponse res;

                GridDhtFuture<GridCacheEntryInfo> fut = (GridDhtFuture<GridCacheEntryInfo>)f;

                try {
                    GridCacheEntryInfo info = fut.get();

                    if (F.isEmpty(fut.invalidPartitions())) {
                        Message res0 = null;

                        if (info != null) {
                            if (req.needEntryInfo()) {
                                info.key(null);

                                res0 = info;
                            }
                            else if (req.needVersion())
                                res0 = new CacheVersionedValue(info.value(), info.version());
                            else
                                res0 = info.value();
                        }

                        res = new GridNearSingleGetResponse(ctx.cacheId(),
                            req.futureId(),
                            null,
                            res0,
                            false,
                            req.addDeploymentInfo());

                        if (info != null && req.skipValues())
                            res.setContainsValue();
                    }
                    else {
                        AffinityTopologyVersion topVer = ctx.shared().exchange().lastTopologyFuture().initialVersion();

                        assert topVer.compareTo(req.topologyVersion()) > 0 : "Wrong ready topology version for " +
                            "invalid partitions response [topVer=" + topVer + ", req=" + req + ']';

                        res = new GridNearSingleGetResponse(ctx.cacheId(),
                            req.futureId(),
                            topVer,
                            null,
                            true,
                            req.addDeploymentInfo());
                    }
                }
                catch (NodeStoppingException ignored) {
                    return;
                }
                catch (IgniteCheckedException e) {
                    U.error(log, "Failed processing get request: " + req, e);

                    res = new GridNearSingleGetResponse(ctx.cacheId(),
                        req.futureId(),
                        req.topologyVersion(),
                        null,
                        false,
                        req.addDeploymentInfo());

                    res.error(e);
                }

                try {
                    ctx.io().send(nodeId, res, ctx.ioPolicy());
                }
                catch (IgniteCheckedException e) {
                    U.error(log, "Failed to send get response to node (is node still alive?) [nodeId=" + nodeId +
                        ",req=" + req + ", res=" + res + ']', e);
                }

                sendTtlUpdateRequest(expiryPlc);
            }
        });
    }

    /**
     * @param nodeId Node ID.
     * @param req Get request.
     */
    protected void processNearGetRequest(final UUID nodeId, final GridNearGetRequest req) {
        assert ctx.affinityNode();

        final CacheExpiryPolicy expiryPlc = CacheExpiryPolicy.fromRemote(req.createTtl(), req.accessTtl());

        IgniteInternalFuture<Collection<GridCacheEntryInfo>> fut =
            getDhtAsync(nodeId,
                req.messageId(),
                req.keys(),
                req.addReaders(),
                req.readThrough(),
                req.topologyVersion(),
                req.subjectId(),
                req.taskNameHash(),
                expiryPlc,
                req.skipValues(),
                req.recovery(),
                req.mvccVersion());

        fut.listen(new CI1<IgniteInternalFuture<Collection<GridCacheEntryInfo>>>() {
            @Override public void apply(IgniteInternalFuture<Collection<GridCacheEntryInfo>> f) {
                GridNearGetResponse res = new GridNearGetResponse(ctx.cacheId(),
                    req.futureId(),
                    req.miniId(),
                    req.version(),
                    req.deployInfo() != null);

                GridDhtFuture<Collection<GridCacheEntryInfo>> fut =
                    (GridDhtFuture<Collection<GridCacheEntryInfo>>)f;

                try {
                    Collection<GridCacheEntryInfo> entries = fut.get();

                    res.entries(entries);
                }
                catch (NodeStoppingException ignored) {
                    return;
                }
                catch (IgniteCheckedException e) {
                    U.error(log, "Failed processing get request: " + req, e);

                    res.error(e);
                }

                if (!F.isEmpty(fut.invalidPartitions()))
                    res.invalidPartitions(fut.invalidPartitions(), ctx.shared().exchange().lastTopologyFuture().initialVersion());

                try {
                    ctx.io().send(nodeId, res, ctx.ioPolicy());
                }
                catch (IgniteCheckedException e) {
                    U.error(log, "Failed to send get response to node (is node still alive?) [nodeId=" + nodeId +
                        ",req=" + req + ", res=" + res + ']', e);
                }

                sendTtlUpdateRequest(expiryPlc);
            }
        });
    }

    /**
     * @param expiryPlc Expiry policy.
     */
    public void sendTtlUpdateRequest(@Nullable final IgniteCacheExpiryPolicy expiryPlc) {
        if (expiryPlc != null && expiryPlc.entries() != null) {
            ctx.closures().runLocalSafe(new Runnable() {
                @SuppressWarnings({"unchecked", "ForLoopReplaceableByForEach"})
                @Override public void run() {
                    Map<KeyCacheObject, GridCacheVersion> entries = expiryPlc.entries();

                    assert entries != null && !entries.isEmpty();

                    Map<ClusterNode, GridCacheTtlUpdateRequest> reqMap = new HashMap<>();

                    AffinityTopologyVersion topVer = ctx.shared().exchange().readyAffinityVersion();

                    for (Map.Entry<KeyCacheObject, GridCacheVersion> e : entries.entrySet()) {
                        List<ClusterNode> nodes = ctx.affinity().nodesByKey(e.getKey(), topVer);

                        for (int i = 0; i < nodes.size(); i++) {
                            ClusterNode node = nodes.get(i);

                            if (!node.isLocal()) {
                                GridCacheTtlUpdateRequest req = reqMap.get(node);

                                if (req == null) {
                                    reqMap.put(node, req = new GridCacheTtlUpdateRequest(ctx.cacheId(),
                                        topVer,
                                        expiryPlc.forAccess()));
                                }

                                req.addEntry(e.getKey(), e.getValue());
                            }
                        }
                    }

                    Map<UUID, Collection<IgniteBiTuple<KeyCacheObject, GridCacheVersion>>> rdrs = expiryPlc.readers();

                    if (rdrs != null) {
                        assert !rdrs.isEmpty();

                        for (Map.Entry<UUID, Collection<IgniteBiTuple<KeyCacheObject, GridCacheVersion>>> e : rdrs.entrySet()) {
                            ClusterNode node = ctx.node(e.getKey());

                            if (node != null) {
                                GridCacheTtlUpdateRequest req = reqMap.get(node);

                                if (req == null) {
                                    reqMap.put(node, req = new GridCacheTtlUpdateRequest(ctx.cacheId(),
                                        topVer,
                                        expiryPlc.forAccess()));
                                }

                                for (IgniteBiTuple<KeyCacheObject, GridCacheVersion> t : e.getValue())
                                    req.addNearEntry(t.get1(), t.get2());
                            }
                        }
                    }

                    for (Map.Entry<ClusterNode, GridCacheTtlUpdateRequest> req : reqMap.entrySet()) {
                        try {
                            ctx.io().send(req.getKey(), req.getValue(), ctx.ioPolicy());
                        }
                        catch (IgniteCheckedException e) {
                            if (e instanceof ClusterTopologyCheckedException) {
                                if (log.isDebugEnabled())
                                    log.debug("Failed to send TTC update request, node left: " + req.getKey());
                            }
                            else
                                U.error(log, "Failed to send TTL update request.", e);
                        }
                    }
                }
            });
        }
    }

    /**
     * @param req Request.
     */
    private void processTtlUpdateRequest(GridCacheTtlUpdateRequest req) {
        if (req.keys() != null)
            updateTtl(this, req.keys(), req.versions(), req.ttl());

        if (req.nearKeys() != null) {
            GridNearCacheAdapter<K, V> near = near();

            assert near != null;

            updateTtl(near, req.nearKeys(), req.nearVersions(), req.ttl());
        }
    }

    /**
     * @param cache Cache.
     * @param keys Entries keys.
     * @param vers Entries versions.
     * @param ttl TTL.
     */
    private void updateTtl(GridCacheAdapter<K, V> cache,
        List<KeyCacheObject> keys,
        List<GridCacheVersion> vers,
        long ttl) {
        assert !F.isEmpty(keys);
        assert keys.size() == vers.size();

        int size = keys.size();

        for (int i = 0; i < size; i++) {
            try {
                GridCacheEntryEx entry = null;

                try {
                    while (true) {
                        try {
                            entry = cache.entryEx(keys.get(i));

                            entry.unswap(false);

                            entry.updateTtl(vers.get(i), ttl);

                            break;
                        }
                        catch (GridCacheEntryRemovedException ignore) {
                            if (log.isDebugEnabled())
                                log.debug("Got removed entry: " + entry);
                        }
                        catch (GridDhtInvalidPartitionException e) {
                            if (log.isDebugEnabled())
                                log.debug("Got GridDhtInvalidPartitionException: " + e);

                            break;
                        }
                    }
                }
                finally {
                    if (entry != null)
                        cache.context().evicts().touch(entry, AffinityTopologyVersion.NONE);
                }
            }
            catch (IgniteCheckedException e) {
                log.error("Failed to unswap entry.", e);
            }
        }
    }

    /** {@inheritDoc} */
    @Override public void unlockAll(Collection<? extends K> keys) {
        assert false;
    }

    /** {@inheritDoc} */
    @Override public String toString() {
        return S.toString(GridDhtCacheAdapter.class, this, super.toString());
    }

    /** {@inheritDoc} */
    @Override public List<GridCacheClearAllRunnable<K, V>> splitClearLocally(boolean srv, boolean near,
        boolean readers) {
        return ctx.affinityNode() ? super.splitClearLocally(srv, near, readers) :
            Collections.<GridCacheClearAllRunnable<K, V>>emptyList();
    }

    /** {@inheritDoc} */
    @Override public void onDeferredDelete(GridCacheEntryEx entry, GridCacheVersion ver) {
        assert entry.isDht();

        GridDhtLocalPartition part = topology().localPartition(entry.partition(), AffinityTopologyVersion.NONE,
            false);

        if (part != null)
            part.onDeferredDelete(entry.context().cacheId(), entry.key(), ver);
    }

    /**
     * @param expVer Expected topology version.
     * @param curVer Current topology version.
     * @return {@code True} if cache affinity changed and operation should be remapped.
     */
    protected final boolean needRemap(AffinityTopologyVersion expVer, AffinityTopologyVersion curVer) {
        if (expVer.equals(curVer))
            return false;

        Collection<ClusterNode> cacheNodes0 = ctx.discovery().cacheGroupAffinityNodes(ctx.groupId(), expVer);
        Collection<ClusterNode> cacheNodes1 = ctx.discovery().cacheGroupAffinityNodes(ctx.groupId(), curVer);

        if (!cacheNodes0.equals(cacheNodes1) || ctx.affinity().affinityTopologyVersion().compareTo(curVer) < 0)
            return true;

        try {
            List<List<ClusterNode>> aff1 = ctx.affinity().assignments(expVer);
            List<List<ClusterNode>> aff2 = ctx.affinity().assignments(curVer);

            return !aff1.equals(aff2);
        }
        catch (IllegalStateException ignored) {
            return true;
        }
    }

    /**
     * @param primary If {@code true} includes primary entries.
     * @param backup If {@code true} includes backup entries.
     * @param keepBinary Keep binary flag.
     * @return Local entries iterator.
     */
    public Iterator<Cache.Entry<K, V>> localEntriesIterator(final boolean primary,
        final boolean backup,
        final boolean keepBinary) {
        return localEntriesIterator(primary,
            backup,
            keepBinary,
            ctx.affinity().affinityTopologyVersion());
    }

    /**
     * @param primary If {@code true} includes primary entries.
     * @param backup If {@code true} includes backup entries.
     * @param keepBinary Keep binary flag.
     * @param topVer Specified affinity topology version.
     * @return Local entries iterator.
     */
    private Iterator<Cache.Entry<K, V>> localEntriesIterator(final boolean primary,
        final boolean backup,
        final boolean keepBinary,
        final AffinityTopologyVersion topVer) {

        return iterator(localEntriesIteratorEx(primary, backup, topVer), !keepBinary);
    }

    /**
     * @param primary If {@code true} includes primary entries.
     * @param backup If {@code true} includes backup entries.
     * @param topVer Specified affinity topology version.
     * @return Local entries iterator.
     */
    private Iterator<? extends GridCacheEntryEx> localEntriesIteratorEx(final boolean primary,
        final boolean backup,
        final AffinityTopologyVersion topVer) {
        assert primary || backup;

        if (primary && backup)
            return entries().iterator();
        else {
            final Iterator<GridDhtLocalPartition> partIt = topology().currentLocalPartitions().iterator();

            return new Iterator<GridCacheMapEntry>() {
                private GridCacheMapEntry next;

                private Iterator<GridCacheMapEntry> curIt;

                {
                    advance();
                }

                @Override public boolean hasNext() {
                    return next != null;
                }

                @Override public GridCacheMapEntry next() {
                    if (next == null)
                        throw new NoSuchElementException();

                    GridCacheMapEntry e = next;

                    advance();

                    return e;
                }

                @Override public void remove() {
                    throw new UnsupportedOperationException();
                }

                private void advance() {
                    next = null;

                    do {
                        if (curIt == null) {
                            while (partIt.hasNext()) {
                                GridDhtLocalPartition part = partIt.next();

                                if (primary == part.primary(topVer)) {
                                    curIt = part.entries(ctx.cacheId()).iterator();

                                    break;
                                }
                            }
                        }

                        if (curIt != null) {
                            if (curIt.hasNext()) {
                                next = curIt.next();

                                break;
                            }
                            else
                                curIt = null;
                        }
                    }
                    while (partIt.hasNext());
                }
            };
        }
    }

    /**
     * Multi update future.
     */
    @SuppressWarnings("TypeMayBeWeakened")
    private static class MultiUpdateFuture extends GridFutureAdapter<IgniteUuid> {
        /** Topology version. */
        private AffinityTopologyVersion topVer;

        /**
         * @param topVer Topology version.
         */
        private MultiUpdateFuture(@NotNull AffinityTopologyVersion topVer) {
            this.topVer = topVer;
        }

        /**
         * @return Topology version.
         */
        private AffinityTopologyVersion topologyVersion() {
            return topVer;
        }
    }

    /**
     *
     */
    protected abstract class MessageHandler<M> implements IgniteBiInClosure<UUID, M> {
        /** */
        private static final long serialVersionUID = 0L;

        /** {@inheritDoc} */
        @Override public void apply(UUID nodeId, M msg) {
            ClusterNode node = ctx.node(nodeId);

            if (node == null) {
                if (log.isDebugEnabled())
                    log.debug("Received message from failed node [node=" + nodeId + ", msg=" + msg + ']');

                return;
            }

            if (log.isDebugEnabled())
                log.debug("Received message from node [node=" + nodeId + ", msg=" + msg + ']');

            onMessage(node, msg);
        }

        /**
         * @param node Node.
         * @param msg Message.
         */
        protected abstract void onMessage(ClusterNode node, M msg);
    }
}<|MERGE_RESOLUTION|>--- conflicted
+++ resolved
@@ -774,13 +774,8 @@
         String taskName,
         @Nullable IgniteCacheExpiryPolicy expiry,
         boolean skipVals,
-<<<<<<< HEAD
-        boolean canRemap,
         boolean recovery,
         MvccCoordinatorVersion mvccVer
-=======
-        boolean recovery
->>>>>>> aefa9a8a
     ) {
         return getAllAsync0(keys,
             readerArgs,
@@ -793,13 +788,8 @@
             skipVals,
             /*keep cache objects*/true,
             recovery,
-<<<<<<< HEAD
-            canRemap,
             /*need version*/true,
             mvccVer);
-=======
-            /*need version*/true);
->>>>>>> aefa9a8a
     }
 
     /**

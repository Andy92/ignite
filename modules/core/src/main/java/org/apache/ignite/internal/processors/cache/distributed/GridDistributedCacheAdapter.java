--- conflicted
+++ resolved
@@ -91,11 +91,7 @@
 
     /** {@inheritDoc} */
     @Override public IgniteInternalFuture<Boolean> lockAllAsync(Collection<? extends K> keys, long timeout,
-<<<<<<< HEAD
-        IgnitePredicate<Cache.Entry<K, V>>... filter) {
-=======
         CacheEntryPredicate... filter) {
->>>>>>> bf2b5ac2
         IgniteTxLocalEx tx = ctx.tm().userTxx();
 
         // Return value flag is true because we choose to bring values for explicit locks.

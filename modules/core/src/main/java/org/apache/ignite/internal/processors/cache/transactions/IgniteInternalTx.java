/*
 * Licensed to the Apache Software Foundation (ASF) under one or more
 * contributor license agreements.  See the NOTICE file distributed with
 * this work for additional information regarding copyright ownership.
 * The ASF licenses this file to You under the Apache License, Version 2.0
 * (the "License"); you may not use this file except in compliance with
 * the License.  You may obtain a copy of the License at
 *
 *      http://www.apache.org/licenses/LICENSE-2.0
 *
 * Unless required by applicable law or agreed to in writing, software
 * distributed under the License is distributed on an "AS IS" BASIS,
 * WITHOUT WARRANTIES OR CONDITIONS OF ANY KIND, either express or implied.
 * See the License for the specific language governing permissions and
 * limitations under the License.
 */

package org.apache.ignite.internal.processors.cache.transactions;

import java.util.Collection;
import java.util.Map;
import java.util.Set;
import java.util.UUID;
import org.apache.ignite.IgniteCheckedException;
import org.apache.ignite.internal.IgniteInternalFuture;
import org.apache.ignite.internal.processors.affinity.AffinityTopologyVersion;
import org.apache.ignite.internal.processors.cache.CacheEntryPredicate;
import org.apache.ignite.internal.processors.cache.CacheObject;
import org.apache.ignite.internal.processors.cache.GridCacheContext;
import org.apache.ignite.internal.processors.cache.GridCacheEntryEx;
import org.apache.ignite.internal.processors.cache.GridCacheEntryRemovedException;
import org.apache.ignite.internal.processors.cache.GridCacheFilterFailedException;
import org.apache.ignite.internal.processors.cache.GridCacheMvccCandidate;
import org.apache.ignite.internal.processors.cache.KeyCacheObject;
import org.apache.ignite.internal.processors.cache.version.GridCacheVersion;
import org.apache.ignite.internal.processors.timeout.GridTimeoutObject;
import org.apache.ignite.internal.transactions.IgniteTxTimeoutCheckedException;
import org.apache.ignite.internal.util.GridLongList;
import org.apache.ignite.internal.util.lang.GridTuple;
import org.apache.ignite.lang.IgniteAsyncSupported;
import org.apache.ignite.lang.IgniteUuid;
import org.apache.ignite.transactions.TransactionConcurrency;
import org.apache.ignite.transactions.TransactionIsolation;
import org.apache.ignite.transactions.TransactionState;
import org.jetbrains.annotations.Nullable;

/**
 * Transaction managed by cache ({@code 'Ex'} stands for external).
 */
public interface IgniteInternalTx extends AutoCloseable, GridTimeoutObject {
    /**
     *
     */
    @SuppressWarnings("PublicInnerClass")
    public enum FinalizationStatus {
        /** Transaction was not finalized yet. */
        NONE,

        /** Transaction is being finalized by user. */
        USER_FINISH,

        /** Recovery request is received, user finish requests should be ignored. */
        RECOVERY_WAIT,

        /** Transaction is being finalized by recovery procedure. */
        RECOVERY_FINISH
    }

    /**
     * @return {@code True} if transaction started on the node initiated cache operation.
     */
    public boolean localResult();

    /**
     * Gets unique identifier for this transaction.
     *
     * @return Transaction UID.
     */
    public IgniteUuid xid();

    /**
     * ID of the node on which this transaction started.
     *
     * @return Originating node ID.
     */
    public UUID nodeId();

    /**
     * ID of the thread in which this transaction started.
     *
     * @return Thread ID.
     */
    public long threadId();

    /**
     * Start time of this transaction.
     *
     * @return Start time of this transaction on this node.
     */
    public long startTime();

    /**
     * Cache transaction isolation level.
     *
     * @return Isolation level.
     */
    public TransactionIsolation isolation();

    /**
     * Cache transaction concurrency mode.
     *
     * @return Concurrency mode.
     */
    public TransactionConcurrency concurrency();

    /**
     * Flag indicating whether transaction was started automatically by the
     * system or not. System will start transactions implicitly whenever
     * any cache {@code put(..)} or {@code remove(..)} operation is invoked
     * outside of transaction.
     *
     * @return {@code True} if transaction was started implicitly.
     */
    public boolean implicit();

    /**
     * Get invalidation flag for this transaction. If set to {@code true}, then
     * remote values will be {@code invalidated} (set to {@code null}) instead
     * of updated.
     * <p>
     * Invalidation messages don't carry new values, so they are a lot lighter
     * than update messages. However, when a value is accessed on a node after
     * it's been invalidated, it must be loaded from persistent store.
     *
     * @return Invalidation flag.
     */
    public boolean isInvalidate();

    /**
     * Gets current transaction state value.
     *
     * @return Current transaction state.
     */
    public TransactionState state();

    /**
     * Gets timeout value in milliseconds for this transaction. If transaction times
     * out prior to it's completion, {@link org.apache.ignite.internal.transactions.IgniteTxTimeoutCheckedException} will be thrown.
     *
     * @return Transaction timeout value.
     */
    public long timeout();

    /**
     * Sets transaction timeout value. This value can be set only before a first operation
     * on transaction has been performed.
     *
     * @param timeout Transaction timeout value.
     * @return Previous timeout.
     */
    public long timeout(long timeout);

    /**
     * Modify the transaction associated with the current thread such that the
     * only possible outcome of the transaction is to roll back the
     * transaction.
     *
     * @return {@code True} if rollback-only flag was set as a result of this operation,
     *      {@code false} if it was already set prior to this call or could not be set
     *      because transaction is already finishing up committing or rolling back.
     */
    public boolean setRollbackOnly();

    /**
     * If transaction was marked as rollback-only.
     *
     * @return {@code True} if transaction can only be rolled back.
     */
    public boolean isRollbackOnly();

    /**
     * Commits this transaction by initiating {@code two-phase-commit} process.
     *
     * @throws IgniteCheckedException If commit failed.
     */
    @IgniteAsyncSupported
    public void commit() throws IgniteCheckedException;

    /**
     * Ends the transaction. Transaction will be rolled back if it has not been committed.
     *
     * @throws IgniteCheckedException If transaction could not be gracefully ended.
     */
    @Override public void close() throws IgniteCheckedException;

    /**
     * Rolls back this transaction.
     *
     * @throws IgniteCheckedException If rollback failed.
     */
    @IgniteAsyncSupported
    public void rollback() throws IgniteCheckedException;

    /**
     * Removes metadata by key.
     *
     * @param key Key of the metadata to remove.
     * @param <T> Type of the value.
     * @return Value of removed metadata or {@code null}.
     */
    @Nullable public <T> T removeMeta(int key);

    /**
     * Gets metadata by key.
     *
     * @param key Metadata key.
     * @param <T> Type of the value.
     * @return Metadata value or {@code null}.
     */
    @Nullable public <T> T meta(int key);

    /**
     * Adds a new metadata.
     *
     * @param key Metadata key.
     * @param val Metadata value.
     * @param <T> Type of the value.
     * @return Metadata previously associated with given name, or
     *      {@code null} if there was none.
     */
    @Nullable public <T> T addMeta(int key, T val);

    /**
     * @return Size of the transaction.
     */
    public int size();

    /**
     * @return {@code True} if transaction is allowed to use store.
     */
    public boolean storeEnabled();

    /**
     * @return {@code True} if transaction is allowed to use store and transactions spans one or more caches with
     *      store enabled.
     */
    public boolean storeUsed();

    /**
     * Checks if this is system cache transaction. System transactions are isolated from user transactions
     * because some of the public API methods may be invoked inside user transactions and internally start
     * system cache transactions.
     *
     * @return {@code True} if transaction is started for system cache.
     */
    public boolean system();

    /**
     * @return Pool where message for the given transaction must be processed.
     */
    public byte ioPolicy();

    /**
     * @return Last recorded topology version.
     */
    public AffinityTopologyVersion topologyVersion();

    /**
     * @return Topology version snapshot.
     */
    public AffinityTopologyVersion topologyVersionSnapshot();

    /**
     * @return Flag indicating whether transaction is implicit with only one key.
     */
    public boolean implicitSingle();

    /**
     * @return Transaction state.
     */
<<<<<<< HEAD
    public GridLongList activeCacheIds();
=======
    public IgniteTxState txState();
>>>>>>> 3ff71fd7

    /**
     * @return {@code true} or {@code false} if the deployment is enabled or disabled for all active caches involved
     * in this transaction.
     */
    public boolean activeCachesDeploymentEnabled();

    /**
     * Attempts to set topology version and returns the current value.
     * If topology version was previously set, then it's value will
     * be returned (but not updated).
     *
     * @param topVer Topology version.
     * @return Recorded topology version.
     */
    public AffinityTopologyVersion topologyVersion(AffinityTopologyVersion topVer);

    /**
     * @return {@code True} if transaction is empty.
     */
    public boolean empty();

    /**
     * @return {@code True} if preparing flag was set with this call.
     */
    public boolean markPreparing();

    /**
     * @param status Finalization status to set.
     * @return {@code True} if could mark was set.
     */
    public boolean markFinalizing(FinalizationStatus status);

    /**
     * @param cacheCtx Cache context.
     * @param part Invalid partition.
     */
    public void addInvalidPartition(GridCacheContext<?, ?> cacheCtx, int part);

    /**
     * @return Invalid partitions.
     */
    public Map<Integer, Set<Integer>> invalidPartitions();

    /**
     * Gets owned version for near remote transaction.
     *
     * @param key Key to get version for.
     * @return Owned version, if any.
     */
    @Nullable public GridCacheVersion ownedVersion(IgniteTxKey key);

    /**
     * Gets ID of additional node involved. For example, in DHT case, other node is
     * near node ID.
     *
     * @return Parent node IDs.
     */
    @Nullable public UUID otherNodeId();

    /**
     * @return Event node ID.
     */
    public UUID eventNodeId();

    /**
     * Gets node ID which directly started this transaction. In case of DHT local transaction it will be
     * near node ID, in case of DHT remote transaction it will be primary node ID.
     *
     * @return Originating node ID.
     */
    public UUID originatingNodeId();

    /**
     * @return Master node IDs.
     */
    public Collection<UUID> masterNodeIds();

    /**
     * @return Near transaction ID.
     */
    @Nullable public GridCacheVersion nearXidVersion();

    /**
     * @return Transaction nodes mapping (primary node -> related backup nodes).
     */
    @Nullable public Map<UUID, Collection<UUID>> transactionNodes();

    /**
     * @param entry Entry to check.
     * @return {@code True} if lock is owned.
     * @throws GridCacheEntryRemovedException If entry has been removed.
     */
    public boolean ownsLock(GridCacheEntryEx entry) throws GridCacheEntryRemovedException;

    /**
     * @param entry Entry to check.
     * @return {@code True} if lock is owned.
     */
    public boolean ownsLockUnsafe(GridCacheEntryEx entry);

    /**
     * For Partitioned caches, this flag is {@code false} for remote DHT and remote NEAR
     * transactions because serializability of transaction is enforced on primary node. All
     * other transaction types must enforce it.
     *
     * @return Enforce serializable flag.
     */
    public boolean enforceSerializable();

    /**
     * @return {@code True} if near transaction.
     */
    public boolean near();

    /**
     * @return {@code True} if DHT transaction.
     */
    public boolean dht();

    /**
     * @return {@code True} if dht colocated transaction.
     */
    public boolean colocated();

    /**
     * @return {@code True} if transaction is local, {@code false} if it's remote.
     */
    public boolean local();

    /**
     * @return {@code True} if transaction is replicated.
     */
    public boolean replicated();

    /**
     * @return Subject ID initiated this transaction.
     */
    public UUID subjectId();

    /**
     * Task name hash in case if transaction was initiated within task execution.
     *
     * @return Task name hash.
     */
    public int taskNameHash();

    /**
     * @return {@code True} if transaction is user transaction, which means:
     * <ul>
     *     <li>Explicit</li>
     *     <li>Local</li>
     *     <li>Not DHT</li>
     * </ul>
     */
    public boolean user();

    /**
     * @return {@code True} if transaction is configured with synchronous commit flag.
     */
    public boolean syncCommit();

    /**
     * @return {@code True} if transaction is configured with synchronous rollback flag.
     */
    public boolean syncRollback();

    /**
     * @param key Key to check.
     * @return {@code True} if key is present.
     */
    public boolean hasWriteKey(IgniteTxKey key);

    /**
     * @return Read set.
     */
    public Set<IgniteTxKey> readSet();

    /**
     * @return Write set.
     */
    public Set<IgniteTxKey> writeSet();

    /**
     * @return All transaction entries.
     */
    public Collection<IgniteTxEntry> allEntries();

    /**
     * @return Write entries.
     */
    public Collection<IgniteTxEntry> writeEntries();

    /**
     * @return Read entries.
     */
    public Collection<IgniteTxEntry> readEntries();

    /**
     * @return Transaction write map.
     */
    public Map<IgniteTxKey, IgniteTxEntry> writeMap();

    /**
     * @return Transaction read map.
     */
    public Map<IgniteTxKey, IgniteTxEntry> readMap();

    /**
     * Gets a list of entries that needs to be locked on the next step of prepare stage of
     * optimistic transaction.
     *
     * @return List of tx entries for optimistic locking.
     */
    public Collection<IgniteTxEntry> optimisticLockEntries();

    /**
     * Seals transaction for updates.
     */
    public void seal();

    /**
     * @param key Key for the entry.
     * @return Entry for the key (either from write set or read set).
     */
    @Nullable public IgniteTxEntry entry(IgniteTxKey key);

    /**
     * @param ctx Cache context.
     * @param failFast Fail-fast flag.
     * @param key Key to look up.
     * @param filter Filter to check.
     * @return Current value for the key within transaction.
     * @throws GridCacheFilterFailedException If filter failed and failFast is {@code true}.
     */
     @Nullable public GridTuple<CacheObject> peek(
         GridCacheContext ctx,
         boolean failFast,
         KeyCacheObject key,
         @Nullable CacheEntryPredicate[] filter) throws GridCacheFilterFailedException;

    /**
     * @return Start version.
     */
    public GridCacheVersion startVersion();

    /**
     * @return Transaction version.
     */
    public GridCacheVersion xidVersion();

    /**
     * @return Version created at commit time.
     */
    public GridCacheVersion commitVersion();

    /**
     * @param commitVer Commit version.
     */
    public void commitVersion(GridCacheVersion commitVer);

    /**
     * @return End version (a.k.a. <tt>'tnc'</tt> or <tt>'transaction number counter'</tt>)
     *      assigned to this transaction at the end of write phase.
     */
    public GridCacheVersion endVersion();

    /**
     * Prepare state.
     *
     * @throws IgniteCheckedException If failed.
     */
    public void prepare() throws IgniteCheckedException;

    /**
     * Prepare stage.
     *
     * @return Future for prepare step.
     */
    public IgniteInternalFuture<?> prepareAsync();

    /**
     * @param endVer End version (a.k.a. <tt>'tnc'</tt> or <tt>'transaction number counter'</tt>)
     *      assigned to this transaction at the end of write phase.
     */
    public void endVersion(GridCacheVersion endVer);

    /**
     * @return Transaction write version. For all transactions except DHT transactions, will be equal to
     *      {@link #xidVersion()}.
     */
    public GridCacheVersion writeVersion();

    /**
     * Sets write version.
     *
     * @param ver Write version.
     */
    public void writeVersion(GridCacheVersion ver);

    /**
     * @return Future for transaction completion.
     */
    public IgniteInternalFuture<IgniteInternalTx> finishFuture();

    /**
     * @return Future for transaction prepare if prepare is in progress.
     */
    @Nullable public IgniteInternalFuture<?> currentPrepareFuture();

    /**
     * @param state Transaction state.
     * @return {@code True} if transition was valid, {@code false} otherwise.
     */
    public boolean state(TransactionState state);

    /**
     * @param invalidate Invalidate flag.
     */
    public void invalidate(boolean invalidate);

    /**
     * @param sysInvalidate System invalidate flag.
     */
    public void systemInvalidate(boolean sysInvalidate);

    /**
     * @return System invalidate flag.
     */
    public boolean isSystemInvalidate();

    /**
     * Asynchronously rollback this transaction.
     *
     * @return Rollback future.
     */
    public IgniteInternalFuture<IgniteInternalTx> rollbackAsync();

    /**
     * Asynchronously commits this transaction by initiating {@code two-phase-commit} process.
     *
     * @return Future for commit operation.
     */
    public IgniteInternalFuture<IgniteInternalTx> commitAsync();

    /**
     * Callback invoked whenever there is a lock that has been acquired
     * by this transaction for any of the participating entries.
     *
     * @param entry Cache entry.
     * @param owner Lock candidate that won ownership of the lock.
     * @return {@code True} if transaction cared about notification.
     */
    public boolean onOwnerChanged(GridCacheEntryEx entry, GridCacheMvccCandidate owner);

    /**
     * @return {@code True} if transaction timed out.
     */
    public boolean timedOut();

    /**
     * @return {@code True} if transaction had completed successfully or unsuccessfully.
     */
    public boolean done();

    /**
     * @return {@code True} for OPTIMISTIC transactions.
     */
    public boolean optimistic();

    /**
     * @return {@code True} for PESSIMISTIC transactions.
     */
    public boolean pessimistic();

    /**
     * @return {@code True} if read-committed.
     */
    public boolean readCommitted();

    /**
     * @return {@code True} if repeatable-read.
     */
    public boolean repeatableRead();

    /**
     * @return {@code True} if serializable.
     */
    public boolean serializable();

    /**
     * Gets allowed remaining time for this transaction.
     *
     * @return Remaining time.
     * @throws IgniteTxTimeoutCheckedException If transaction timed out.
     */
    public long remainingTime() throws IgniteTxTimeoutCheckedException;

    /**
     * @return Alternate transaction versions.
     */
    public Collection<GridCacheVersion> alternateVersions();

    /**
     * @return {@code True} if transaction needs completed versions for processing.
     */
    public boolean needsCompletedVersions();

    /**
     * @param base Base for committed versions.
     * @param committed Committed transactions relative to base.
     * @param rolledback Rolled back transactions relative to base.
     */
    public void completedVersions(GridCacheVersion base, Collection<GridCacheVersion> committed,
        Collection<GridCacheVersion> rolledback);

    /**
     * @return {@code True} if transaction has at least one internal entry.
     */
    public boolean internal();

    /**
     * @return {@code True} if transaction is a one-phase-commit transaction.
     */
    public boolean onePhaseCommit();

    /**
     * @return {@code True} if transaction has transform entries. This flag will be only set for local
     *      transactions.
     */
    public boolean hasTransforms();

    /**
     * @return Public API proxy.
     */
    public TransactionProxy proxy();

    /**
     * @param topVer New topology version.
     */
    public void onRemap(AffinityTopologyVersion topVer);
}<|MERGE_RESOLUTION|>--- conflicted
+++ resolved
@@ -278,11 +278,7 @@
     /**
      * @return Transaction state.
      */
-<<<<<<< HEAD
-    public GridLongList activeCacheIds();
-=======
     public IgniteTxState txState();
->>>>>>> 3ff71fd7
 
     /**
      * @return {@code true} or {@code false} if the deployment is enabled or disabled for all active caches involved

/*
 * Licensed to the Apache Software Foundation (ASF) under one or more
 * contributor license agreements.  See the NOTICE file distributed with
 * this work for additional information regarding copyright ownership.
 * The ASF licenses this file to You under the Apache License, Version 2.0
 * (the "License"); you may not use this file except in compliance with
 * the License.  You may obtain a copy of the License at
 *
 *      http://www.apache.org/licenses/LICENSE-2.0
 *
 * Unless required by applicable law or agreed to in writing, software
 * distributed under the License is distributed on an "AS IS" BASIS,
 * WITHOUT WARRANTIES OR CONDITIONS OF ANY KIND, either express or implied.
 * See the License for the specific language governing permissions and
 * limitations under the License.
 */

package org.apache.ignite.configuration;

import java.io.Serializable;
import java.lang.reflect.AccessibleObject;
import java.lang.reflect.Field;
import java.lang.reflect.Member;
import java.lang.reflect.Method;
import java.util.ArrayList;
import java.util.Arrays;
import java.util.Collection;
import java.util.Collections;
import java.util.Comparator;
import java.util.HashMap;
import java.util.HashSet;
import java.util.LinkedHashMap;
import java.util.Map;
import java.util.TreeSet;
import javax.cache.Cache;
import javax.cache.CacheException;
import javax.cache.configuration.CacheEntryListenerConfiguration;
import javax.cache.configuration.CompleteConfiguration;
import javax.cache.configuration.Factory;
import javax.cache.configuration.MutableConfiguration;
import javax.cache.expiry.ExpiryPolicy;
import org.apache.ignite.Ignite;
import org.apache.ignite.IgniteCache;
import org.apache.ignite.cache.CacheAtomicWriteOrderMode;
import org.apache.ignite.cache.CacheAtomicityMode;
import org.apache.ignite.cache.CacheEntryProcessor;
import org.apache.ignite.cache.CacheInterceptor;
import org.apache.ignite.cache.CacheMemoryMode;
import org.apache.ignite.cache.CacheMode;
import org.apache.ignite.cache.CacheRebalanceMode;
import org.apache.ignite.cache.CacheTypeMetadata;
import org.apache.ignite.cache.CacheWriteSynchronizationMode;
import org.apache.ignite.cache.PartitionLossPolicy;
import org.apache.ignite.cache.QueryEntity;
import org.apache.ignite.cache.QueryIndex;
import org.apache.ignite.cache.QueryIndexType;
import org.apache.ignite.cache.affinity.AffinityFunction;
import org.apache.ignite.cache.affinity.AffinityKeyMapper;
import org.apache.ignite.cache.eviction.EvictionFilter;
import org.apache.ignite.cache.eviction.EvictionPolicy;
import org.apache.ignite.cache.query.annotations.QueryGroupIndex;
import org.apache.ignite.cache.query.annotations.QuerySqlField;
import org.apache.ignite.cache.query.annotations.QuerySqlFunction;
import org.apache.ignite.cache.query.annotations.QueryTextField;
import org.apache.ignite.cache.store.CacheStore;
import org.apache.ignite.cache.store.CacheStoreSessionListener;
import org.apache.ignite.cluster.ClusterNode;
import org.apache.ignite.internal.processors.query.GridQueryIndexDescriptor;
import org.apache.ignite.internal.processors.query.GridQueryIndexType;
import org.apache.ignite.internal.util.tostring.GridToStringExclude;
import org.apache.ignite.internal.util.tostring.GridToStringInclude;
import org.apache.ignite.internal.util.typedef.F;
import org.apache.ignite.internal.util.typedef.T2;
import org.apache.ignite.internal.util.typedef.internal.A;
import org.apache.ignite.internal.util.typedef.internal.S;
import org.apache.ignite.internal.util.typedef.internal.U;
import org.apache.ignite.lang.IgnitePredicate;
import org.apache.ignite.plugin.CachePluginConfiguration;
import org.jetbrains.annotations.Nullable;

import static org.apache.ignite.internal.processors.query.GridQueryIndexType.FULLTEXT;
import static org.apache.ignite.internal.processors.query.GridQueryIndexType.GEO_SPATIAL;
import static org.apache.ignite.internal.processors.query.GridQueryIndexType.SORTED;
import static org.apache.ignite.internal.processors.query.GridQueryProcessor._VAL;
import static org.apache.ignite.internal.processors.query.GridQueryProcessor.isGeometryClass;
import static org.apache.ignite.internal.processors.query.GridQueryProcessor.isSqlType;

/**
 * This class defines grid cache configuration. This configuration is passed to
 * grid via {@link IgniteConfiguration#getCacheConfiguration()} method. It defines all configuration
 * parameters required to start a cache within grid instance. You can have multiple caches
 * configured with different names within one grid.
 * <p>
 * Cache configuration is set on {@link
 * IgniteConfiguration#setCacheConfiguration(CacheConfiguration...)} method. This adapter is a simple bean and
 * can be configured from Spring XML files (or other DI frameworks). <p> Note that absolutely all configuration
 * properties are optional, so users should only change what they need.
 */
@SuppressWarnings("RedundantFieldInitialization")
public class CacheConfiguration<K, V> extends MutableConfiguration<K, V> {
    /** */
    private static final long serialVersionUID = 0L;

    /** Maximum number of partitions. */
    public static final int MAX_PARTITIONS_COUNT = 0xFFFF;

    /** Default size of rebalance thread pool. */
    @Deprecated
    public static final int DFLT_REBALANCE_THREAD_POOL_SIZE = 2;

    /** Default rebalance timeout (ms).*/
    public static final long DFLT_REBALANCE_TIMEOUT = 10000;

    /** Default rebalance batches prefetch count. */
    public static final long DFLT_REBALANCE_BATCHES_PREFETCH_COUNT = 2;

    /** Time in milliseconds to wait between rebalance messages to avoid overloading CPU. */
    public static final long DFLT_REBALANCE_THROTTLE = 0;

    /** Default number of backups. */
    public static final int DFLT_BACKUPS = 0;

    /** Default caching mode. */
    public static final CacheMode DFLT_CACHE_MODE = CacheMode.PARTITIONED;

    /** Default atomicity mode. */
    public static final CacheAtomicityMode DFLT_CACHE_ATOMICITY_MODE = CacheAtomicityMode.ATOMIC;

    /** Default lock timeout. */
    public static final long DFLT_LOCK_TIMEOUT = 0;

    /** Initial default cache size. */
    public static final int DFLT_START_SIZE = 1500000;

    /** Default cache size to use with eviction policy. */
    public static final int DFLT_CACHE_SIZE = 100000;

    /** Initial default near cache size. */
    public static final int DFLT_NEAR_START_SIZE = DFLT_START_SIZE / 4;

    /** Default value for 'invalidate' flag that indicates if this is invalidation-based cache. */
    public static final boolean DFLT_INVALIDATE = false;

    /** Default rebalance mode for distributed cache. */
    public static final CacheRebalanceMode DFLT_REBALANCE_MODE = CacheRebalanceMode.ASYNC;

    /** Default rebalance batch size in bytes. */
    public static final int DFLT_REBALANCE_BATCH_SIZE = 512 * 1024; // 512K

    /** Default maximum eviction queue ratio. */
    public static final float DFLT_MAX_EVICTION_OVERFLOW_RATIO = 10;

    /** Default eviction synchronized flag. */
    public static final boolean DFLT_EVICT_SYNCHRONIZED = false;

    /** Default eviction key buffer size for batching synchronized evicts. */
    public static final int DFLT_EVICT_KEY_BUFFER_SIZE = 1024;

    /** Default synchronous eviction timeout in milliseconds. */
    public static final long DFLT_EVICT_SYNCHRONIZED_TIMEOUT = 10000;

    /** Default synchronous eviction concurrency level. */
    public static final int DFLT_EVICT_SYNCHRONIZED_CONCURRENCY_LEVEL = 4;

    /** Default value for eager ttl flag. */
    public static final boolean DFLT_EAGER_TTL = true;

    /** Default off-heap storage size is {@code -1} which means that off-heap storage is disabled. */
    public static final long DFLT_OFFHEAP_MEMORY = -1;

    /** Default value for 'maxConcurrentAsyncOps'. */
    public static final int DFLT_MAX_CONCURRENT_ASYNC_OPS = 500;

    /** Default value for 'writeBehindEnabled' flag. */
    public static final boolean DFLT_WRITE_BEHIND_ENABLED = false;

    /** Default flush size for write-behind cache store. */
    public static final int DFLT_WRITE_BEHIND_FLUSH_SIZE = 10240; // 10K

    /** Default critical size used when flush size is not specified. */
    public static final int DFLT_WRITE_BEHIND_CRITICAL_SIZE = 16384; // 16K

    /** Default flush frequency for write-behind cache store in milliseconds. */
    public static final long DFLT_WRITE_BEHIND_FLUSH_FREQUENCY = 5000;

    /** Default count of flush threads for write-behind cache store. */
    public static final int DFLT_WRITE_FROM_BEHIND_FLUSH_THREAD_CNT = 1;

    /** Default batch size for write-behind cache store. */
    public static final int DFLT_WRITE_BEHIND_BATCH_SIZE = 512;

    /** Default maximum number of query iterators that can be stored. */
    public static final int DFLT_MAX_QUERY_ITERATOR_CNT = 1024;

    /** Default value for load previous value flag. */
    public static final boolean DFLT_LOAD_PREV_VAL = false;

    /** Default value for 'readFromBackup' flag. */
    public static final boolean DFLT_READ_FROM_BACKUP = true;

    /** Filter that accepts all nodes. */
    public static final IgnitePredicate<ClusterNode> ALL_NODES = new IgniteAllNodesPredicate();

    /** Default timeout after which long query warning will be printed. */
    public static final long DFLT_LONG_QRY_WARN_TIMEOUT = 3000;

    /** Default number of queries detail metrics to collect. */
    public static final int DFLT_QRY_DETAIL_METRICS_SIZE = 0;

    /** Default size for onheap SQL row cache size. */
    public static final int DFLT_SQL_ONHEAP_ROW_CACHE_SIZE = 10 * 1024;

    /** Default value for keep binary in store behavior . */
    @SuppressWarnings({"UnnecessaryBoxing", "BooleanConstructorCall"})
    public static final Boolean DFLT_STORE_KEEP_BINARY = new Boolean(false);

    /** Default threshold for concurrent loading of keys from {@link CacheStore}. */
    public static final int DFLT_CONCURRENT_LOAD_ALL_THRESHOLD = 5;

    /** Default partition loss policy. */
    public static final PartitionLossPolicy DFLT_PARTITION_LOSS_POLICY = PartitionLossPolicy.IGNORE;

    /** Cache name. */
    private String name;

    /** Threshold for concurrent loading of keys from {@link CacheStore}. */
    private int storeConcurrentLoadAllThreshold = DFLT_CONCURRENT_LOAD_ALL_THRESHOLD;

    /** Rebalance thread pool size. */
    @Deprecated
    private int rebalancePoolSize = DFLT_REBALANCE_THREAD_POOL_SIZE;

    /** Rebalance timeout. */
    private long rebalanceTimeout = DFLT_REBALANCE_TIMEOUT;

    /** Cache expiration policy. */
    private EvictionPolicy evictPlc;

    /** Flag indicating whether eviction is synchronized. */
    private boolean evictSync = DFLT_EVICT_SYNCHRONIZED;

    /** Eviction key buffer size. */
    private int evictKeyBufSize = DFLT_EVICT_KEY_BUFFER_SIZE;

    /** Synchronous eviction concurrency level. */
    private int evictSyncConcurrencyLvl = DFLT_EVICT_SYNCHRONIZED_CONCURRENCY_LEVEL;

    /** Synchronous eviction timeout. */
    private long evictSyncTimeout = DFLT_EVICT_SYNCHRONIZED_TIMEOUT;

    /** Eviction filter. */
    private EvictionFilter<?, ?> evictFilter;

    /** Maximum eviction overflow ratio. */
    private float evictMaxOverflowRatio = DFLT_MAX_EVICTION_OVERFLOW_RATIO;

    /** Eager ttl flag. */
    private boolean eagerTtl = DFLT_EAGER_TTL;

    /** Default lock timeout. */
    private long dfltLockTimeout = DFLT_LOCK_TIMEOUT;

    /** Default cache start size. */
    private int startSize = DFLT_START_SIZE;

    /** Near cache configuration. */
    private NearCacheConfiguration<K, V> nearCfg;

    /** Default value for 'copyOnRead' flag. */
    public static final boolean DFLT_COPY_ON_READ = true;

    /** Write synchronization mode. */
    private CacheWriteSynchronizationMode writeSync;

    /** */
    private Factory storeFactory;

    /** */
    private Boolean storeKeepBinary = DFLT_STORE_KEEP_BINARY;

    /** */
    private boolean loadPrevVal = DFLT_LOAD_PREV_VAL;

    /** Node group resolver. */
    private AffinityFunction aff;

    /** Cache mode. */
    private CacheMode cacheMode = DFLT_CACHE_MODE;

    /** Cache atomicity mode. */
    private CacheAtomicityMode atomicityMode;

    /** Write ordering mode. */
    private CacheAtomicWriteOrderMode atomicWriteOrderMode;

    /** Number of backups for cache. */
    private int backups = DFLT_BACKUPS;

    /** Flag indicating whether this is invalidation-based cache. */
    private boolean invalidate = DFLT_INVALIDATE;

    /** Name of class implementing GridCacheTmLookup. */
    private String tmLookupClsName;

    /** Distributed cache rebalance mode. */
    private CacheRebalanceMode rebalanceMode = DFLT_REBALANCE_MODE;

    /** Cache rebalance order. */
    private int rebalanceOrder;

    /** Rebalance batch size. */
    private int rebalanceBatchSize = DFLT_REBALANCE_BATCH_SIZE;

    /** Rebalance batches prefetch count. */
    private long rebalanceBatchesPrefetchCount = DFLT_REBALANCE_BATCHES_PREFETCH_COUNT;

    /** Off-heap memory size. */
    private long offHeapMaxMem = DFLT_OFFHEAP_MEMORY;

    /** Maximum number of concurrent asynchronous operations. */
    private int maxConcurrentAsyncOps = DFLT_MAX_CONCURRENT_ASYNC_OPS;

    /** Write-behind feature. */
    private boolean writeBehindEnabled = DFLT_WRITE_BEHIND_ENABLED;

    /** Maximum size of write-behind cache. */
    private int writeBehindFlushSize = DFLT_WRITE_BEHIND_FLUSH_SIZE;

    /** Write-behind flush frequency in milliseconds. */
    private long writeBehindFlushFreq = DFLT_WRITE_BEHIND_FLUSH_FREQUENCY;

    /** Flush thread count for write-behind cache store. */
    private int writeBehindFlushThreadCnt = DFLT_WRITE_FROM_BEHIND_FLUSH_THREAD_CNT;

    /** Maximum batch size for write-behind cache store. */
    private int writeBehindBatchSize = DFLT_WRITE_BEHIND_BATCH_SIZE;

<<<<<<< HEAD
=======
    /** Maximum number of query iterators that can be stored. */
    private int maxQryIterCnt = DFLT_MAX_QUERY_ITERATOR_CNT;

    /** Memory mode. */
    private CacheMemoryMode memMode = DFLT_MEMORY_MODE;

>>>>>>> 9326f9a5
    /** */
    private AffinityKeyMapper affMapper;

    /** */
    private long rebalanceDelay;

    /** */
    private long rebalanceThrottle = DFLT_REBALANCE_THROTTLE;

    /** */
    private CacheInterceptor<?, ?> interceptor;

    /** */
    private Class<?>[] sqlFuncCls;

    /** */
    private long longQryWarnTimeout = DFLT_LONG_QRY_WARN_TIMEOUT;

    /** */
    private int qryDetailMetricsSz = DFLT_QRY_DETAIL_METRICS_SIZE;

    /**
     * Flag indicating whether data can be read from backup.
     * If {@code false} always get data from primary node (never from backup).
     */
    private boolean readFromBackup = DFLT_READ_FROM_BACKUP;

    /** Collection of type metadata. */
    private Collection<CacheTypeMetadata> typeMeta;

    /** Node filter specifying nodes on which this cache should be deployed. */
    private IgnitePredicate<ClusterNode> nodeFilter;

    /** */
    private String sqlSchema;

    /** */
    private boolean sqlEscapeAll;

    /** */
    private int sqlOnheapRowCacheSize = DFLT_SQL_ONHEAP_ROW_CACHE_SIZE;

    /** */
    private transient Class<?>[] indexedTypes;

    /** */
    private boolean snapshotableIdx;

    /** Copy on read flag. */
    private boolean cpOnRead = DFLT_COPY_ON_READ;

    /** Cache plugin configurations. */
    private CachePluginConfiguration[] pluginCfgs;

    /** Cache topology validator. */
    private TopologyValidator topValidator;

    /** Cache store session listeners. */
    private Factory<? extends CacheStoreSessionListener>[] storeSesLsnrs;

    /** Query entities. */
    private Collection<QueryEntity> qryEntities;

    /** Partition loss policy. */
    private PartitionLossPolicy partitionLossPolicy = DFLT_PARTITION_LOSS_POLICY;

    /** Empty constructor (all values are initialized to their defaults). */
    public CacheConfiguration() {
        /* No-op. */
    }

    /**
     * @param name Cache name.
     */
    public CacheConfiguration(String name) {
        this.name = name;
    }

    /**
     * Copy constructor.
     *
     * @param cfg Configuration to copy.
     */
    public CacheConfiguration(CompleteConfiguration<K, V> cfg) {
        super(cfg);

        if (!(cfg instanceof CacheConfiguration))
            return;

        CacheConfiguration<K, V> cc = (CacheConfiguration<K, V>)cfg;

        /*
         * NOTE: MAKE SURE TO PRESERVE ALPHABETIC ORDER!
         * ==============================================
         */
        aff = cc.getAffinity();
        affMapper = cc.getAffinityMapper();
        atomicityMode = cc.getAtomicityMode();
        atomicWriteOrderMode = cc.getAtomicWriteOrderMode();
        backups = cc.getBackups();
        cacheLoaderFactory = cc.getCacheLoaderFactory();
        cacheMode = cc.getCacheMode();
        cacheWriterFactory = cc.getCacheWriterFactory();
        cpOnRead = cc.isCopyOnRead();
        dfltLockTimeout = cc.getDefaultLockTimeout();
        eagerTtl = cc.isEagerTtl();
        evictFilter = cc.getEvictionFilter();
        evictKeyBufSize = cc.getEvictSynchronizedKeyBufferSize();
        evictMaxOverflowRatio = cc.getEvictMaxOverflowRatio();
        evictPlc = cc.getEvictionPolicy();
        evictSync = cc.isEvictSynchronized();
        evictSyncConcurrencyLvl = cc.getEvictSynchronizedConcurrencyLevel();
        evictSyncTimeout = cc.getEvictSynchronizedTimeout();
        expiryPolicyFactory = cc.getExpiryPolicyFactory();
        indexedTypes = cc.getIndexedTypes();
        interceptor = cc.getInterceptor();
        invalidate = cc.isInvalidate();
        isReadThrough = cc.isReadThrough();
        isWriteThrough = cc.isWriteThrough();
        storeKeepBinary = cc.isStoreKeepBinary() != null ? cc.isStoreKeepBinary() : DFLT_STORE_KEEP_BINARY;
        listenerConfigurations = cc.listenerConfigurations;
        loadPrevVal = cc.isLoadPreviousValue();
        longQryWarnTimeout = cc.getLongQueryWarningTimeout();
        offHeapMaxMem = cc.getOffHeapMaxMemory();
        maxConcurrentAsyncOps = cc.getMaxConcurrentAsyncOperations();
        name = cc.getName();
        nearCfg = cc.getNearConfiguration();
        nodeFilter = cc.getNodeFilter();
        partitionLossPolicy = cc.getPartitionLossPolicy();
        pluginCfgs = cc.getPluginConfigurations();
        qryEntities = cc.getQueryEntities() == Collections.<QueryEntity>emptyList() ? null : cc.getQueryEntities();
        qryDetailMetricsSz = cc.getQueryDetailMetricsSize();
        readFromBackup = cc.isReadFromBackup();
        rebalanceBatchSize = cc.getRebalanceBatchSize();
        rebalanceBatchesPrefetchCount = cc.getRebalanceBatchesPrefetchCount();
        rebalanceDelay = cc.getRebalanceDelay();
        rebalanceMode = cc.getRebalanceMode();
        rebalanceOrder = cc.getRebalanceOrder();
        rebalancePoolSize = cc.getRebalanceThreadPoolSize();
        rebalanceTimeout = cc.getRebalanceTimeout();
        rebalanceThrottle = cc.getRebalanceThrottle();
        snapshotableIdx = cc.isSnapshotableIndex();
        sqlSchema = cc.getSqlSchema();
        sqlEscapeAll = cc.isSqlEscapeAll();
        sqlFuncCls = cc.getSqlFunctionClasses();
        sqlOnheapRowCacheSize = cc.getSqlOnheapRowCacheSize();
        startSize = cc.getStartSize();
        storeFactory = cc.getCacheStoreFactory();
        storeSesLsnrs = cc.getCacheStoreSessionListenerFactories();
        tmLookupClsName = cc.getTransactionManagerLookupClassName();
        topValidator = cc.getTopologyValidator();
        typeMeta = cc.getTypeMetadata();
        writeBehindBatchSize = cc.getWriteBehindBatchSize();
        writeBehindEnabled = cc.isWriteBehindEnabled();
        writeBehindFlushFreq = cc.getWriteBehindFlushFrequency();
        writeBehindFlushSize = cc.getWriteBehindFlushSize();
        writeBehindFlushThreadCnt = cc.getWriteBehindFlushThreadCount();
        writeSync = cc.getWriteSynchronizationMode();
    }

    /**
     * Cache name or {@code null} if not provided, then this will be considered a default
     * cache which can be accessed via {@link Ignite#cache(String)} method. Otherwise, if name
     * is provided, the cache will be accessed via {@link Ignite#cache(String)} method.
     *
     * @return Cache name.
     */
    public String getName() {
        return name;
    }

    /**
     * Sets cache name.
     *
     * @param name Cache name. May be <tt>null</tt>, but may not be empty string.
     * @return {@code this} for chaining.
     */
    public CacheConfiguration<K, V> setName(String name) {
        A.ensure(name == null || !name.isEmpty(), "Name cannot be empty.");

        this.name = name;

        return this;
    }

    /**
     * Gets cache eviction policy. By default, returns {@code null}
     * which means that evictions are disabled for cache.
     *
     * @return Cache eviction policy or {@code null} if evictions should be disabled.
     */
    @SuppressWarnings({"unchecked"})
    @Nullable public EvictionPolicy<K, V> getEvictionPolicy() {
        return evictPlc;
    }

    /**
     * Sets cache eviction policy.
     *
     * @param evictPlc Cache expiration policy.
     * @return {@code this} for chaining.
     */
    public CacheConfiguration<K, V> setEvictionPolicy(@Nullable EvictionPolicy evictPlc) {
        this.evictPlc = evictPlc;

        return this;
    }

    /**
     * @return Near enabled flag.
     */
    public NearCacheConfiguration<K, V> getNearConfiguration() {
        return nearCfg;
    }

    /**
     * Sets the near cache configuration to use on all cache nodes.
     *
     * @param nearCfg Near cache configuration.
     * @return {@code this} for chaining.
     */
    public CacheConfiguration<K, V> setNearConfiguration(NearCacheConfiguration<K, V> nearCfg) {
        this.nearCfg = nearCfg;

        return this;
    }

    /**
     * Gets write synchronization mode. This mode controls whether the main
     * caller should wait for update on other nodes to complete or not.
     *
     * @return Write synchronization mode.
     */
    public CacheWriteSynchronizationMode getWriteSynchronizationMode() {
        return writeSync;
    }

    /**
     * Sets write synchronization mode.
     * <p>
     * Default synchronization mode is {@link CacheWriteSynchronizationMode#PRIMARY_SYNC}.
     *
     * @param writeSync Write synchronization mode.
     * @return {@code this} for chaining.
     */
    public CacheConfiguration<K, V> setWriteSynchronizationMode(CacheWriteSynchronizationMode writeSync) {
        this.writeSync = writeSync;

        return this;
    }

    /**
     * Gets filter which determines on what nodes the cache should be started.
     *
     * @return Predicate specifying on which nodes the cache should be started.
     */
    public IgnitePredicate<ClusterNode> getNodeFilter() {
        return nodeFilter;
    }

    /**
     * Sets filter which determines on what nodes the cache should be started.
     *
     * @param nodeFilter Predicate specifying on which nodes the cache should be started.
     * @return {@code this} for chaining.
     */
    public CacheConfiguration<K, V> setNodeFilter(IgnitePredicate<ClusterNode> nodeFilter) {
        this.nodeFilter = nodeFilter;

        return this;
    }

    /**
     * Gets flag indicating whether eviction is synchronized between primary, backup and near nodes.
     * If this parameter is {@code true} and swap is disabled then {@link IgniteCache#localEvict(Collection)}
     * will involve all nodes where an entry is kept.  If this property is set to {@code false} then
     * eviction is done independently on different cache nodes.
     * <p>
     * Default value is defined by {@link #DFLT_EVICT_SYNCHRONIZED}.
     * <p>
     * Note that it's not recommended to set this value to {@code true} if cache
     * store is configured since it will allow to significantly improve cache
     * performance.
     *
     * @return {@code true} If eviction is synchronized with backup nodes (or the
     *      rest of the nodes in case of replicated cache), {@code false} if not.
     */
    public boolean isEvictSynchronized() {
        return evictSync;
    }

    /**
     * Sets flag indicating whether eviction is synchronized with backup nodes or near caches
     * (or the rest of the nodes for replicated cache).
     *
     * @param evictSync {@code true} if synchronized, {@code false} if not.
     * @return {@code this} for chaining.
     */
    public CacheConfiguration<K, V> setEvictSynchronized(boolean evictSync) {
        this.evictSync = evictSync;

        return this;
    }

    /**
     * Gets size of the key buffer for synchronized evictions.
     * <p>
     * Default value is defined by {@link #DFLT_EVICT_KEY_BUFFER_SIZE}.
     *
     * @return Eviction key buffer size.
     */
    public int getEvictSynchronizedKeyBufferSize() {
        return evictKeyBufSize;
    }

    /**
     * Sets eviction key buffer size.
     *
     * @param evictKeyBufSize Eviction key buffer size.
     * @return {@code this} for chaining.
     */
    public CacheConfiguration<K, V> setEvictSynchronizedKeyBufferSize(int evictKeyBufSize) {
        this.evictKeyBufSize = evictKeyBufSize;

        return this;
    }

    /**
     * Gets concurrency level for synchronized evictions. This flag only makes sense
     * with {@link #isEvictSynchronized()} set
     * to {@code true}. When synchronized evictions are enabled, it is possible that
     * local eviction policy will try to evict entries faster than evictions can be
     * synchronized with backup or near nodes. This value specifies how many concurrent
     * synchronous eviction sessions should be allowed before the system is forced to
     * wait and let synchronous evictions catch up with the eviction policy.
     * <p>
     * Note that if synchronous evictions start lagging, it is possible that you have either
     * too big or too small eviction key buffer size or small eviction timeout. In that case
     * you will need to adjust {@link #getEvictSynchronizedKeyBufferSize} or
     * {@link #getEvictSynchronizedTimeout()} values as well.
     * <p>
     * Default value is defined by {@link #DFLT_EVICT_SYNCHRONIZED_CONCURRENCY_LEVEL}.
     *
     * @return Synchronous eviction concurrency level.
     */
    public int getEvictSynchronizedConcurrencyLevel() {
        return evictSyncConcurrencyLvl;
    }

    /**
     * Sets concurrency level for synchronized evictions.
     *
     * @param evictSyncConcurrencyLvl Concurrency level for synchronized evictions.
     * @return {@code this} for chaining.
     */
    public CacheConfiguration<K, V> setEvictSynchronizedConcurrencyLevel(int evictSyncConcurrencyLvl) {
        this.evictSyncConcurrencyLvl = evictSyncConcurrencyLvl;

        return this;
    }

    /**
     * Gets timeout for synchronized evictions.
     * <p>
     * Node that initiates eviction waits for responses
     * from remote nodes within this timeout.
     * <p>
     * Default value is defined by {@link #DFLT_EVICT_SYNCHRONIZED_TIMEOUT}.
     *
     * @return Synchronous eviction timeout.
     */
    public long getEvictSynchronizedTimeout() {
        return evictSyncTimeout;
    }

    /**
     * Sets timeout for synchronized evictions.
     *
     * @param evictSyncTimeout Timeout for synchronized evictions.
     * @return {@code this} for chaining.
     */
    public CacheConfiguration<K, V> setEvictSynchronizedTimeout(long evictSyncTimeout) {
        this.evictSyncTimeout = evictSyncTimeout;

        return this;
    }

    /**
     * This value denotes the maximum size of eviction queue in percents of cache
     * size in case of distributed cache (replicated and partitioned) and using
     * synchronized eviction (that is if {@link #isEvictSynchronized()} returns
     * {@code true}).
     * <p>
     * That queue is used internally as a buffer to decrease network costs for
     * synchronized eviction. Once queue size reaches specified value all required
     * requests for all entries in the queue are sent to remote nodes and the queue
     * is cleared.
     * <p>
     * Default value is defined by {@link #DFLT_MAX_EVICTION_OVERFLOW_RATIO} and
     * equals to {@code 10%}.
     *
     * @return Maximum size of eviction queue in percents of cache size.
     */
    public float getEvictMaxOverflowRatio() {
        return evictMaxOverflowRatio;
    }

    /**
     * Sets maximum eviction overflow ratio.
     *
     * @param evictMaxOverflowRatio Maximum eviction overflow ratio.
     * @return {@code this} for chaining.
     */
    public CacheConfiguration<K, V> setEvictMaxOverflowRatio(float evictMaxOverflowRatio) {
        this.evictMaxOverflowRatio = evictMaxOverflowRatio;

        return this;
    }

    /**
     * Gets eviction filter to specify which entries should not be evicted
     * (except explicit evict by calling {@link IgniteCache#localEvict(Collection)}).
     * If {@link EvictionFilter#evictAllowed(Cache.Entry)} method
     * returns {@code false} then eviction policy will not be notified and entry will
     * never be evicted.
     * <p>
     * If not provided, any entry may be evicted depending on
     * {@link #getEvictionPolicy() eviction policy} configuration.
     *
     * @return Eviction filter or {@code null}.
     */
    @SuppressWarnings("unchecked")
    public EvictionFilter<K, V> getEvictionFilter() {
        return (EvictionFilter<K, V>)evictFilter;
    }

    /**
     * Sets eviction filter.
     *
     * @param evictFilter Eviction filter.
     * @return {@code this} for chaining.
     */
    public CacheConfiguration<K, V> setEvictionFilter(EvictionFilter<K, V> evictFilter) {
        this.evictFilter = evictFilter;

        return this;
    }

    /**
     * Gets flag indicating whether expired cache entries will be eagerly removed from cache. When
     * set to {@code false}, expired entries will be removed on next entry access.
     * <p>
     * When not set, default value is {@link #DFLT_EAGER_TTL}.
     * <p>
     * <b>Note</b> that this flag only matters for entries expiring based on
     * {@link ExpiryPolicy} and should not be confused with entry
     * evictions based on configured {@link EvictionPolicy}.
     *
     * @return Flag indicating whether Ignite will eagerly remove expired entries.
     */
    public boolean isEagerTtl() {
        return eagerTtl;
    }

    /**
     * Sets eager ttl flag.
     *
     * @param eagerTtl {@code True} if Ignite should eagerly remove expired cache entries.
     * @see #isEagerTtl()
     * @return {@code this} for chaining.
     */
    public CacheConfiguration<K, V> setEagerTtl(boolean eagerTtl) {
        this.eagerTtl = eagerTtl;

        return this;
    }

    /**
     * Gets initial cache size which will be used to pre-create internal
     * hash table after start. Default value is defined by {@link #DFLT_START_SIZE}.
     *
     * @return Initial cache size.
     */
    public int getStartSize() {
        return startSize;
    }

    /**
     * Initial size for internal hash map.
     *
     * @param startSize Cache start size.
     * @return {@code this} for chaining.
     */
    public CacheConfiguration<K, V> setStartSize(int startSize) {
        this.startSize = startSize;

        return this;
    }

    /**
     * Gets flag indicating whether value should be loaded from store if it is not in the cache
     * for following cache operations:
     * <ul>
     *     <li>{@link IgniteCache#putIfAbsent(Object, Object)}</li>
     *     <li>{@link IgniteCache#replace(Object, Object)}</li>
     *     <li>{@link IgniteCache#replace(Object, Object, Object)}</li>
     *     <li>{@link IgniteCache#remove(Object, Object)}</li>
     *     <li>{@link IgniteCache#getAndPut(Object, Object)}</li>
     *     <li>{@link IgniteCache#getAndRemove(Object)}</li>
     *     <li>{@link IgniteCache#getAndReplace(Object, Object)}</li>
     *     <li>{@link IgniteCache#getAndPutIfAbsent(Object, Object)}</li>
     *</ul>
     *
     * @return Load previous value flag.
     */
    public boolean isLoadPreviousValue() {
        return loadPrevVal;
    }

    /**
     * Sets flag indicating whether value should be loaded from store if it is not in the cache
     * for following cache operations:
     * <ul>
     *     <li>{@link IgniteCache#putIfAbsent(Object, Object)}</li>
     *     <li>{@link IgniteCache#replace(Object, Object)}</li>
     *     <li>{@link IgniteCache#replace(Object, Object, Object)}</li>
     *     <li>{@link IgniteCache#remove(Object, Object)}</li>
     *     <li>{@link IgniteCache#getAndPut(Object, Object)}</li>
     *     <li>{@link IgniteCache#getAndRemove(Object)}</li>
     *     <li>{@link IgniteCache#getAndReplace(Object, Object)}</li>
     *     <li>{@link IgniteCache#getAndPutIfAbsent(Object, Object)}</li>
     *</ul>
     * When not set, default value is {@link #DFLT_LOAD_PREV_VAL}.
     *
     * @param loadPrevVal Load previous value flag.
     * @return {@code this} for chaining.
     */
    public CacheConfiguration<K, V> setLoadPreviousValue(boolean loadPrevVal) {
        this.loadPrevVal = loadPrevVal;

        return this;
    }

    /**
     * Gets factory for underlying persistent storage for read-through and write-through operations.
     *
     * @return Cache store factory.
     */
    @SuppressWarnings("unchecked")
    public Factory<CacheStore<? super K, ? super V>> getCacheStoreFactory() {
        return (Factory<CacheStore<? super K, ? super V>>)storeFactory;
    }

    /**
     * Sets factory for persistent storage for cache data.
     *
     * @param storeFactory Cache store factory.
     * @return {@code this} for chaining.
     */
    @SuppressWarnings("unchecked")
    public CacheConfiguration<K, V> setCacheStoreFactory(
        Factory<? extends CacheStore<? super K, ? super V>> storeFactory) {
        this.storeFactory = storeFactory;

        return this;
    }

    /**
     * Flag indicating that {@link CacheStore} implementation
     * is working with binary objects instead of Java objects.
     * Default value of this flag is {@link #DFLT_STORE_KEEP_BINARY}.
     * <p>
     * If set to {@code false}, Ignite will deserialize keys and
     * values stored in binary format before they are passed
     * to cache store.
     * <p>
     * Note that setting this flag to {@code false} can simplify
     * store implementation in some cases, but it can cause performance
     * degradation due to additional serializations and deserializations
     * of binary objects. You will also need to have key and value
     * classes on all nodes since binary will be deserialized when
     * store is called.
     *
     * @return Keep binary in store flag.
     */
    public Boolean isStoreKeepBinary() {
        return storeKeepBinary;
    }

    /**
     * Sets keep binary in store flag.
     *
     * @param storeKeepBinary Keep binary in store flag.
     */
    public void setStoreKeepBinary(boolean storeKeepBinary) {
        this.storeKeepBinary = storeKeepBinary;
    }

    /**
     * Gets the threshold used in cases when values for multiple keys are being loaded from an underlying
     * {@link CacheStore} in parallel. In the situation when several threads load the same or intersecting set of keys
     * and the total number of keys to load is less or equal to this threshold then there will be no a second call to
     * the storage in order to load a key from thread A if the same key is already being loaded by thread B.
     *
     * The threshold should be controlled wisely. On the one hand if it's set to a big value then the interaction with
     * a storage during the load of missing keys will be minimal. On the other hand the big value may result in
     * significant performance degradation because it is needed to check for every key whether it's being loaded or not.
     *
     * When not set, default value is {@link #DFLT_CONCURRENT_LOAD_ALL_THRESHOLD}.
     *
     * @return The concurrent load-all threshold.
     */
    public int getStoreConcurrentLoadAllThreshold() {
        return storeConcurrentLoadAllThreshold;
    }

    /**
     * Sets the concurrent load-all threshold used for cases when keys' values are being loaded from {@link CacheStore}
     * in parallel.
     *
     * @param storeConcurrentLoadAllThreshold The concurrent load-all threshold.
     * @return {@code this} for chaining.
     */
    public CacheConfiguration<K, V> setStoreConcurrentLoadAllThreshold(int storeConcurrentLoadAllThreshold) {
        this.storeConcurrentLoadAllThreshold = storeConcurrentLoadAllThreshold;

        return this;
    }

    /**
     * Gets key topology resolver to provide mapping from keys to nodes.
     *
     * @return Key topology resolver to provide mapping from keys to nodes.
     */
    public AffinityFunction getAffinity() {
        return aff;
    }

    /**
     * Sets affinity for cache keys.
     *
     * @param aff Cache key affinity.
     * @return {@code this} for chaining.
     */
    public CacheConfiguration<K, V> setAffinity(AffinityFunction aff) {
        this.aff = aff;

        return this;
    }

    /**
     * Gets caching mode to use. You can configure cache either to be local-only,
     * fully replicated, partitioned, or near. If not provided, {@link CacheMode#PARTITIONED}
     * mode will be used by default (defined by {@link #DFLT_CACHE_MODE} constant).
     *
     * @return {@code True} if cache is local.
     */
    public CacheMode getCacheMode() {
        return cacheMode;
    }

    /**
     * Sets caching mode.
     *
     * @param cacheMode Caching mode.
     * @return {@code this} for chaining.
     */
    public CacheConfiguration<K, V> setCacheMode(CacheMode cacheMode) {
        this.cacheMode = cacheMode;

        return this;
    }

    /**
     * Gets cache atomicity mode.
     * <p>
     * Default value is defined by {@link #DFLT_CACHE_ATOMICITY_MODE}.
     *
     * @return Cache atomicity mode.
     */
    public CacheAtomicityMode getAtomicityMode() {
        return atomicityMode;
    }

    /**
     * Sets cache atomicity mode.
     *
     * @param atomicityMode Cache atomicity mode.
     * @return {@code this} for chaining.
     */
    public CacheConfiguration<K, V> setAtomicityMode(CacheAtomicityMode atomicityMode) {
        this.atomicityMode = atomicityMode;

        return this;
    }

    /**
     * Gets cache write ordering mode. This property can be enabled only for {@link CacheAtomicityMode#ATOMIC}
     * cache (for other atomicity modes it will be ignored).
     *
     * @return Cache write ordering mode.
     */
    public CacheAtomicWriteOrderMode getAtomicWriteOrderMode() {
        return atomicWriteOrderMode;
    }

    /**
     * Sets cache write ordering mode. This property can be enabled only for {@link CacheAtomicityMode#ATOMIC}
     * cache (for other atomicity modes it will be ignored).
     *
     * @param atomicWriteOrderMode Cache write ordering mode.
     * @return {@code this} for chaining.
     */
    public CacheConfiguration<K, V> setAtomicWriteOrderMode(CacheAtomicWriteOrderMode atomicWriteOrderMode) {
        this.atomicWriteOrderMode = atomicWriteOrderMode;

        return this;
    }

    /**
     * Gets number of nodes used to back up single partition for {@link CacheMode#PARTITIONED} cache.
     * <p>
     * If not set, default value is {@link #DFLT_BACKUPS}.
     *
     * @return Number of backup nodes for one partition.
     */
    public int getBackups() {
        return backups;
    }

    /**
     * Sets number of nodes used to back up single partition for {@link CacheMode#PARTITIONED} cache.
     * <p>
     * If not set, default value is {@link #DFLT_BACKUPS}.
     *
     * @param backups Number of backup nodes for one partition.
     * @return {@code this} for chaining.
     */
    public CacheConfiguration<K, V> setBackups(int backups) {
        this.backups = backups;

        return this;
    }

    /**
     * Gets default lock acquisition timeout. Default value is defined by {@link #DFLT_LOCK_TIMEOUT}
     * which is {@code 0} and means that lock acquisition will never timeout.
     *
     * @return Default lock timeout.
     */
    public long getDefaultLockTimeout() {
        return dfltLockTimeout;
    }

    /**
     * Sets default lock timeout in milliseconds. By default this value is defined by {@link #DFLT_LOCK_TIMEOUT}.
     *
     * @param dfltLockTimeout Default lock timeout.
     * @return {@code this} for chaining.
     */
    public CacheConfiguration<K, V> setDefaultLockTimeout(long dfltLockTimeout) {
        this.dfltLockTimeout = dfltLockTimeout;

        return this;
    }

    /**
     * Invalidation flag. If {@code true}, values will be invalidated (nullified) upon commit in near cache.
     *
     * @return Invalidation flag.
     */
    public boolean isInvalidate() {
        return invalidate;
    }

    /**
     * Sets invalidation flag for near cache entries in this transaction. Default is {@code false}.
     *
     * @param invalidate Flag to set this cache into invalidation-based mode. Default value is {@code false}.
     * @return {@code this} for chaining.
     */
    public CacheConfiguration<K, V> setInvalidate(boolean invalidate) {
        this.invalidate = invalidate;

        return this;
    }

    /**
     * Gets class name of transaction manager finder for integration for JEE app servers.
     *
     * @return Transaction manager finder.
     * @deprecated Use {@link TransactionConfiguration#getTxManagerFactory()} instead.
     */
    @Deprecated
    public String getTransactionManagerLookupClassName() {
        return tmLookupClsName;
    }

    /**
     * Sets look up mechanism for available {@code TransactionManager} implementation, if any.
     *
     * @param tmLookupClsName Name of class implementing GridCacheTmLookup interface that is used to
     *      receive JTA transaction manager.
     * @return {@code this} for chaining.
     * @deprecated Use {@link TransactionConfiguration#setTxManagerFactory(Factory)} instead.
     */
    @Deprecated
    public CacheConfiguration<K, V> setTransactionManagerLookupClassName(String tmLookupClsName) {
        this.tmLookupClsName = tmLookupClsName;

        return this;
    }

    /**
     * Sets cache rebalance mode.
     *
     * @param rebalanceMode Rebalance mode.
     * @return {@code this} for chaining.
     */
    public CacheConfiguration<K, V> setRebalanceMode(CacheRebalanceMode rebalanceMode) {
        this.rebalanceMode = rebalanceMode;

        return this;
    }

    /**
     * Gets rebalance mode for distributed cache.
     * <p>
     * Default is defined by {@link #DFLT_REBALANCE_MODE}.
     *
     * @return Rebalance mode.
     */
    public CacheRebalanceMode getRebalanceMode() {
        return rebalanceMode;
    }

    /**
     * Gets cache rebalance order. Rebalance order can be set to non-zero value for caches with
     * {@link CacheRebalanceMode#SYNC SYNC} or {@link CacheRebalanceMode#ASYNC ASYNC} rebalance modes only.
     * <p/>
     * If cache rebalance order is positive, rebalancing for this cache will be started only when rebalancing for
     * all caches with smaller rebalance order will be completed.
     * <p/>
     * Note that cache with order {@code 0} does not participate in ordering. This means that cache with
     * rebalance order {@code 0} will never wait for any other caches. All caches with order {@code 0} will
     * be rebalanced right away concurrently with each other and ordered rebalance processes.
     * <p/>
     * If not set, cache order is 0, i.e. rebalancing is not ordered.
     *
     * @return Cache rebalance order.
     */
    public int getRebalanceOrder() {
        return rebalanceOrder;
    }

    /**
     * Sets cache rebalance order.
     *
     * @param rebalanceOrder Cache rebalance order.
     * @see #getRebalanceOrder()
     * @return {@code this} for chaining.
     */
    public CacheConfiguration<K, V> setRebalanceOrder(int rebalanceOrder) {
        this.rebalanceOrder = rebalanceOrder;

        return this;
    }

    /**
     * Gets size (in number bytes) to be loaded within a single rebalance message.
     * Rebalancing algorithm will split total data set on every node into multiple
     * batches prior to sending data. Default value is defined by
     * {@link #DFLT_REBALANCE_BATCH_SIZE}.
     *
     * @return Size in bytes of a single rebalance message.
     */
    public int getRebalanceBatchSize() {
        return rebalanceBatchSize;
    }

    /**
     * Sets rebalance batch size.
     *
     * @param rebalanceBatchSize Rebalance batch size.
     * @return {@code this} for chaining.
     */
    public CacheConfiguration<K, V> setRebalanceBatchSize(int rebalanceBatchSize) {
        this.rebalanceBatchSize = rebalanceBatchSize;

        return this;
    }

    /**
     * To gain better rebalancing performance supplier node can provide more than one batch at rebalancing start and
     * provide one new to each next demand request.
     *
     * Gets number of batches generated by supply node at rebalancing start.
     * Minimum is 1.
     *
     * @return batches count
     */
    public long getRebalanceBatchesPrefetchCount() {
        return rebalanceBatchesPrefetchCount;
    }

    /**
     * To gain better rebalancing performance supplier node can provide more than one batch at rebalancing start and
     * provide one new to each next demand request.
     *
     * Sets number of batches generated by supply node at rebalancing start.
     * Minimum is 1.
     *
     * @param rebalanceBatchesCnt batches count.
     * @return {@code this} for chaining.
     */
    public CacheConfiguration<K, V> setRebalanceBatchesPrefetchCount(long rebalanceBatchesCnt) {
        this.rebalanceBatchesPrefetchCount = rebalanceBatchesCnt;

        return this;
    }

    /**
     * Gets maximum number of allowed concurrent asynchronous operations. If 0 returned then number
     * of concurrent asynchronous operations is unlimited.
     * <p>
     * If not set, default value is {@link #DFLT_MAX_CONCURRENT_ASYNC_OPS}.
     * <p>
     * If user threads do not wait for asynchronous operations to complete, it is possible to overload
     * a system. This property enables back-pressure control by limiting number of scheduled asynchronous
     * cache operations.
     *
     * @return Maximum number of concurrent asynchronous operations or {@code 0} if unlimited.
     */
    public int getMaxConcurrentAsyncOperations() {
        return maxConcurrentAsyncOps;
    }

    /**
     * Sets maximum number of concurrent asynchronous operations.
     *
     * @param maxConcurrentAsyncOps Maximum number of concurrent asynchronous operations.
     * @see #getMaxConcurrentAsyncOperations()
     * @return {@code this} for chaining.
     */
    public CacheConfiguration<K, V> setMaxConcurrentAsyncOperations(int maxConcurrentAsyncOps) {
        this.maxConcurrentAsyncOps = maxConcurrentAsyncOps;

        return this;
    }

    /**
     * Flag indicating whether Ignite should use write-behind behaviour for the cache store.
     * By default write-behind is disabled which is defined via {@link #DFLT_WRITE_BEHIND_ENABLED}
     * constant.
     *
     * @return {@code True} if write-behind is enabled.
     */
    public boolean isWriteBehindEnabled() {
        return writeBehindEnabled;
    }

    /**
     * Sets flag indicating whether write-behind is enabled.
     *
     * @param writeBehindEnabled {@code true} if write-behind is enabled.
     * @return {@code this} for chaining.
     */
    public CacheConfiguration<K, V> setWriteBehindEnabled(boolean writeBehindEnabled) {
        this.writeBehindEnabled = writeBehindEnabled;

        return this;
    }

    /**
     * Maximum size of the write-behind cache. If cache size exceeds this value,
     * all cached items are flushed to the cache store and write cache is cleared.
     * <p/>
     * If not provided, default value is {@link #DFLT_WRITE_BEHIND_FLUSH_SIZE}.
     * If this value is {@code 0}, then flush is performed according to the flush frequency interval.
     * <p/>
     * Note that you cannot set both, {@code flush} size and {@code flush frequency}, to {@code 0}.
     *
     * @return Maximum object count in write-behind cache.
     */
    public int getWriteBehindFlushSize() {
        return writeBehindFlushSize;
    }

    /**
     * Sets write-behind flush size.
     *
     * @param writeBehindFlushSize Write-behind cache flush size.
     * @see #getWriteBehindFlushSize()
     * @return {@code this} for chaining.
     */
    public CacheConfiguration<K, V> setWriteBehindFlushSize(int writeBehindFlushSize) {
        this.writeBehindFlushSize = writeBehindFlushSize;

        return this;
    }

    /**
     * Frequency with which write-behind cache is flushed to the cache store in milliseconds.
     * This value defines the maximum time interval between object insertion/deletion from the cache
     * ant the moment when corresponding operation is applied to the cache store.
     * <p>
     * If not provided, default value is {@link #DFLT_WRITE_BEHIND_FLUSH_FREQUENCY}.
     * If this value is {@code 0}, then flush is performed according to the flush size.
     * <p>
     * Note that you cannot set both, {@code flush} size and {@code flush frequency}, to {@code 0}.
     *
     * @return Write-behind flush frequency in milliseconds.
     */
    public long getWriteBehindFlushFrequency() {
        return writeBehindFlushFreq;
    }

    /**
     * Sets write-behind flush frequency.
     *
     * @param writeBehindFlushFreq Write-behind flush frequency in milliseconds.
     * @see #getWriteBehindFlushFrequency()
     * @return {@code this} for chaining.
     */
    public CacheConfiguration<K, V> setWriteBehindFlushFrequency(long writeBehindFlushFreq) {
        this.writeBehindFlushFreq = writeBehindFlushFreq;

        return this;
    }

    /**
     * Number of threads that will perform cache flushing. Cache flushing is performed
     * when cache size exceeds value defined by
     * {@link #getWriteBehindFlushSize}, or flush interval defined by
     * {@link #getWriteBehindFlushFrequency} is elapsed.
     * <p/>
     * If not provided, default value is {@link #DFLT_WRITE_FROM_BEHIND_FLUSH_THREAD_CNT}.
     *
     * @return Count of flush threads.
     */
    public int getWriteBehindFlushThreadCount() {
        return writeBehindFlushThreadCnt;
    }

    /**
     * Sets flush thread count for write-behind cache.
     *
     * @param writeBehindFlushThreadCnt Count of flush threads.
     * @see #getWriteBehindFlushThreadCount()
     * @return {@code this} for chaining.
     */
    public CacheConfiguration<K, V> setWriteBehindFlushThreadCount(int writeBehindFlushThreadCnt) {
        this.writeBehindFlushThreadCnt = writeBehindFlushThreadCnt;

        return this;
    }

    /**
     * Maximum batch size for write-behind cache store operations. Store operations (get or remove)
     * are combined in a batch of this size to be passed to
     * {@link CacheStore#writeAll(Collection)} or
     * {@link CacheStore#deleteAll(Collection)} methods.
     * <p/>
     * If not provided, default value is {@link #DFLT_WRITE_BEHIND_BATCH_SIZE}.
     *
     * @return Maximum batch size for store operations.
     */
    public int getWriteBehindBatchSize() {
        return writeBehindBatchSize;
    }

    /**
     * Sets maximum batch size for write-behind cache.
     *
     * @param writeBehindBatchSize Maximum batch size.
     * @see #getWriteBehindBatchSize()
     * @return {@code this} for chaining.
     */
    public CacheConfiguration<K, V> setWriteBehindBatchSize(int writeBehindBatchSize) {
        this.writeBehindBatchSize = writeBehindBatchSize;

        return this;
    }

    /**
     * Use {@link IgniteConfiguration#getRebalanceThreadPoolSize()} instead.
     *
     * @return Size of rebalancing thread pool.
     */
    @Deprecated
    public int getRebalanceThreadPoolSize() {
        return rebalancePoolSize;
    }

    /**
     * Use {@link IgniteConfiguration#getRebalanceThreadPoolSize()} instead.
     *
     * @param rebalancePoolSize Size of rebalancing thread pool.
     * @return {@code this} for chaining.
     */
    @Deprecated
    public CacheConfiguration<K, V> setRebalanceThreadPoolSize(int rebalancePoolSize) {
        this.rebalancePoolSize = rebalancePoolSize;

        return this;
    }

    /**
     * Gets rebalance timeout (ms).
     * <p>
     * Default value is {@link #DFLT_REBALANCE_TIMEOUT}.
     *
     * @return Rebalance timeout (ms).
     */
    public long getRebalanceTimeout() {
        return rebalanceTimeout;
    }

    /**
     * Sets rebalance timeout (ms).
     *
     * @param rebalanceTimeout Rebalance timeout (ms).
     * @return {@code this} for chaining.
     */
    public CacheConfiguration<K, V> setRebalanceTimeout(long rebalanceTimeout) {
        this.rebalanceTimeout = rebalanceTimeout;

        return this;
    }

    /**
     * Gets delay in milliseconds upon a node joining or leaving topology (or crash) after which rebalancing
     * should be started automatically. Rebalancing should be delayed if you plan to restart nodes
     * after they leave topology, or if you plan to start multiple nodes at once or one after another
     * and don't want to repartition and rebalance until all nodes are started.
     * <p>
     * For better efficiency user should usually make sure that new nodes get placed on
     * the same place of consistent hash ring as the left nodes, and that nodes are
     * restarted before this delay expires. To place nodes on the same place in consistent hash ring,
     * use {@link IgniteConfiguration#setConsistentId(Serializable)}
     * to make sure that a node maps to the same hash ID event if restarted. As an example,
     * node IP address and port combination may be used in this case.
     * <p>
     * Default value is {@code 0} which means that repartitioning and rebalancing will start
     * immediately upon node leaving topology. If {@code -1} is returned, then rebalancing
     * will only be started manually by calling {@link IgniteCache#rebalance()} method or
     * from management console.
     *
     * @return Rebalancing delay, {@code 0} to start rebalancing immediately, {@code -1} to
     *      start rebalancing manually, or positive value to specify delay in milliseconds
     *      after which rebalancing should start automatically.
     */
    public long getRebalanceDelay() {
        return rebalanceDelay;
    }

    /**
     * Sets rebalance delay (see {@link #getRebalanceDelay()} for more information).
     *
     * @param rebalanceDelay Rebalance delay to set.
     * @return {@code this} for chaining.
     */
    public CacheConfiguration<K, V> setRebalanceDelay(long rebalanceDelay) {
        this.rebalanceDelay = rebalanceDelay;

        return this;
    }

    /**
     * Time in milliseconds to wait between rebalance messages to avoid overloading of CPU or network.
     * When rebalancing large data sets, the CPU or network can get over-consumed with rebalancing messages,
     * which consecutively may slow down the application performance. This parameter helps tune
     * the amount of time to wait between rebalance messages to make sure that rebalancing process
     * does not have any negative performance impact. Note that application will continue to work
     * properly while rebalancing is still in progress.
     * <p>
     * Value of {@code 0} means that throttling is disabled. By default throttling is disabled -
     * the default is defined by {@link #DFLT_REBALANCE_THROTTLE} constant.
     *
     * @return Time in milliseconds to wait between rebalance messages to avoid overloading of CPU,
     *      {@code 0} to disable throttling.
     */
    public long getRebalanceThrottle() {
        return rebalanceThrottle;
    }

    /**
     * Time in milliseconds to wait between rebalance messages to avoid overloading of CPU or network. When rebalancing
     * large data sets, the CPU or network can get over-consumed with rebalancing messages, which consecutively may slow
     * down the application performance. This parameter helps tune the amount of time to wait between rebalance messages
     * to make sure that rebalancing process does not have any negative performance impact. Note that application will
     * continue to work properly while rebalancing is still in progress. <p> Value of {@code 0} means that throttling is
     * disabled. By default throttling is disabled - the default is defined by {@link #DFLT_REBALANCE_THROTTLE} constant.
     *
     * @param rebalanceThrottle Time in milliseconds to wait between rebalance messages to avoid overloading of CPU,
     * {@code 0} to disable throttling.
     * @return {@code this} for chaining.
     */
    public CacheConfiguration<K, V> setRebalanceThrottle(long rebalanceThrottle) {
        this.rebalanceThrottle = rebalanceThrottle;

        return this;
    }

    /**
     * Affinity key mapper used to provide custom affinity key for any given key.
     * Affinity mapper is particularly useful when several objects need to be collocated
     * on the same node (they will also be backed up on the same nodes as well).
     * <p>
     * If not provided, then default implementation will be used. The default behavior
     * is described in {@link AffinityKeyMapper} documentation.
     *
     * @return Mapper to use for affinity key mapping.
     */
    public AffinityKeyMapper getAffinityMapper() {
        return affMapper;
    }

    /**
     * Sets custom affinity mapper. If not provided, then default implementation will be used. The default behavior is
     * described in {@link AffinityKeyMapper} documentation.
     *
     * @param affMapper Affinity mapper.
     * @return {@code this} for chaining.
     */
    public CacheConfiguration<K, V> setAffinityMapper(AffinityKeyMapper affMapper) {
        this.affMapper = affMapper;

        return this;
    }

    /**
     * Gets maximum amount of memory available to off-heap storage. Possible values are
     * <ul>
     * <li>{@code -1} - Means that off-heap storage is disabled.</li>
     * <li>
     *     {@code 0} - Ignite will not limit off-heap storage (it's up to user to properly
     *     add and remove entries from cache to ensure that off-heap storage does not grow
     *     indefinitely.
     * </li>
     * <li>Any positive value specifies the limit of off-heap storage in bytes.</li>
     * </ul>
     * Default value is {@code -1}, specified by {@link #DFLT_OFFHEAP_MEMORY} constant
     * which means that off-heap storage is disabled by default.
     * <p>
     * Use off-heap storage to load gigabytes of data in memory without slowing down
     * Garbage Collection. Essentially in this case you should allocate very small amount
     * of memory to JVM and Ignite will cache most of the data in off-heap space
     * without affecting JVM performance at all.
     * <p>
     * Note that Ignite will throw an exception if max memory is set to {@code -1} and
     * {@code offHeapValuesOnly} flag is set to {@code true}.
     *
     * @return Maximum memory in bytes available to off-heap memory space.
     */
    public long getOffHeapMaxMemory() {
        return offHeapMaxMem;
    }

    /**
     * Sets maximum amount of memory available to off-heap storage. Possible values are <ul> <li>{@code -1} - Means that
     * off-heap storage is disabled.</li> <li> {@code 0} - Ignite will not limit off-heap storage (it's up to user to
     * properly add and remove entries from cache to ensure that off-heap storage does not grow infinitely. </li>
     * <li>Any positive value specifies the limit of off-heap storage in bytes.</li> </ul> Default value is {@code -1},
     * specified by {@link #DFLT_OFFHEAP_MEMORY} constant which means that off-heap storage is disabled by default. <p>
     * Use off-heap storage to load gigabytes of data in memory without slowing down Garbage Collection. Essentially in
     * this case you should allocate very small amount of memory to JVM and Ignite will cache most of the data in
     * off-heap space without affecting JVM performance at all.
     *
     * @param offHeapMaxMem Maximum memory in bytes available to off-heap memory space.
     * @return {@code this} for chaining.
     */
    public CacheConfiguration<K, V> setOffHeapMaxMemory(long offHeapMaxMem) {
        this.offHeapMaxMem = offHeapMaxMem;

        return this;
    }

    /**
     * Gets maximum number of query iterators that can be stored. Iterators are stored to
     * support query pagination when each page of data is sent to user's node only on demand.
     * Increase this property if you are running and processing lots of queries in parallel.
     * <p>
     * Default value is {@link #DFLT_MAX_QUERY_ITERATOR_CNT}.
     *
     * @return Maximum number of query iterators that can be stored.
     */
    public int getMaxQueryIteratorsCount() {
        return maxQryIterCnt;
    }

    /**
     * Sets maximum number of query iterators that can be stored.
     *
     * @param maxQryIterCnt Maximum number of query iterators that can be stored.
     * @return {@code this} for chaining.
     */
    public CacheConfiguration<K, V> setMaxQueryIteratorsCount(int maxQryIterCnt) {
        this.maxQryIterCnt = maxQryIterCnt;

        return this;
    }

    /**
     * Gets memory mode for cache. Memory mode helps control whether value is stored in on-heap memory,
     * off-heap memory, or swap space. Refer to {@link CacheMemoryMode} for more info.
     *
     * @return Memory mode.
     */
    public CacheMemoryMode getMemoryMode() {
        return null;
    }

    /**
     * Sets memory mode for cache.
     *
     * @param memMode Memory mode.
     * @return {@code this} for chaining.
     */
    public CacheConfiguration<K, V> setMemoryMode(CacheMemoryMode memMode) {
        //this.memMode = memMode;

        return this;
    }

    /**
     * Gets cache interceptor.
     *
     * @return Cache interceptor.
     */
    @SuppressWarnings({"unchecked"})
    @Nullable public CacheInterceptor<K, V> getInterceptor() {
        return (CacheInterceptor<K, V>)interceptor;
    }

    /**
     * Sets cache interceptor.
     *
     * @param interceptor Cache interceptor.
     * @return {@code this} for chaining.
     */
    public CacheConfiguration<K, V> setInterceptor(CacheInterceptor<K, V> interceptor) {
        this.interceptor = interceptor;

        return this;
    }

    /**
     * Gets collection of type metadata objects.
     *
     * @return Collection of type metadata.
     */
    public Collection<CacheTypeMetadata> getTypeMetadata() {
        return typeMeta;
    }

    /**
     * Sets collection of type metadata objects.
     *
     * @param typeMeta Collection of type metadata.
     * @return {@code this} for chaining.
     * @deprecated Use {@link #setQueryEntities(java.util.Collection)} instead.
     */
    public CacheConfiguration<K, V> setTypeMetadata(Collection<CacheTypeMetadata> typeMeta) {
        this.typeMeta = new ArrayList<>(typeMeta);

        return this;
    }

    /**
     * Gets flag indicating whether data can be read from backup.
     * If {@code false} always get data from primary node (never from backup).
     * <p>
     * Default value is defined by {@link #DFLT_READ_FROM_BACKUP}.
     *
     * @return {@code true} if data can be read from backup node or {@code false} if data always
     *      should be read from primary node and never from backup.
     */
    public boolean isReadFromBackup() {
        return readFromBackup;
    }

    /**
     * Sets read from backup flag.
     *
     * @param readFromBackup {@code true} to allow reads from backups.
     * @return {@code this} for chaining.
     */
    public CacheConfiguration<K, V> setReadFromBackup(boolean readFromBackup) {
        this.readFromBackup = readFromBackup;

        return this;
    }

    /**
     * Gets flag indicating whether copy of of the value stored in cache should be created
     * for cache operation implying return value. Also if this flag is set copies are created for values
     * passed to {@link CacheInterceptor} and to {@link CacheEntryProcessor}.
     *
     * @return Copy on read flag.
     */
    public boolean isCopyOnRead() {
        return cpOnRead;
    }

    /**
     * Sets copy on read flag.
     *
     * @param cpOnRead Copy on get flag.
     * @see #isCopyOnRead
     * @return {@code this} for chaining.
     */
    public CacheConfiguration<K, V> setCopyOnRead(boolean cpOnRead) {
        this.cpOnRead = cpOnRead;

        return this;
    }

    /**
     * Sets classes with methods annotated by {@link QuerySqlFunction}
     * to be used as user-defined functions from SQL queries.
     *
     * @param cls One or more classes with SQL functions.
     * @return {@code this} for chaining.
     */
    public CacheConfiguration<K, V> setSqlFunctionClasses(Class<?>... cls) {
        this.sqlFuncCls = cls;

        return this;
    }

    /**
     * Gets classes with methods annotated by {@link QuerySqlFunction}
     * to be used as user-defined functions from SQL queries.
     *
     * @return Classes with SQL functions.
     */
    @Nullable public Class<?>[] getSqlFunctionClasses() {
        return sqlFuncCls;
    }

    /**
     * Gets timeout in milliseconds after which long query warning will be printed.
     *
     * @return Timeout in milliseconds.
     */
    public long getLongQueryWarningTimeout() {
        return longQryWarnTimeout;
    }

    /**
     * Sets timeout in milliseconds after which long query warning will be printed.
     *
     * @param longQryWarnTimeout Timeout in milliseconds.
     * @return {@code this} for chaining.
     */
    public CacheConfiguration<K, V> setLongQueryWarningTimeout(long longQryWarnTimeout) {
        this.longQryWarnTimeout = longQryWarnTimeout;

        return this;
    }

    /**
     * Gets size of queries detail metrics that will be stored in memory for monitoring purposes.
     * If {@code 0} then history will not be collected.
     * Note, larger number may lead to higher memory consumption.
     *
     * @return Maximum number of query metrics that will be stored in memory.
     */
    public int getQueryDetailMetricsSize() {
        return qryDetailMetricsSz;
    }

    /**
     * Sets size of queries detail metrics that will be stored in memory for monitoring purposes.
     *
     * @param qryDetailMetricsSz Maximum number of latest queries metrics that will be stored in memory.
     * @return {@code this} for chaining.
     */
    public CacheConfiguration<K, V> setQueryDetailMetricsSize(int qryDetailMetricsSz) {
        this.qryDetailMetricsSz = qryDetailMetricsSz;

        return this;
    }

    /**
     * Gets custom name of the sql schema. If custom sql schema is not set then {@code null} will be returned and
     * quoted case sensitive name will be used as sql schema.
     *
     * @return Schema name for current cache according to SQL ANSI-99. Could be {@code null}.
     */
    @Nullable public String getSqlSchema() {
        return sqlSchema;
    }

    /**
     * Sets sql schema to be used for current cache. This name will correspond to SQL ANSI-99 standard.
     * Nonquoted identifiers are not case sensitive. Quoted identifiers are case sensitive.
     * <p/>
     * Be aware of using the same string in case sensitive and case insensitive manner simultaneously, since
     * behaviour for such case is not specified.
     * <p/>
     * When sqlSchema is not specified, quoted {@code cacheName} is used instead.
     * <p/>
     * {@code sqlSchema} could not be an empty string. Has to be {@code "\"\""} instead.
     *
     * @param sqlSchema Schema name for current cache according to SQL ANSI-99. Should not be {@code null}.
     *
     * @return {@code this} for chaining.
     */
    public CacheConfiguration<K, V> setSqlSchema(String sqlSchema) {
        A.ensure((sqlSchema != null), "Schema could not be null.");
        A.ensure(!sqlSchema.isEmpty(), "Schema could not be empty.");

        this.sqlSchema = sqlSchema;

        return this;
    }

    /**
     * If {@code true} all the SQL table and field names will be escaped with double quotes like
     * ({@code "tableName"."fieldsName"}). This enforces case sensitivity for field names and
     * also allows having special characters in table and field names.
     *
     * @return Flag value.
     */
    public boolean isSqlEscapeAll() {
        return sqlEscapeAll;
    }

    /**
     * If {@code true} all the SQL table and field names will be escaped with double quotes like
     * ({@code "tableName"."fieldsName"}). This enforces case sensitivity for field names and
     * also allows having special characters in table and field names.
     *
     * @param sqlEscapeAll Flag value.
     * @return {@code this} for chaining.
     */
    public CacheConfiguration<K, V> setSqlEscapeAll(boolean sqlEscapeAll) {
        this.sqlEscapeAll = sqlEscapeAll;

        return this;
    }

    /**
     * Array of key and value type pairs to be indexed (thus array length must be always even).
     * It means each even (0,2,4...) class in the array will be considered as key type for cache entry,
     * each odd (1,3,5...) class will be considered as value type for cache entry.
     * <p>
     * The same key class can occur multiple times for different value classes, but each value class must be unique
     * because SQL table will be named as value class simple name.
     * <p>
     * To expose fields of these types onto SQL level and to index them you have to use annotations
     * from package {@link org.apache.ignite.cache.query.annotations}.
     *
     * @return Key and value type pairs.
     */
    public Class<?>[] getIndexedTypes() {
        return indexedTypes;
    }

    /**
     * Array of key and value type pairs to be indexed (thus array length must be always even).
     * It means each even (0,2,4...) class in the array will be considered as key type for cache entry,
     * each odd (1,3,5...) class will be considered as value type for cache entry.
     * <p>
     * The same key class can occur multiple times for different value classes, but each value class must be unique
     * because SQL table will be named as value class simple name.
     * <p>
     * To expose fields of these types onto SQL level and to index them you have to use annotations
     * from package {@link org.apache.ignite.cache.query.annotations}.
     *
     * @param indexedTypes Key and value type pairs.
     * @return {@code this} for chaining.
     */
    public CacheConfiguration<K, V> setIndexedTypes(Class<?>... indexedTypes) {
        if (F.isEmpty(indexedTypes))
            return this;

        int len = indexedTypes.length;

        if (len == 0)
            return this;

        A.ensure((len & 1) == 0,
            "Number of indexed types is expected to be even. Refer to method javadoc for details.");

        if (this.indexedTypes != null)
            throw new CacheException("Indexed types can be set only once.");

        Class<?>[] newIndexedTypes = new Class<?>[len];

        for (int i = 0; i < len; i++) {
            if (indexedTypes[i] == null)
                throw new NullPointerException("Indexed types array contains null at index: " + i);

            newIndexedTypes[i] = U.box(indexedTypes[i]);
        }

        if (qryEntities == null)
            qryEntities = new ArrayList<>();

        for (int i = 0; i < len; i += 2) {
            Class<?> keyCls = newIndexedTypes[i];
            Class<?> valCls = newIndexedTypes[i + 1];

            TypeDescriptor desc = processKeyAndValueClasses(keyCls, valCls);

            QueryEntity converted = convert(desc);

            boolean dup = false;

            for (QueryEntity entity : qryEntities) {
                if (F.eq(entity.getValueType(), converted.getValueType())) {
                    dup = true;

                    break;
                }
            }

            if (!dup)
                qryEntities.add(converted);
        }

        return this;
    }

    /**
     * Number of SQL rows which will be cached onheap to avoid deserialization on each SQL index access.
     * This setting only makes sense when offheap is enabled for this cache.
     *
     * @return Cache size.
     * @see #setOffHeapMaxMemory(long)
     */
    public int getSqlOnheapRowCacheSize() {
        return sqlOnheapRowCacheSize;
    }

    /**
     * Number of SQL rows which will be cached onheap to avoid deserialization on each SQL index access.
     * This setting only makes sense when offheap is enabled for this cache.
     *
     * @param size Cache size.
     * @see #setOffHeapMaxMemory(long)
     * @return {@code this} for chaining.
     */
    public CacheConfiguration<K, V> setSqlOnheapRowCacheSize(int size) {
        this.sqlOnheapRowCacheSize = size;

        return this;
    }

    /**
     * Gets flag indicating whether SQL indexes should support snapshots.
     *
     * @return {@code True} if SQL indexes should support snapshots.
     */
    public boolean isSnapshotableIndex() {
        return snapshotableIdx;
    }

    /**
     * Sets flag indicating whether SQL indexes should support snapshots.
     * <p>
     * Default value is {@code false}.
     * <p>
     * <b>Note</b> that this flag is ignored if indexes are stored in offheap memory,
     * for offheap indexes snapshots are always enabled.
     *
     * @param snapshotableIdx {@code True} if SQL indexes should support snapshots.
     * @return {@code this} for chaining.
     */
    public CacheConfiguration<K, V> setSnapshotableIndex(boolean snapshotableIdx) {
        this.snapshotableIdx = snapshotableIdx;

        return this;
    }

    /**
     * Gets array of cache plugin configurations.
     *
     * @return Cache plugin configurations.
     */
    public CachePluginConfiguration[] getPluginConfigurations() {
        return pluginCfgs != null ? pluginCfgs : new CachePluginConfiguration[0];
    }

    /**
     * Sets cache plugin configurations.
     *
     * @param pluginCfgs Cache plugin configurations.
     * @return {@code this} for chaining.
     */
    public CacheConfiguration<K, V> setPluginConfigurations(CachePluginConfiguration... pluginCfgs) {
        this.pluginCfgs = pluginCfgs;

        return this;
    }

    /**
     * Gets a collection of configured  query entities.
     *
     * @return Query entities configurations.
     */
    public Collection<QueryEntity> getQueryEntities() {
        return qryEntities != null ? qryEntities : Collections.<QueryEntity>emptyList();
    }

    /**
     * Gets partition loss policy. This policy defines how Ignite will react to a situation when all nodes for
     * some partition leave the cluster.
     *
     * @return Partition loss policy.
     * @see PartitionLossPolicy
     */
    public PartitionLossPolicy getPartitionLossPolicy() {
        return partitionLossPolicy == null ? DFLT_PARTITION_LOSS_POLICY : partitionLossPolicy;
    }

    /**
     * Sets partition loss policy. This policy defines how Ignite will react to a situation when all nodes for
     * some partition leave the cluster.
     *
     * @param partitionLossPolicy Partition loss policy.
     * @see PartitionLossPolicy
     */
    public void setPartitionLossPolicy(PartitionLossPolicy partitionLossPolicy) {
        this.partitionLossPolicy = partitionLossPolicy;
    }

    /**
     * Sets query entities configuration.
     *
     * @param qryEntities Query entities.
     * @return {@code this} for chaining.
     */
    public CacheConfiguration<K, V> setQueryEntities(Collection<QueryEntity> qryEntities) {
        if (this.qryEntities == null)
            this.qryEntities = new ArrayList<>(qryEntities);

        for (QueryEntity entity : qryEntities) {
            boolean found = false;

            for (QueryEntity existing : this.qryEntities) {
                if (F.eq(entity.getValueType(), existing.getValueType())) {
                    found = true;

                    break;
                }
            }

            if (!found)
                this.qryEntities.add(entity);
        }

        return this;
    }

    /**
     * Gets topology validator.
     * <p>
     * See {@link TopologyValidator} for details.
     *
     * @return validator.
     */
    public TopologyValidator getTopologyValidator() {
        return topValidator;
    }

    /**
     * Sets topology validator.
     * <p>
     * See {@link TopologyValidator} for details.
     *
     * @param topValidator validator.
     * @return {@code this} for chaining.
     */
    public CacheConfiguration<K, V> setTopologyValidator(TopologyValidator topValidator) {
        this.topValidator = topValidator;

        return this;
    }

    /**
     * Gets cache store session listener factories.
     *
     * @return Cache store session listener factories.
     * @see CacheStoreSessionListener
     */
    public Factory<? extends CacheStoreSessionListener>[] getCacheStoreSessionListenerFactories() {
        return storeSesLsnrs;
    }

    /**
     * Cache store session listener factories.
     * <p>
     * These listeners override global listeners provided in
     * {@link IgniteConfiguration#setCacheStoreSessionListenerFactories(Factory[])}
     * configuration property.
     *
     * @param storeSesLsnrs Cache store session listener factories.
     * @return {@code this} for chaining.
     * @see CacheStoreSessionListener
     */
    public CacheConfiguration<K, V> setCacheStoreSessionListenerFactories(
        Factory<? extends CacheStoreSessionListener>... storeSesLsnrs) {
        this.storeSesLsnrs = storeSesLsnrs;

        return this;
    }

    /** {@inheritDoc} */
    @Override public Iterable<CacheEntryListenerConfiguration<K, V>> getCacheEntryListenerConfigurations() {
        synchronized (this) {
            return new HashSet<>(listenerConfigurations);
        }
    }

    /** {@inheritDoc} */
    @Override public MutableConfiguration<K, V> addCacheEntryListenerConfiguration(
        CacheEntryListenerConfiguration<K, V> cacheEntryLsnrCfg) {
        synchronized (this) {
            return super.addCacheEntryListenerConfiguration(cacheEntryLsnrCfg);
        }
    }

    /** {@inheritDoc} */
    @Override public MutableConfiguration<K, V> removeCacheEntryListenerConfiguration(
        CacheEntryListenerConfiguration<K, V> cacheEntryLsnrCfg) {
        synchronized (this) {
            return super.removeCacheEntryListenerConfiguration(cacheEntryLsnrCfg);
        }
    }

    /**
     * Creates a copy of current configuration and removes all cache entry listeners.
     * They are executed only locally and should never be sent to remote nodes.
     *
     * @return Configuration object that will be serialized.
     */
    protected Object writeReplace() {
        CacheConfiguration<K, V> cfg = new CacheConfiguration<>(this);

        cfg.listenerConfigurations = new HashSet<>();

        return cfg;
    }

    /**
     * @param desc Type descriptor.
     * @return Type metadata.
     */
    static QueryEntity convert(TypeDescriptor desc) {
        QueryEntity entity = new QueryEntity();

        // Key and val types.
        entity.setKeyType(desc.keyClass().getName());
        entity.setValueType(desc.valueClass().getName());

        for (ClassProperty prop : desc.props.values())
            entity.addQueryField(prop.fullName(), U.box(prop.type()).getName(), prop.alias());

        QueryIndex txtIdx = null;

        Collection<QueryIndex> idxs = new ArrayList<>();

        for (Map.Entry<String, GridQueryIndexDescriptor> idxEntry : desc.indexes().entrySet()) {
            GridQueryIndexDescriptor idx = idxEntry.getValue();

            if (idx.type() == FULLTEXT) {
                assert txtIdx == null;

                txtIdx = new QueryIndex();

                txtIdx.setIndexType(QueryIndexType.FULLTEXT);

                txtIdx.setFieldNames(idx.fields(), true);
                txtIdx.setName(idxEntry.getKey());
            }
            else {
                Collection<String> grp = new ArrayList<>();

                for (String fieldName : idx.fields())
                    grp.add(idx.descending(fieldName) ? fieldName + " desc" : fieldName);

                QueryIndex sortedIdx = new QueryIndex();

                sortedIdx.setIndexType(idx.type() == SORTED ? QueryIndexType.SORTED : QueryIndexType.GEOSPATIAL);

                LinkedHashMap<String, Boolean> fields = new LinkedHashMap<>();

                for (String f : idx.fields())
                    fields.put(f, !idx.descending(f));

                sortedIdx.setFields(fields);

                sortedIdx.setName(idxEntry.getKey());

                idxs.add(sortedIdx);
            }
        }

        if (desc.valueTextIndex()) {
            if (txtIdx == null) {
                txtIdx = new QueryIndex();

                txtIdx.setIndexType(QueryIndexType.FULLTEXT);

                txtIdx.setFieldNames(Arrays.asList(_VAL), true);
            }
            else
                txtIdx.getFields().put(_VAL, true);
        }

        if (txtIdx != null)
            idxs.add(txtIdx);

        if (!F.isEmpty(idxs))
            entity.setIndexes(idxs);

        return entity;
    }

    /**
     * @param cls Class.
     * @return Masked class.
     */
    private static Class<?> mask(Class<?> cls) {
        assert cls != null;

        return isSqlType(cls) ? cls : Object.class;
    }

    /**
     * @param keyCls Key class.
     * @param valCls Value class.
     * @return Type descriptor.
     */
    static TypeDescriptor processKeyAndValueClasses(
        Class<?> keyCls,
        Class<?> valCls
    ) {
        TypeDescriptor d = new TypeDescriptor();

        d.keyClass(keyCls);
        d.valueClass(valCls);

        processAnnotationsInClass(true, d.keyCls, d, null);
        processAnnotationsInClass(false, d.valCls, d, null);

        return d;
    }

    /**
     * Process annotations for class.
     *
     * @param key If given class relates to key.
     * @param cls Class.
     * @param type Type descriptor.
     * @param parent Parent in case of embeddable.
     */
    private static void processAnnotationsInClass(boolean key, Class<?> cls, TypeDescriptor type,
        @Nullable ClassProperty parent) {
        if (U.isJdk(cls) || isGeometryClass(cls)) {
            if (parent == null && !key && isSqlType(cls)) { // We have to index primitive _val.
                String idxName = _VAL + "_idx";

                type.addIndex(idxName, isGeometryClass(cls) ? GEO_SPATIAL : SORTED);

                type.addFieldToIndex(idxName, _VAL, 0, false);
            }

            return;
        }

        if (parent != null && parent.knowsClass(cls))
            throw new CacheException("Recursive reference found in type: " + cls.getName());

        if (parent == null) { // Check class annotation at top level only.
            QueryTextField txtAnnCls = cls.getAnnotation(QueryTextField.class);

            if (txtAnnCls != null)
                type.valueTextIndex(true);

            QueryGroupIndex grpIdx = cls.getAnnotation(QueryGroupIndex.class);

            if (grpIdx != null)
                type.addIndex(grpIdx.name(), SORTED);

            QueryGroupIndex.List grpIdxList = cls.getAnnotation(QueryGroupIndex.List.class);

            if (grpIdxList != null && !F.isEmpty(grpIdxList.value())) {
                for (QueryGroupIndex idx : grpIdxList.value())
                    type.addIndex(idx.name(), SORTED);
            }
        }

        for (Class<?> c = cls; c != null && !c.equals(Object.class); c = c.getSuperclass()) {
            for (Field field : c.getDeclaredFields()) {
                QuerySqlField sqlAnn = field.getAnnotation(QuerySqlField.class);
                QueryTextField txtAnn = field.getAnnotation(QueryTextField.class);

                if (sqlAnn != null || txtAnn != null) {
                    ClassProperty prop = new ClassProperty(field);

                    prop.parent(parent);

                    processAnnotation(key, sqlAnn, txtAnn, field.getType(), prop, type);

                    type.addProperty(prop, true);
                }
            }

            for (Method mtd : c.getDeclaredMethods()) {
                if (mtd.isBridge())
                    continue;

                QuerySqlField sqlAnn = mtd.getAnnotation(QuerySqlField.class);
                QueryTextField txtAnn = mtd.getAnnotation(QueryTextField.class);

                if (sqlAnn != null || txtAnn != null) {
                    if (mtd.getParameterTypes().length != 0)
                        throw new CacheException("Getter with QuerySqlField " +
                            "annotation cannot have parameters: " + mtd);

                    ClassProperty prop = new ClassProperty(mtd);

                    prop.parent(parent);

                    processAnnotation(key, sqlAnn, txtAnn, mtd.getReturnType(), prop, type);

                    type.addProperty(prop, true);
                }
            }
        }
    }

    /**
     * Processes annotation at field or method.
     *
     * @param key If given class relates to key.
     * @param sqlAnn SQL annotation, can be {@code null}.
     * @param txtAnn H2 text annotation, can be {@code null}.
     * @param cls Class of field or return type for method.
     * @param prop Current property.
     * @param desc Class description.
     */
    private static void processAnnotation(boolean key, QuerySqlField sqlAnn, QueryTextField txtAnn,
        Class<?> cls, ClassProperty prop, TypeDescriptor desc) {
        if (sqlAnn != null) {
            processAnnotationsInClass(key, cls, desc, prop);

            if (!sqlAnn.name().isEmpty())
                prop.alias(sqlAnn.name());

            if (sqlAnn.index()) {
                String idxName = prop.alias() + "_idx";

                desc.addIndex(idxName, isGeometryClass(prop.type()) ? GEO_SPATIAL : SORTED);

                desc.addFieldToIndex(idxName, prop.fullName(), 0, sqlAnn.descending());
            }

            if (!F.isEmpty(sqlAnn.groups())) {
                for (String group : sqlAnn.groups())
                    desc.addFieldToIndex(group, prop.fullName(), 0, false);
            }

            if (!F.isEmpty(sqlAnn.orderedGroups())) {
                for (QuerySqlField.Group idx : sqlAnn.orderedGroups())
                    desc.addFieldToIndex(idx.name(), prop.fullName(), idx.order(), idx.descending());
            }
        }

        if (txtAnn != null)
            desc.addFieldToTextIndex(prop.fullName());
    }

    /** {@inheritDoc} */
    @Override public String toString() {
        return S.toString(CacheConfiguration.class, this);
    }

    /**
     *  Filter that accepts all nodes.
     */
    public static class IgniteAllNodesPredicate  implements IgnitePredicate<ClusterNode> {
        /** */
        private static final long serialVersionUID = 0L;

        /** {@inheritDoc} */
        @Override public boolean apply(ClusterNode clusterNode) {
            return true;
        }

        /** {@inheritDoc} */
        @Override public boolean equals(Object obj) {
            return obj != null && obj.getClass().equals(this.getClass());
        }
    }

    /**
     * Descriptor of type.
     */
    private static class TypeDescriptor {
        /** Value field names and types with preserved order. */
        @GridToStringInclude
        private final Map<String, Class<?>> fields = new LinkedHashMap<>();

        /** */
        @GridToStringExclude
        private final Map<String, ClassProperty> props = new LinkedHashMap<>();

        /** */
        @GridToStringInclude
        private final Map<String, IndexDescriptor> indexes = new HashMap<>();

        /** */
        private IndexDescriptor fullTextIdx;

        /** */
        private Class<?> keyCls;

        /** */
        private Class<?> valCls;

        /** */
        private boolean valTextIdx;

        /**
         * @return Indexes.
         */
        public Map<String, GridQueryIndexDescriptor> indexes() {
            return Collections.<String, GridQueryIndexDescriptor>unmodifiableMap(indexes);
        }

        /**
         * Adds index.
         *
         * @param idxName Index name.
         * @param type Index type.
         * @return Index descriptor.
         */
        public IndexDescriptor addIndex(String idxName, GridQueryIndexType type) {
            IndexDescriptor idx = new IndexDescriptor(type);

            if (indexes.put(idxName, idx) != null)
                throw new CacheException("Index with name '" + idxName + "' already exists.");

            return idx;
        }

        /**
         * Adds field to index.
         *
         * @param idxName Index name.
         * @param field Field name.
         * @param orderNum Fields order number in index.
         * @param descending Sorting order.
         */
        public void addFieldToIndex(String idxName, String field, int orderNum,
            boolean descending) {
            IndexDescriptor desc = indexes.get(idxName);

            if (desc == null)
                desc = addIndex(idxName, SORTED);

            desc.addField(field, orderNum, descending);
        }

        /**
         * Adds field to text index.
         *
         * @param field Field name.
         */
        public void addFieldToTextIndex(String field) {
            if (fullTextIdx == null) {
                fullTextIdx = new IndexDescriptor(FULLTEXT);

                indexes.put(null, fullTextIdx);
            }

            fullTextIdx.addField(field, 0, false);
        }

        /**
         * @return Value class.
         */
        public Class<?> valueClass() {
            return valCls;
        }

        /**
         * Sets value class.
         *
         * @param valCls Value class.
         */
        void valueClass(Class<?> valCls) {
            this.valCls = valCls;
        }

        /**
         * @return Key class.
         */
        public Class<?> keyClass() {
            return keyCls;
        }

        /**
         * Set key class.
         *
         * @param keyCls Key class.
         */
        void keyClass(Class<?> keyCls) {
            this.keyCls = keyCls;
        }

        /**
         * Adds property to the type descriptor.
         *
         * @param prop Property.
         * @param failOnDuplicate Fail on duplicate flag.
         */
        public void addProperty(ClassProperty prop, boolean failOnDuplicate) {
            String name = prop.fullName();

            if (props.put(name, prop) != null && failOnDuplicate)
                throw new CacheException("Property with name '" + name + "' already exists.");

            fields.put(name, prop.type());
        }

        /**
         * @return {@code true} If we need to have a fulltext index on value.
         */
        public boolean valueTextIndex() {
            return valTextIdx;
        }

        /**
         * Sets if this value should be text indexed.
         *
         * @param valTextIdx Flag value.
         */
        public void valueTextIndex(boolean valTextIdx) {
            this.valTextIdx = valTextIdx;
        }

        /** {@inheritDoc} */
        @Override public String toString() {
            return S.toString(TypeDescriptor.class, this);
        }
    }

    /**
     * Index descriptor.
     */
    private static class IndexDescriptor implements GridQueryIndexDescriptor {
        /** Fields sorted by order number. */
        private final Collection<T2<String, Integer>> fields = new TreeSet<>(
            new Comparator<T2<String, Integer>>() {
                @Override public int compare(T2<String, Integer> o1, T2<String, Integer> o2) {
                    if (o1.get2().equals(o2.get2())) // Order is equal, compare field names to avoid replace in Set.
                        return o1.get1().compareTo(o2.get1());

                    return o1.get2() < o2.get2() ? -1 : 1;
                }
            });

        /** Fields which should be indexed in descending order. */
        private Collection<String> descendings;

        /** */
        private final GridQueryIndexType type;

        /**
         * @param type Type.
         */
        private IndexDescriptor(GridQueryIndexType type) {
            assert type != null;

            this.type = type;
        }

        /** {@inheritDoc} */
        @Override public Collection<String> fields() {
            Collection<String> res = new ArrayList<>(fields.size());

            for (T2<String, Integer> t : fields)
                res.add(t.get1());

            return res;
        }

        /** {@inheritDoc} */
        @Override public boolean descending(String field) {
            return descendings != null && descendings.contains(field);
        }

        /**
         * Adds field to this index.
         *
         * @param field Field name.
         * @param orderNum Field order number in this index.
         * @param descending Sort order.
         */
        public void addField(String field, int orderNum, boolean descending) {
            fields.add(new T2<>(field, orderNum));

            if (descending) {
                if (descendings == null)
                    descendings  = new HashSet<>();

                descendings.add(field);
            }
        }

        /** {@inheritDoc} */
        @Override public GridQueryIndexType type() {
            return type;
        }

        /** {@inheritDoc} */
        @Override public String toString() {
            return S.toString(IndexDescriptor.class, this);
        }
    }

    /**
     * Description of type property.
     */
    private static class ClassProperty {
        /** */
        private final Member member;

        /** */
        private ClassProperty parent;

        /** */
        private String name;

        /** */
        private String alias;

        /**
         * Constructor.
         *
         * @param member Element.
         */
        ClassProperty(Member member) {
            this.member = member;

            name = member.getName();

            if (member instanceof Method) {
                if (member.getName().startsWith("get") && member.getName().length() > 3)
                    name = member.getName().substring(3);

                if (member.getName().startsWith("is") && member.getName().length() > 2)
                    name = member.getName().substring(2);
            }

            ((AccessibleObject)member).setAccessible(true);
        }

        /**
         * @param alias Alias.
         */
        public void alias(String alias) {
            this.alias = alias;
        }

        /**
         * @return Alias.
         */
        String alias() {
            return F.isEmpty(alias) ? name : alias;
        }

        /**
         * @return Type.
         */
        public Class<?> type() {
            return member instanceof Field ? ((Field)member).getType() : ((Method)member).getReturnType();
        }

        /**
         * @param parent Parent property if this is embeddable element.
         */
        public void parent(ClassProperty parent) {
            this.parent = parent;
        }

        /** {@inheritDoc} */
        @Override public String toString() {
            return S.toString(ClassProperty.class, this);
        }

        /**
         * @param cls Class.
         * @return {@code true} If this property or some parent relates to member of the given class.
         */
        public boolean knowsClass(Class<?> cls) {
            return member.getDeclaringClass() == cls || (parent != null && parent.knowsClass(cls));
        }

        /**
         * @return Full name with all parents in dot notation.
         */
        public String fullName() {
            assert name != null;

            if (parent == null)
                return name;

            return parent.fullName() + '.' + name;
        }
    }
}<|MERGE_RESOLUTION|>--- conflicted
+++ resolved
@@ -335,15 +335,9 @@
     /** Maximum batch size for write-behind cache store. */
     private int writeBehindBatchSize = DFLT_WRITE_BEHIND_BATCH_SIZE;
 
-<<<<<<< HEAD
-=======
     /** Maximum number of query iterators that can be stored. */
     private int maxQryIterCnt = DFLT_MAX_QUERY_ITERATOR_CNT;
 
-    /** Memory mode. */
-    private CacheMemoryMode memMode = DFLT_MEMORY_MODE;
-
->>>>>>> 9326f9a5
     /** */
     private AffinityKeyMapper affMapper;
 

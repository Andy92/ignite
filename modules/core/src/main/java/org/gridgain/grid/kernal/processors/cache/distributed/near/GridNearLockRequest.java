--- conflicted
+++ resolved
@@ -67,15 +67,13 @@
     @GridDirectVersion(1)
     private UUID subjId;
 
-<<<<<<< HEAD
-    /** Has transforms flag. */
-    @GridDirectVersion(2)
-    private boolean hasTransforms;
-=======
     /** Task name hash. */
     @GridDirectVersion(2)
     private int taskNameHash;
->>>>>>> c4f46257
+
+    /** Has transforms flag. */
+    @GridDirectVersion(3)
+    private boolean hasTransforms;
 
     /**
      * Empty constructor required for {@link Externalizable}.
@@ -328,11 +326,8 @@
         _clone.onePhaseCommit = onePhaseCommit;
         _clone.dhtVers = dhtVers;
         _clone.subjId = subjId;
-<<<<<<< HEAD
+        _clone.taskNameHash = taskNameHash;
         _clone.hasTransforms = hasTransforms;
-=======
-        _clone.taskNameHash = taskNameHash;
->>>>>>> c4f46257
     }
 
     /** {@inheritDoc} */
@@ -454,11 +449,13 @@
                 commState.idx++;
 
             case 33:
-<<<<<<< HEAD
+                if (!commState.putInt(taskNameHash))
+                    return false;
+
+                commState.idx++;
+
+            case 34:
                 if (!commState.putBoolean(hasTransforms))
-=======
-                if (!commState.putInt(taskNameHash))
->>>>>>> c4f46257
                     return false;
 
                 commState.idx++;
@@ -604,17 +601,18 @@
                 commState.idx++;
 
             case 33:
-<<<<<<< HEAD
+                if (buf.remaining() < 4)
+                    return false;
+
+                taskNameHash = commState.getInt();
+
+                commState.idx++;
+
+            case 34:
                 if (buf.remaining() < 1)
                     return false;
 
                 hasTransforms = commState.getBoolean();
-=======
-                if (buf.remaining() < 4)
-                    return false;
-
-                taskNameHash = commState.getInt();
->>>>>>> c4f46257
 
                 commState.idx++;
 

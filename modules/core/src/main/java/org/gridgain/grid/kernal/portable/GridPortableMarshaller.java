--- conflicted
+++ resolved
@@ -28,24 +28,6 @@
     static final byte OBJ = (byte)0x82;
 
     /** */
-<<<<<<< HEAD
-    private static final byte[] NULL_ARR = new byte[] {NULL};
-
-    /**
-     * @param portable Portable object.
-     * @return Byte array.
-     * @throws GridPortableException In case of error.
-     */
-    public byte[] marshal(@Nullable GridPortable portable) throws GridPortableException {
-        if (portable == null)
-            return NULL_ARR;
-
-        GridPortableWriterAdapter writer = new GridUnsafePortableWriter();
-
-        writer.writeObject(portable);
-
-        return writer.array();
-=======
     private static final ByteBuffer NULL_BUF = ByteBuffer.wrap(new byte[] { NULL });
 
     /**
@@ -62,7 +44,6 @@
         writer.marshal(obj);
 
         return writer.buffer();
->>>>>>> 8e479f32
     }
 
     /**
@@ -70,11 +51,7 @@
      * @return Portable object.
      * @throws GridPortableException
      */
-<<<<<<< HEAD
-    @Nullable public GridPortable unmarshal(byte[] arr) throws GridPortableException {
-=======
     @Nullable public <T> T unmarshal(byte[] arr) throws GridPortableException {
->>>>>>> 8e479f32
         return null;
     }
 }
--- conflicted
+++ resolved
@@ -84,14 +84,11 @@
         suite.addTestSuite(GridCacheMissingCommitVersionSelfTest.class);
         suite.addTestSuite(GridCacheEntrySetIterationPreloadingSelfTest.class);
         suite.addTestSuite(GridCacheMixedPartitionExchangeSelfTest.class);
-<<<<<<< HEAD
         suite.addTestSuite(GridCacheAtomicTimeoutSelfTest.class);
-=======
         suite.addTestSuite(GridCacheOffHeapTieredEvictionAtomicSelfTest.class);
         suite.addTestSuite(GridCacheOffHeapTieredEvictionSelfTest.class);
         suite.addTestSuite(GridCacheOffHeapTieredAtomicSelfTest.class);
         suite.addTestSuite(GridCacheOffHeapTieredSelfTest.class);
->>>>>>> cbb6a707
 
         // Local cache.
         suite.addTestSuite(GridCacheLocalProjectionSelfTest.class);
